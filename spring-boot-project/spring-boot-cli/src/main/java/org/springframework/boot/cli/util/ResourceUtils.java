<<<<<<< HEAD
/*
 * Copyright 2012-2019 the original author or authors.
 *
 * Licensed under the Apache License, Version 2.0 (the "License");
 * you may not use this file except in compliance with the License.
 * You may obtain a copy of the License at
 *
 *      https://www.apache.org/licenses/LICENSE-2.0
 *
 * Unless required by applicable law or agreed to in writing, software
 * distributed under the License is distributed on an "AS IS" BASIS,
 * WITHOUT WARRANTIES OR CONDITIONS OF ANY KIND, either express or implied.
 * See the License for the specific language governing permissions and
 * limitations under the License.
 */

package org.springframework.boot.cli.util;

import java.io.IOException;
import java.net.MalformedURLException;
import java.net.URL;
import java.util.ArrayList;
import java.util.LinkedHashSet;
import java.util.List;
import java.util.Set;

import org.springframework.core.io.ClassPathResource;
import org.springframework.core.io.DefaultResourceLoader;
import org.springframework.core.io.FileSystemResourceLoader;
import org.springframework.core.io.Resource;
import org.springframework.core.io.UrlResource;
import org.springframework.core.io.support.PathMatchingResourcePatternResolver;
import org.springframework.util.Assert;
import org.springframework.util.ClassUtils;
import org.springframework.util.StringUtils;

/**
 * Utilities for manipulating resource paths and URLs.
 *
 * @author Dave Syer
 * @author Phillip Webb
 * @since 1.0.0
 */
public abstract class ResourceUtils {

	/**
	 * Pseudo URL prefix for loading from the class path: "classpath:".
	 */
	public static final String CLASSPATH_URL_PREFIX = "classpath:";

	/**
	 * Pseudo URL prefix for loading all resources from the class path: "classpath*:".
	 */
	public static final String ALL_CLASSPATH_URL_PREFIX = "classpath*:";

	/**
	 * URL prefix for loading from the file system: "file:".
	 */
	public static final String FILE_URL_PREFIX = "file:";

	/**
	 * Return URLs from a given source path. Source paths can be simple file locations
	 * (/some/file.java) or wildcard patterns (/some/**). Additionally the prefixes
	 * "file:", "classpath:" and "classpath*:" can be used for specific path types.
	 * @param path the source path
	 * @param classLoader the class loader or {@code null} to use the default
	 * @return a list of URLs
	 */
	public static List<String> getUrls(String path, ClassLoader classLoader) {
		if (classLoader == null) {
			classLoader = ClassUtils.getDefaultClassLoader();
		}
		path = StringUtils.cleanPath(path);
		try {
			return getUrlsFromWildcardPath(path, classLoader);
		}
		catch (Exception ex) {
			throw new IllegalArgumentException("Cannot create URL from path [" + path + "]", ex);
		}
	}

	private static List<String> getUrlsFromWildcardPath(String path, ClassLoader classLoader) throws IOException {
		if (path.contains(":")) {
			return getUrlsFromPrefixedWildcardPath(path, classLoader);
		}
		Set<String> result = new LinkedHashSet<>();
		try {
			result.addAll(getUrls(FILE_URL_PREFIX + path, classLoader));
		}
		catch (IllegalArgumentException ex) {
			// ignore
		}
		path = stripLeadingSlashes(path);
		result.addAll(getUrls(ALL_CLASSPATH_URL_PREFIX + path, classLoader));
		return new ArrayList<>(result);
	}

	private static List<String> getUrlsFromPrefixedWildcardPath(String path, ClassLoader classLoader)
			throws IOException {
		Resource[] resources = new PathMatchingResourcePatternResolver(new FileSearchResourceLoader(classLoader))
				.getResources(path);
		List<String> result = new ArrayList<>();
		for (Resource resource : resources) {
			if (resource.exists()) {
				if (resource.getURI().getScheme().equals("file") && resource.getFile().isDirectory()) {
					result.addAll(getChildFiles(resource));
					continue;
				}
				result.add(absolutePath(resource));
			}
		}
		return result;
	}

	private static List<String> getChildFiles(Resource resource) throws IOException {
		Resource[] children = new PathMatchingResourcePatternResolver().getResources(resource.getURL() + "/**");
		List<String> childFiles = new ArrayList<>();
		for (Resource child : children) {
			if (!child.getFile().isDirectory()) {
				childFiles.add(absolutePath(child));
			}
		}
		return childFiles;
	}

	private static String absolutePath(Resource resource) throws IOException {
		if (!resource.getURI().getScheme().equals("file")) {
			return resource.getURL().toExternalForm();
		}
		return resource.getFile().getAbsoluteFile().toURI().toString();
	}

	private static String stripLeadingSlashes(String path) {
		while (path.startsWith("/")) {
			path = path.substring(1);
		}
		return path;
	}

	private static class FileSearchResourceLoader extends DefaultResourceLoader {

		private final FileSystemResourceLoader files;

		FileSearchResourceLoader(ClassLoader classLoader) {
			super(classLoader);
			this.files = new FileSystemResourceLoader();
		}

		@Override
		public Resource getResource(String location) {
			Assert.notNull(location, "Location must not be null");
			if (location.startsWith(CLASSPATH_URL_PREFIX)) {
				return new ClassPathResource(location.substring(CLASSPATH_URL_PREFIX.length()), getClassLoader());
			}
			else {
				if (location.startsWith(FILE_URL_PREFIX)) {
					return this.files.getResource(location);
				}
				try {
					// Try to parse the location as a URL...
					URL url = new URL(location);
					return new UrlResource(url);
				}
				catch (MalformedURLException ex) {
					// No URL -> resolve as resource path.
					return getResourceByPath(location);
				}
			}
		}

	}

}
=======
/*
 * Copyright 2012-2020 the original author or authors.
 *
 * Licensed under the Apache License, Version 2.0 (the "License");
 * you may not use this file except in compliance with the License.
 * You may obtain a copy of the License at
 *
 *      https://www.apache.org/licenses/LICENSE-2.0
 *
 * Unless required by applicable law or agreed to in writing, software
 * distributed under the License is distributed on an "AS IS" BASIS,
 * WITHOUT WARRANTIES OR CONDITIONS OF ANY KIND, either express or implied.
 * See the License for the specific language governing permissions and
 * limitations under the License.
 */

package org.springframework.boot.cli.util;

import java.io.IOException;
import java.net.MalformedURLException;
import java.net.URL;
import java.util.ArrayList;
import java.util.LinkedHashSet;
import java.util.List;
import java.util.Set;

import org.springframework.core.io.ClassPathResource;
import org.springframework.core.io.DefaultResourceLoader;
import org.springframework.core.io.FileSystemResourceLoader;
import org.springframework.core.io.Resource;
import org.springframework.core.io.UrlResource;
import org.springframework.core.io.support.PathMatchingResourcePatternResolver;
import org.springframework.util.Assert;
import org.springframework.util.ClassUtils;
import org.springframework.util.StringUtils;

/**
 * Utilities for manipulating resource paths and URLs.
 *
 * @author Dave Syer
 * @author Phillip Webb
 * @since 1.0.0
 */
public abstract class ResourceUtils {

	/**
	 * Pseudo URL prefix for loading from the class path: "classpath:".
	 */
	public static final String CLASSPATH_URL_PREFIX = "classpath:";

	/**
	 * Pseudo URL prefix for loading all resources from the class path: "classpath*:".
	 */
	public static final String ALL_CLASSPATH_URL_PREFIX = "classpath*:";

	/**
	 * URL prefix for loading from the file system: "file:".
	 */
	public static final String FILE_URL_PREFIX = "file:";

	/**
	 * Return URLs from a given source path. Source paths can be simple file locations
	 * (/some/file.java) or wildcard patterns (/some/**). Additionally the prefixes
	 * "file:", "classpath:" and "classpath*:" can be used for specific path types.
	 * @param path the source path
	 * @param classLoader the class loader or {@code null} to use the default
	 * @return a list of URLs
	 */
	public static List<String> getUrls(String path, ClassLoader classLoader) {
		if (classLoader == null) {
			classLoader = ClassUtils.getDefaultClassLoader();
		}
		path = StringUtils.cleanPath(path);
		try {
			return getUrlsFromWildcardPath(path, classLoader);
		}
		catch (Exception ex) {
			throw new IllegalArgumentException("Cannot create URL from path [" + path + "]", ex);
		}
	}

	private static List<String> getUrlsFromWildcardPath(String path, ClassLoader classLoader) throws IOException {
		if (path.contains(":")) {
			return getUrlsFromPrefixedWildcardPath(path, classLoader);
		}
		Set<String> result = new LinkedHashSet<>();
		try {
			result.addAll(getUrls(FILE_URL_PREFIX + path, classLoader));
		}
		catch (IllegalArgumentException ex) {
			// ignore
		}
		path = stripLeadingSlashes(path);
		result.addAll(getUrls(ALL_CLASSPATH_URL_PREFIX + path, classLoader));
		return new ArrayList<>(result);
	}

	private static List<String> getUrlsFromPrefixedWildcardPath(String path, ClassLoader classLoader)
			throws IOException {
		Resource[] resources = new PathMatchingResourcePatternResolver(new FileSearchResourceLoader(classLoader))
				.getResources(path);
		List<String> result = new ArrayList<>();
		for (Resource resource : resources) {
			if (resource.exists()) {
				if ("file".equals(resource.getURI().getScheme()) && resource.getFile().isDirectory()) {
					result.addAll(getChildFiles(resource));
					continue;
				}
				result.add(absolutePath(resource));
			}
		}
		return result;
	}

	private static List<String> getChildFiles(Resource resource) throws IOException {
		Resource[] children = new PathMatchingResourcePatternResolver().getResources(resource.getURL() + "/**");
		List<String> childFiles = new ArrayList<>();
		for (Resource child : children) {
			if (!child.getFile().isDirectory()) {
				childFiles.add(absolutePath(child));
			}
		}
		return childFiles;
	}

	private static String absolutePath(Resource resource) throws IOException {
		if (!"file".equals(resource.getURI().getScheme())) {
			return resource.getURL().toExternalForm();
		}
		return resource.getFile().getAbsoluteFile().toURI().toString();
	}

	private static String stripLeadingSlashes(String path) {
		while (path.startsWith("/")) {
			path = path.substring(1);
		}
		return path;
	}

	private static class FileSearchResourceLoader extends DefaultResourceLoader {

		private final FileSystemResourceLoader files;

		FileSearchResourceLoader(ClassLoader classLoader) {
			super(classLoader);
			this.files = new FileSystemResourceLoader();
		}

		@Override
		public Resource getResource(String location) {
			Assert.notNull(location, "Location must not be null");
			if (location.startsWith(CLASSPATH_URL_PREFIX)) {
				return new ClassPathResource(location.substring(CLASSPATH_URL_PREFIX.length()), getClassLoader());
			}
			if (location.startsWith(FILE_URL_PREFIX)) {
				return this.files.getResource(location);
			}
			try {
				// Try to parse the location as a URL...
				URL url = new URL(location);
				return new UrlResource(url);
			}
			catch (MalformedURLException ex) {
				// No URL -> resolve as resource path.
				return getResourceByPath(location);
			}
		}

	}

}
>>>>>>> 6755b480
<|MERGE_RESOLUTION|>--- conflicted
+++ resolved
@@ -1,178 +1,3 @@
-<<<<<<< HEAD
-/*
- * Copyright 2012-2019 the original author or authors.
- *
- * Licensed under the Apache License, Version 2.0 (the "License");
- * you may not use this file except in compliance with the License.
- * You may obtain a copy of the License at
- *
- *      https://www.apache.org/licenses/LICENSE-2.0
- *
- * Unless required by applicable law or agreed to in writing, software
- * distributed under the License is distributed on an "AS IS" BASIS,
- * WITHOUT WARRANTIES OR CONDITIONS OF ANY KIND, either express or implied.
- * See the License for the specific language governing permissions and
- * limitations under the License.
- */
-
-package org.springframework.boot.cli.util;
-
-import java.io.IOException;
-import java.net.MalformedURLException;
-import java.net.URL;
-import java.util.ArrayList;
-import java.util.LinkedHashSet;
-import java.util.List;
-import java.util.Set;
-
-import org.springframework.core.io.ClassPathResource;
-import org.springframework.core.io.DefaultResourceLoader;
-import org.springframework.core.io.FileSystemResourceLoader;
-import org.springframework.core.io.Resource;
-import org.springframework.core.io.UrlResource;
-import org.springframework.core.io.support.PathMatchingResourcePatternResolver;
-import org.springframework.util.Assert;
-import org.springframework.util.ClassUtils;
-import org.springframework.util.StringUtils;
-
-/**
- * Utilities for manipulating resource paths and URLs.
- *
- * @author Dave Syer
- * @author Phillip Webb
- * @since 1.0.0
- */
-public abstract class ResourceUtils {
-
-	/**
-	 * Pseudo URL prefix for loading from the class path: "classpath:".
-	 */
-	public static final String CLASSPATH_URL_PREFIX = "classpath:";
-
-	/**
-	 * Pseudo URL prefix for loading all resources from the class path: "classpath*:".
-	 */
-	public static final String ALL_CLASSPATH_URL_PREFIX = "classpath*:";
-
-	/**
-	 * URL prefix for loading from the file system: "file:".
-	 */
-	public static final String FILE_URL_PREFIX = "file:";
-
-	/**
-	 * Return URLs from a given source path. Source paths can be simple file locations
-	 * (/some/file.java) or wildcard patterns (/some/**). Additionally the prefixes
-	 * "file:", "classpath:" and "classpath*:" can be used for specific path types.
-	 * @param path the source path
-	 * @param classLoader the class loader or {@code null} to use the default
-	 * @return a list of URLs
-	 */
-	public static List<String> getUrls(String path, ClassLoader classLoader) {
-		if (classLoader == null) {
-			classLoader = ClassUtils.getDefaultClassLoader();
-		}
-		path = StringUtils.cleanPath(path);
-		try {
-			return getUrlsFromWildcardPath(path, classLoader);
-		}
-		catch (Exception ex) {
-			throw new IllegalArgumentException("Cannot create URL from path [" + path + "]", ex);
-		}
-	}
-
-	private static List<String> getUrlsFromWildcardPath(String path, ClassLoader classLoader) throws IOException {
-		if (path.contains(":")) {
-			return getUrlsFromPrefixedWildcardPath(path, classLoader);
-		}
-		Set<String> result = new LinkedHashSet<>();
-		try {
-			result.addAll(getUrls(FILE_URL_PREFIX + path, classLoader));
-		}
-		catch (IllegalArgumentException ex) {
-			// ignore
-		}
-		path = stripLeadingSlashes(path);
-		result.addAll(getUrls(ALL_CLASSPATH_URL_PREFIX + path, classLoader));
-		return new ArrayList<>(result);
-	}
-
-	private static List<String> getUrlsFromPrefixedWildcardPath(String path, ClassLoader classLoader)
-			throws IOException {
-		Resource[] resources = new PathMatchingResourcePatternResolver(new FileSearchResourceLoader(classLoader))
-				.getResources(path);
-		List<String> result = new ArrayList<>();
-		for (Resource resource : resources) {
-			if (resource.exists()) {
-				if (resource.getURI().getScheme().equals("file") && resource.getFile().isDirectory()) {
-					result.addAll(getChildFiles(resource));
-					continue;
-				}
-				result.add(absolutePath(resource));
-			}
-		}
-		return result;
-	}
-
-	private static List<String> getChildFiles(Resource resource) throws IOException {
-		Resource[] children = new PathMatchingResourcePatternResolver().getResources(resource.getURL() + "/**");
-		List<String> childFiles = new ArrayList<>();
-		for (Resource child : children) {
-			if (!child.getFile().isDirectory()) {
-				childFiles.add(absolutePath(child));
-			}
-		}
-		return childFiles;
-	}
-
-	private static String absolutePath(Resource resource) throws IOException {
-		if (!resource.getURI().getScheme().equals("file")) {
-			return resource.getURL().toExternalForm();
-		}
-		return resource.getFile().getAbsoluteFile().toURI().toString();
-	}
-
-	private static String stripLeadingSlashes(String path) {
-		while (path.startsWith("/")) {
-			path = path.substring(1);
-		}
-		return path;
-	}
-
-	private static class FileSearchResourceLoader extends DefaultResourceLoader {
-
-		private final FileSystemResourceLoader files;
-
-		FileSearchResourceLoader(ClassLoader classLoader) {
-			super(classLoader);
-			this.files = new FileSystemResourceLoader();
-		}
-
-		@Override
-		public Resource getResource(String location) {
-			Assert.notNull(location, "Location must not be null");
-			if (location.startsWith(CLASSPATH_URL_PREFIX)) {
-				return new ClassPathResource(location.substring(CLASSPATH_URL_PREFIX.length()), getClassLoader());
-			}
-			else {
-				if (location.startsWith(FILE_URL_PREFIX)) {
-					return this.files.getResource(location);
-				}
-				try {
-					// Try to parse the location as a URL...
-					URL url = new URL(location);
-					return new UrlResource(url);
-				}
-				catch (MalformedURLException ex) {
-					// No URL -> resolve as resource path.
-					return getResourceByPath(location);
-				}
-			}
-		}
-
-	}
-
-}
-=======
 /*
  * Copyright 2012-2020 the original author or authors.
  *
@@ -343,5 +168,4 @@
 
 	}
 
-}
->>>>>>> 6755b480
+}