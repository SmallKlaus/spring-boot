<<<<<<< HEAD
/*
 * Copyright 2012-2019 the original author or authors.
 *
 * Licensed under the Apache License, Version 2.0 (the "License");
 * you may not use this file except in compliance with the License.
 * You may obtain a copy of the License at
 *
 *      https://www.apache.org/licenses/LICENSE-2.0
 *
 * Unless required by applicable law or agreed to in writing, software
 * distributed under the License is distributed on an "AS IS" BASIS,
 * WITHOUT WARRANTIES OR CONDITIONS OF ANY KIND, either express or implied.
 * See the License for the specific language governing permissions and
 * limitations under the License.
 */

package org.springframework.boot.cli.command;

import java.util.ArrayList;
import java.util.Arrays;
import java.util.Collections;
import java.util.EnumSet;
import java.util.Iterator;
import java.util.List;
import java.util.Set;

import org.springframework.boot.cli.command.status.ExitStatus;
import org.springframework.boot.cli.util.Log;
import org.springframework.util.Assert;
import org.springframework.util.StringUtils;

/**
 * Main class used to run {@link Command}s.
 *
 * @author Phillip Webb
 * @since 1.0.0
 * @see #addCommand(Command)
 * @see CommandRunner#runAndHandleErrors(String[])
 */
public class CommandRunner implements Iterable<Command> {

	private static final Set<CommandException.Option> NO_EXCEPTION_OPTIONS = EnumSet
			.noneOf(CommandException.Option.class);

	private final String name;

	private final List<Command> commands = new ArrayList<>();

	private Class<?>[] optionCommandClasses = {};

	private Class<?>[] hiddenCommandClasses = {};

	/**
	 * Create a new {@link CommandRunner} instance.
	 * @param name the name of the runner or {@code null}
	 */
	public CommandRunner(String name) {
		this.name = StringUtils.hasLength(name) ? name + " " : "";
	}

	/**
	 * Return the name of the runner or an empty string. Non-empty names will include a
	 * trailing space character so that they can be used as a prefix.
	 * @return the name of the runner
	 */
	public String getName() {
		return this.name;
	}

	/**
	 * Add the specified commands.
	 * @param commands the commands to add
	 */
	public void addCommands(Iterable<Command> commands) {
		Assert.notNull(commands, "Commands must not be null");
		for (Command command : commands) {
			addCommand(command);
		}
	}

	/**
	 * Add the specified command.
	 * @param command the command to add.
	 */
	public void addCommand(Command command) {
		Assert.notNull(command, "Command must not be null");
		this.commands.add(command);
	}

	/**
	 * Set the command classes which should be considered option commands. An option
	 * command is a special type of command that usually makes more sense to present as if
	 * it is an option. For example '--version'.
	 * @param commandClasses the classes of option commands.
	 * @see #isOptionCommand(Command)
	 */
	public void setOptionCommands(Class<?>... commandClasses) {
		Assert.notNull(commandClasses, "CommandClasses must not be null");
		this.optionCommandClasses = commandClasses;
	}

	/**
	 * Set the command classes which should be hidden (i.e. executed but not displayed in
	 * the available commands list).
	 * @param commandClasses the classes of hidden commands
	 */
	public void setHiddenCommands(Class<?>... commandClasses) {
		Assert.notNull(commandClasses, "CommandClasses must not be null");
		this.hiddenCommandClasses = commandClasses;
	}

	/**
	 * Returns if the specified command is an option command.
	 * @param command the command to test
	 * @return {@code true} if the command is an option command
	 * @see #setOptionCommands(Class...)
	 */
	public boolean isOptionCommand(Command command) {
		return isCommandInstanceOf(command, this.optionCommandClasses);
	}

	private boolean isHiddenCommand(Command command) {
		return isCommandInstanceOf(command, this.hiddenCommandClasses);
	}

	private boolean isCommandInstanceOf(Command command, Class<?>[] commandClasses) {
		for (Class<?> commandClass : commandClasses) {
			if (commandClass.isInstance(command)) {
				return true;
			}
		}
		return false;
	}

	@Override
	public Iterator<Command> iterator() {
		return getCommands().iterator();
	}

	protected final List<Command> getCommands() {
		return Collections.unmodifiableList(this.commands);
	}

	/**
	 * Find a command by name.
	 * @param name the name of the command
	 * @return the command or {@code null} if not found
	 */
	public Command findCommand(String name) {
		for (Command candidate : this.commands) {
			String candidateName = candidate.getName();
			if (candidateName.equals(name) || (isOptionCommand(candidate) && ("--" + candidateName).equals(name))) {
				return candidate;
			}
		}
		return null;
	}

	/**
	 * Run the appropriate and handle and errors.
	 * @param args the input arguments
	 * @return a return status code (non boot is used to indicate an error)
	 */
	public int runAndHandleErrors(String... args) {
		String[] argsWithoutDebugFlags = removeDebugFlags(args);
		boolean debug = argsWithoutDebugFlags.length != args.length;
		if (debug) {
			System.setProperty("debug", "true");
		}
		try {
			ExitStatus result = run(argsWithoutDebugFlags);
			// The caller will hang up if it gets a non-zero status
			if (result != null && result.isHangup()) {
				return (result.getCode() > 0) ? result.getCode() : 0;
			}
			return 0;
		}
		catch (NoArgumentsException ex) {
			showUsage();
			return 1;
		}
		catch (Exception ex) {
			return handleError(debug, ex);
		}
	}

	private String[] removeDebugFlags(String[] args) {
		List<String> rtn = new ArrayList<>(args.length);
		boolean appArgsDetected = false;
		for (String arg : args) {
			// Allow apps to have a -d argument
			appArgsDetected |= "--".equals(arg);
			if (("-d".equals(arg) || "--debug".equals(arg)) && !appArgsDetected) {
				continue;
			}
			rtn.add(arg);
		}
		return StringUtils.toStringArray(rtn);
	}

	/**
	 * Parse the arguments and run a suitable command.
	 * @param args the arguments
	 * @return the outcome of the command
	 * @throws Exception if the command fails
	 */
	protected ExitStatus run(String... args) throws Exception {
		if (args.length == 0) {
			throw new NoArgumentsException();
		}
		String commandName = args[0];
		String[] commandArguments = Arrays.copyOfRange(args, 1, args.length);
		Command command = findCommand(commandName);
		if (command == null) {
			throw new NoSuchCommandException(commandName);
		}
		beforeRun(command);
		try {
			return command.run(commandArguments);
		}
		finally {
			afterRun(command);
		}
	}

	/**
	 * Subclass hook called before a command is run.
	 * @param command the command about to run
	 */
	protected void beforeRun(Command command) {
	}

	/**
	 * Subclass hook called after a command has run.
	 * @param command the command that has run
	 */
	protected void afterRun(Command command) {
	}

	private int handleError(boolean debug, Exception ex) {
		Set<CommandException.Option> options = NO_EXCEPTION_OPTIONS;
		if (ex instanceof CommandException) {
			options = ((CommandException) ex).getOptions();
			if (options.contains(CommandException.Option.RETHROW)) {
				throw (CommandException) ex;
			}
		}
		boolean couldNotShowMessage = false;
		if (!options.contains(CommandException.Option.HIDE_MESSAGE)) {
			couldNotShowMessage = !errorMessage(ex.getMessage());
		}
		if (options.contains(CommandException.Option.SHOW_USAGE)) {
			showUsage();
		}
		if (debug || couldNotShowMessage || options.contains(CommandException.Option.STACK_TRACE)) {
			printStackTrace(ex);
		}
		return 1;
	}

	protected boolean errorMessage(String message) {
		Log.error((message != null) ? message : "Unexpected error");
		return message != null;
	}

	protected void showUsage() {
		Log.infoPrint("usage: " + this.name);
		for (Command command : this.commands) {
			if (isOptionCommand(command)) {
				Log.infoPrint("[--" + command.getName() + "] ");
			}
		}
		Log.info("");
		Log.info("       <command> [<args>]");
		Log.info("");
		Log.info("Available commands are:");
		for (Command command : this.commands) {
			if (!isOptionCommand(command) && !isHiddenCommand(command)) {
				String usageHelp = command.getUsageHelp();
				String description = command.getDescription();
				Log.info(String.format("%n  %1$s %2$-15s%n    %3$s", command.getName(),
						(usageHelp != null) ? usageHelp : "", (description != null) ? description : ""));
			}
		}
		Log.info("");
		Log.info("Common options:");
		Log.info(String.format("%n  %1$s %2$-15s%n    %3$s", "-d, --debug", "Verbose mode",
				"Print additional status information for the command you are running"));
		Log.info("");
		Log.info("");
		Log.info("See '" + this.name + "help <command>' for more information on a specific command.");
	}

	protected void printStackTrace(Exception ex) {
		Log.error("");
		Log.error(ex);
		Log.error("");
	}

}
=======
/*
 * Copyright 2012-2019 the original author or authors.
 *
 * Licensed under the Apache License, Version 2.0 (the "License");
 * you may not use this file except in compliance with the License.
 * You may obtain a copy of the License at
 *
 *      https://www.apache.org/licenses/LICENSE-2.0
 *
 * Unless required by applicable law or agreed to in writing, software
 * distributed under the License is distributed on an "AS IS" BASIS,
 * WITHOUT WARRANTIES OR CONDITIONS OF ANY KIND, either express or implied.
 * See the License for the specific language governing permissions and
 * limitations under the License.
 */

package org.springframework.boot.cli.command;

import java.util.ArrayList;
import java.util.Arrays;
import java.util.Collections;
import java.util.EnumSet;
import java.util.Iterator;
import java.util.List;
import java.util.Set;

import org.springframework.boot.cli.command.status.ExitStatus;
import org.springframework.boot.cli.util.Log;
import org.springframework.util.Assert;
import org.springframework.util.StringUtils;

/**
 * Main class used to run {@link Command}s.
 *
 * @author Phillip Webb
 * @since 1.0.0
 * @see #addCommand(Command)
 * @see CommandRunner#runAndHandleErrors(String[])
 */
public class CommandRunner implements Iterable<Command> {

	private static final Set<CommandException.Option> NO_EXCEPTION_OPTIONS = EnumSet
			.noneOf(CommandException.Option.class);

	private final String name;

	private final List<Command> commands = new ArrayList<>();

	private Class<?>[] optionCommandClasses = {};

	private Class<?>[] hiddenCommandClasses = {};

	/**
	 * Create a new {@link CommandRunner} instance.
	 * @param name the name of the runner or {@code null}
	 */
	public CommandRunner(String name) {
		this.name = StringUtils.hasLength(name) ? name + " " : "";
	}

	/**
	 * Return the name of the runner or an empty string. Non-empty names will include a
	 * trailing space character so that they can be used as a prefix.
	 * @return the name of the runner
	 */
	public String getName() {
		return this.name;
	}

	/**
	 * Add the specified commands.
	 * @param commands the commands to add
	 */
	public void addCommands(Iterable<Command> commands) {
		Assert.notNull(commands, "Commands must not be null");
		for (Command command : commands) {
			addCommand(command);
		}
	}

	/**
	 * Add the specified command.
	 * @param command the command to add.
	 */
	public void addCommand(Command command) {
		Assert.notNull(command, "Command must not be null");
		this.commands.add(command);
	}

	/**
	 * Set the command classes which should be considered option commands. An option
	 * command is a special type of command that usually makes more sense to present as if
	 * it is an option. For example '--version'.
	 * @param commandClasses the classes of option commands.
	 * @see #isOptionCommand(Command)
	 */
	public void setOptionCommands(Class<?>... commandClasses) {
		Assert.notNull(commandClasses, "CommandClasses must not be null");
		this.optionCommandClasses = commandClasses;
	}

	/**
	 * Set the command classes which should be hidden (i.e. executed but not displayed in
	 * the available commands list).
	 * @param commandClasses the classes of hidden commands
	 */
	public void setHiddenCommands(Class<?>... commandClasses) {
		Assert.notNull(commandClasses, "CommandClasses must not be null");
		this.hiddenCommandClasses = commandClasses;
	}

	/**
	 * Returns if the specified command is an option command.
	 * @param command the command to test
	 * @return {@code true} if the command is an option command
	 * @see #setOptionCommands(Class...)
	 */
	public boolean isOptionCommand(Command command) {
		return isCommandInstanceOf(command, this.optionCommandClasses);
	}

	private boolean isHiddenCommand(Command command) {
		return isCommandInstanceOf(command, this.hiddenCommandClasses);
	}

	private boolean isCommandInstanceOf(Command command, Class<?>[] commandClasses) {
		for (Class<?> commandClass : commandClasses) {
			if (commandClass.isInstance(command)) {
				return true;
			}
		}
		return false;
	}

	@Override
	public Iterator<Command> iterator() {
		return getCommands().iterator();
	}

	protected final List<Command> getCommands() {
		return Collections.unmodifiableList(this.commands);
	}

	/**
	 * Find a command by name.
	 * @param name the name of the command
	 * @return the command or {@code null} if not found
	 */
	public Command findCommand(String name) {
		for (Command candidate : this.commands) {
			String candidateName = candidate.getName();
			if (candidateName.equals(name) || (isOptionCommand(candidate) && ("--" + candidateName).equals(name))) {
				return candidate;
			}
		}
		return null;
	}

	/**
	 * Run the appropriate and handle and errors.
	 * @param args the input arguments
	 * @return a return status code (non boot is used to indicate an error)
	 */
	public int runAndHandleErrors(String... args) {
		String[] argsWithoutDebugFlags = removeDebugFlags(args);
		boolean debug = argsWithoutDebugFlags.length != args.length;
		if (debug) {
			System.setProperty("debug", "true");
		}
		try {
			ExitStatus result = run(argsWithoutDebugFlags);
			// The caller will hang up if it gets a non-zero status
			if (result != null && result.isHangup()) {
				return (result.getCode() > 0) ? result.getCode() : 0;
			}
			return 0;
		}
		catch (NoArgumentsException ex) {
			showUsage();
			return 1;
		}
		catch (Exception ex) {
			return handleError(debug, ex);
		}
	}

	private String[] removeDebugFlags(String[] args) {
		List<String> rtn = new ArrayList<>(args.length);
		boolean appArgsDetected = false;
		for (String arg : args) {
			// Allow apps to have a --debug argument
			appArgsDetected |= "--".equals(arg);
			if ("--debug".equals(arg) && !appArgsDetected) {
				continue;
			}
			rtn.add(arg);
		}
		return StringUtils.toStringArray(rtn);
	}

	/**
	 * Parse the arguments and run a suitable command.
	 * @param args the arguments
	 * @return the outcome of the command
	 * @throws Exception if the command fails
	 */
	protected ExitStatus run(String... args) throws Exception {
		if (args.length == 0) {
			throw new NoArgumentsException();
		}
		String commandName = args[0];
		String[] commandArguments = Arrays.copyOfRange(args, 1, args.length);
		Command command = findCommand(commandName);
		if (command == null) {
			throw new NoSuchCommandException(commandName);
		}
		beforeRun(command);
		try {
			return command.run(commandArguments);
		}
		finally {
			afterRun(command);
		}
	}

	/**
	 * Subclass hook called before a command is run.
	 * @param command the command about to run
	 */
	protected void beforeRun(Command command) {
	}

	/**
	 * Subclass hook called after a command has run.
	 * @param command the command that has run
	 */
	protected void afterRun(Command command) {
	}

	private int handleError(boolean debug, Exception ex) {
		Set<CommandException.Option> options = NO_EXCEPTION_OPTIONS;
		if (ex instanceof CommandException) {
			options = ((CommandException) ex).getOptions();
			if (options.contains(CommandException.Option.RETHROW)) {
				throw (CommandException) ex;
			}
		}
		boolean couldNotShowMessage = false;
		if (!options.contains(CommandException.Option.HIDE_MESSAGE)) {
			couldNotShowMessage = !errorMessage(ex.getMessage());
		}
		if (options.contains(CommandException.Option.SHOW_USAGE)) {
			showUsage();
		}
		if (debug || couldNotShowMessage || options.contains(CommandException.Option.STACK_TRACE)) {
			printStackTrace(ex);
		}
		return 1;
	}

	protected boolean errorMessage(String message) {
		Log.error((message != null) ? message : "Unexpected error");
		return message != null;
	}

	protected void showUsage() {
		Log.infoPrint("usage: " + this.name);
		for (Command command : this.commands) {
			if (isOptionCommand(command)) {
				Log.infoPrint("[--" + command.getName() + "] ");
			}
		}
		Log.info("");
		Log.info("       <command> [<args>]");
		Log.info("");
		Log.info("Available commands are:");
		for (Command command : this.commands) {
			if (!isOptionCommand(command) && !isHiddenCommand(command)) {
				String usageHelp = command.getUsageHelp();
				String description = command.getDescription();
				Log.info(String.format("%n  %1$s %2$-15s%n    %3$s", command.getName(),
						(usageHelp != null) ? usageHelp : "", (description != null) ? description : ""));
			}
		}
		Log.info("");
		Log.info("Common options:");
		Log.info(String.format("%n  %1$s %2$-15s%n    %3$s", "--debug", "Verbose mode",
				"Print additional status information for the command you are running"));
		Log.info("");
		Log.info("");
		Log.info("See '" + this.name + "help <command>' for more information on a specific command.");
	}

	protected void printStackTrace(Exception ex) {
		Log.error("");
		Log.error(ex);
		Log.error("");
	}

}
>>>>>>> 6755b480
<|MERGE_RESOLUTION|>--- conflicted
+++ resolved
@@ -1,4 +1,3 @@
-<<<<<<< HEAD
 /*
  * Copyright 2012-2019 the original author or authors.
  *
@@ -189,9 +188,9 @@
 		List<String> rtn = new ArrayList<>(args.length);
 		boolean appArgsDetected = false;
 		for (String arg : args) {
-			// Allow apps to have a -d argument
+			// Allow apps to have a --debug argument
 			appArgsDetected |= "--".equals(arg);
-			if (("-d".equals(arg) || "--debug".equals(arg)) && !appArgsDetected) {
+			if ("--debug".equals(arg) && !appArgsDetected) {
 				continue;
 			}
 			rtn.add(arg);
@@ -285,7 +284,7 @@
 		}
 		Log.info("");
 		Log.info("Common options:");
-		Log.info(String.format("%n  %1$s %2$-15s%n    %3$s", "-d, --debug", "Verbose mode",
+		Log.info(String.format("%n  %1$s %2$-15s%n    %3$s", "--debug", "Verbose mode",
 				"Print additional status information for the command you are running"));
 		Log.info("");
 		Log.info("");
@@ -298,306 +297,4 @@
 		Log.error("");
 	}
 
-}
-=======
-/*
- * Copyright 2012-2019 the original author or authors.
- *
- * Licensed under the Apache License, Version 2.0 (the "License");
- * you may not use this file except in compliance with the License.
- * You may obtain a copy of the License at
- *
- *      https://www.apache.org/licenses/LICENSE-2.0
- *
- * Unless required by applicable law or agreed to in writing, software
- * distributed under the License is distributed on an "AS IS" BASIS,
- * WITHOUT WARRANTIES OR CONDITIONS OF ANY KIND, either express or implied.
- * See the License for the specific language governing permissions and
- * limitations under the License.
- */
-
-package org.springframework.boot.cli.command;
-
-import java.util.ArrayList;
-import java.util.Arrays;
-import java.util.Collections;
-import java.util.EnumSet;
-import java.util.Iterator;
-import java.util.List;
-import java.util.Set;
-
-import org.springframework.boot.cli.command.status.ExitStatus;
-import org.springframework.boot.cli.util.Log;
-import org.springframework.util.Assert;
-import org.springframework.util.StringUtils;
-
-/**
- * Main class used to run {@link Command}s.
- *
- * @author Phillip Webb
- * @since 1.0.0
- * @see #addCommand(Command)
- * @see CommandRunner#runAndHandleErrors(String[])
- */
-public class CommandRunner implements Iterable<Command> {
-
-	private static final Set<CommandException.Option> NO_EXCEPTION_OPTIONS = EnumSet
-			.noneOf(CommandException.Option.class);
-
-	private final String name;
-
-	private final List<Command> commands = new ArrayList<>();
-
-	private Class<?>[] optionCommandClasses = {};
-
-	private Class<?>[] hiddenCommandClasses = {};
-
-	/**
-	 * Create a new {@link CommandRunner} instance.
-	 * @param name the name of the runner or {@code null}
-	 */
-	public CommandRunner(String name) {
-		this.name = StringUtils.hasLength(name) ? name + " " : "";
-	}
-
-	/**
-	 * Return the name of the runner or an empty string. Non-empty names will include a
-	 * trailing space character so that they can be used as a prefix.
-	 * @return the name of the runner
-	 */
-	public String getName() {
-		return this.name;
-	}
-
-	/**
-	 * Add the specified commands.
-	 * @param commands the commands to add
-	 */
-	public void addCommands(Iterable<Command> commands) {
-		Assert.notNull(commands, "Commands must not be null");
-		for (Command command : commands) {
-			addCommand(command);
-		}
-	}
-
-	/**
-	 * Add the specified command.
-	 * @param command the command to add.
-	 */
-	public void addCommand(Command command) {
-		Assert.notNull(command, "Command must not be null");
-		this.commands.add(command);
-	}
-
-	/**
-	 * Set the command classes which should be considered option commands. An option
-	 * command is a special type of command that usually makes more sense to present as if
-	 * it is an option. For example '--version'.
-	 * @param commandClasses the classes of option commands.
-	 * @see #isOptionCommand(Command)
-	 */
-	public void setOptionCommands(Class<?>... commandClasses) {
-		Assert.notNull(commandClasses, "CommandClasses must not be null");
-		this.optionCommandClasses = commandClasses;
-	}
-
-	/**
-	 * Set the command classes which should be hidden (i.e. executed but not displayed in
-	 * the available commands list).
-	 * @param commandClasses the classes of hidden commands
-	 */
-	public void setHiddenCommands(Class<?>... commandClasses) {
-		Assert.notNull(commandClasses, "CommandClasses must not be null");
-		this.hiddenCommandClasses = commandClasses;
-	}
-
-	/**
-	 * Returns if the specified command is an option command.
-	 * @param command the command to test
-	 * @return {@code true} if the command is an option command
-	 * @see #setOptionCommands(Class...)
-	 */
-	public boolean isOptionCommand(Command command) {
-		return isCommandInstanceOf(command, this.optionCommandClasses);
-	}
-
-	private boolean isHiddenCommand(Command command) {
-		return isCommandInstanceOf(command, this.hiddenCommandClasses);
-	}
-
-	private boolean isCommandInstanceOf(Command command, Class<?>[] commandClasses) {
-		for (Class<?> commandClass : commandClasses) {
-			if (commandClass.isInstance(command)) {
-				return true;
-			}
-		}
-		return false;
-	}
-
-	@Override
-	public Iterator<Command> iterator() {
-		return getCommands().iterator();
-	}
-
-	protected final List<Command> getCommands() {
-		return Collections.unmodifiableList(this.commands);
-	}
-
-	/**
-	 * Find a command by name.
-	 * @param name the name of the command
-	 * @return the command or {@code null} if not found
-	 */
-	public Command findCommand(String name) {
-		for (Command candidate : this.commands) {
-			String candidateName = candidate.getName();
-			if (candidateName.equals(name) || (isOptionCommand(candidate) && ("--" + candidateName).equals(name))) {
-				return candidate;
-			}
-		}
-		return null;
-	}
-
-	/**
-	 * Run the appropriate and handle and errors.
-	 * @param args the input arguments
-	 * @return a return status code (non boot is used to indicate an error)
-	 */
-	public int runAndHandleErrors(String... args) {
-		String[] argsWithoutDebugFlags = removeDebugFlags(args);
-		boolean debug = argsWithoutDebugFlags.length != args.length;
-		if (debug) {
-			System.setProperty("debug", "true");
-		}
-		try {
-			ExitStatus result = run(argsWithoutDebugFlags);
-			// The caller will hang up if it gets a non-zero status
-			if (result != null && result.isHangup()) {
-				return (result.getCode() > 0) ? result.getCode() : 0;
-			}
-			return 0;
-		}
-		catch (NoArgumentsException ex) {
-			showUsage();
-			return 1;
-		}
-		catch (Exception ex) {
-			return handleError(debug, ex);
-		}
-	}
-
-	private String[] removeDebugFlags(String[] args) {
-		List<String> rtn = new ArrayList<>(args.length);
-		boolean appArgsDetected = false;
-		for (String arg : args) {
-			// Allow apps to have a --debug argument
-			appArgsDetected |= "--".equals(arg);
-			if ("--debug".equals(arg) && !appArgsDetected) {
-				continue;
-			}
-			rtn.add(arg);
-		}
-		return StringUtils.toStringArray(rtn);
-	}
-
-	/**
-	 * Parse the arguments and run a suitable command.
-	 * @param args the arguments
-	 * @return the outcome of the command
-	 * @throws Exception if the command fails
-	 */
-	protected ExitStatus run(String... args) throws Exception {
-		if (args.length == 0) {
-			throw new NoArgumentsException();
-		}
-		String commandName = args[0];
-		String[] commandArguments = Arrays.copyOfRange(args, 1, args.length);
-		Command command = findCommand(commandName);
-		if (command == null) {
-			throw new NoSuchCommandException(commandName);
-		}
-		beforeRun(command);
-		try {
-			return command.run(commandArguments);
-		}
-		finally {
-			afterRun(command);
-		}
-	}
-
-	/**
-	 * Subclass hook called before a command is run.
-	 * @param command the command about to run
-	 */
-	protected void beforeRun(Command command) {
-	}
-
-	/**
-	 * Subclass hook called after a command has run.
-	 * @param command the command that has run
-	 */
-	protected void afterRun(Command command) {
-	}
-
-	private int handleError(boolean debug, Exception ex) {
-		Set<CommandException.Option> options = NO_EXCEPTION_OPTIONS;
-		if (ex instanceof CommandException) {
-			options = ((CommandException) ex).getOptions();
-			if (options.contains(CommandException.Option.RETHROW)) {
-				throw (CommandException) ex;
-			}
-		}
-		boolean couldNotShowMessage = false;
-		if (!options.contains(CommandException.Option.HIDE_MESSAGE)) {
-			couldNotShowMessage = !errorMessage(ex.getMessage());
-		}
-		if (options.contains(CommandException.Option.SHOW_USAGE)) {
-			showUsage();
-		}
-		if (debug || couldNotShowMessage || options.contains(CommandException.Option.STACK_TRACE)) {
-			printStackTrace(ex);
-		}
-		return 1;
-	}
-
-	protected boolean errorMessage(String message) {
-		Log.error((message != null) ? message : "Unexpected error");
-		return message != null;
-	}
-
-	protected void showUsage() {
-		Log.infoPrint("usage: " + this.name);
-		for (Command command : this.commands) {
-			if (isOptionCommand(command)) {
-				Log.infoPrint("[--" + command.getName() + "] ");
-			}
-		}
-		Log.info("");
-		Log.info("       <command> [<args>]");
-		Log.info("");
-		Log.info("Available commands are:");
-		for (Command command : this.commands) {
-			if (!isOptionCommand(command) && !isHiddenCommand(command)) {
-				String usageHelp = command.getUsageHelp();
-				String description = command.getDescription();
-				Log.info(String.format("%n  %1$s %2$-15s%n    %3$s", command.getName(),
-						(usageHelp != null) ? usageHelp : "", (description != null) ? description : ""));
-			}
-		}
-		Log.info("");
-		Log.info("Common options:");
-		Log.info(String.format("%n  %1$s %2$-15s%n    %3$s", "--debug", "Verbose mode",
-				"Print additional status information for the command you are running"));
-		Log.info("");
-		Log.info("");
-		Log.info("See '" + this.name + "help <command>' for more information on a specific command.");
-	}
-
-	protected void printStackTrace(Exception ex) {
-		Log.error("");
-		Log.error(ex);
-		Log.error("");
-	}
-
-}
->>>>>>> 6755b480
+}