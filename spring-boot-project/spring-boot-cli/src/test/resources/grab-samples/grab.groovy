--- conflicted
+++ resolved
@@ -1,11 +1,4 @@
-<<<<<<< HEAD
-@Grab('joda-time')
-class GrabTest {
-
-}
-=======
 @Grab('jackson-core')
 class GrabTest {
 
-}
->>>>>>> 6755b480
+}