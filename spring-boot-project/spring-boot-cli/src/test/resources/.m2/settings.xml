--- conflicted
+++ resolved
@@ -1,38 +1,3 @@
-<<<<<<< HEAD
-<settings xmlns="http://maven.apache.org/SETTINGS/1.0.0"
-	xmlns:xsi="http://www.w3.org/2001/XMLSchema-instance"
-	xsi:schemaLocation="http://maven.apache.org/SETTINGS/1.0.0
-		https://maven.apache.org/xsd/settings-1.0.0.xsd">
-
-	<mirrors>
-		<mirror>
-			<id>central-mirror</id>
-			<url>https://central-mirror.example.com/maven2</url>
-			<mirrorOf>central</mirrorOf>
-		</mirror>
-	</mirrors>
-
-	<servers>
-		<server>
-			<id>central-mirror</id>
-			<username>user</username>
-			<password>password</password>
-		</server>
-	</servers>
-
-	<proxies>
-		<proxy>
-			<active>true</active>
-			<protocol>http</protocol>
-			<host>proxy.example.com</host>
-			<port>3128</port>
-			<username>user</username>
-			<password>password</password>
-		</proxy>
-	</proxies>
-
-</settings>
-=======
 <settings xmlns="http://maven.apache.org/SETTINGS/1.0.0"
 	xmlns:xsi="http://www.w3.org/2001/XMLSchema-instance"
 	xsi:schemaLocation="http://maven.apache.org/SETTINGS/1.0.0
@@ -62,5 +27,4 @@
 			<password>password</password>
 		</proxy>
 	</proxies>
-</settings>
->>>>>>> 6755b480
+</settings>