--- conflicted
+++ resolved
@@ -1,194 +1,3 @@
-<<<<<<< HEAD
-/*
- * Copyright 2012-2019 the original author or authors.
- *
- * Licensed under the Apache License, Version 2.0 (the "License");
- * you may not use this file except in compliance with the License.
- * You may obtain a copy of the License at
- *
- *      https://www.apache.org/licenses/LICENSE-2.0
- *
- * Unless required by applicable law or agreed to in writing, software
- * distributed under the License is distributed on an "AS IS" BASIS,
- * WITHOUT WARRANTIES OR CONDITIONS OF ANY KIND, either express or implied.
- * See the License for the specific language governing permissions and
- * limitations under the License.
- */
-
-package org.springframework.boot.test.web.reactive.server;
-
-import java.util.Collection;
-
-import org.springframework.beans.BeansException;
-import org.springframework.beans.factory.BeanFactory;
-import org.springframework.beans.factory.BeanFactoryAware;
-import org.springframework.beans.factory.BeanFactoryUtils;
-import org.springframework.beans.factory.FactoryBean;
-import org.springframework.beans.factory.ListableBeanFactory;
-import org.springframework.beans.factory.NoSuchBeanDefinitionException;
-import org.springframework.beans.factory.config.BeanDefinition;
-import org.springframework.beans.factory.config.ConfigurableListableBeanFactory;
-import org.springframework.beans.factory.support.BeanDefinitionRegistry;
-import org.springframework.beans.factory.support.BeanDefinitionRegistryPostProcessor;
-import org.springframework.beans.factory.support.RootBeanDefinition;
-import org.springframework.boot.test.context.SpringBootTest;
-import org.springframework.boot.test.context.SpringBootTest.WebEnvironment;
-import org.springframework.boot.web.codec.CodecCustomizer;
-import org.springframework.boot.web.reactive.server.AbstractReactiveWebServerFactory;
-import org.springframework.context.ApplicationContext;
-import org.springframework.context.ApplicationContextAware;
-import org.springframework.context.ConfigurableApplicationContext;
-import org.springframework.context.annotation.ConfigurationClassPostProcessor;
-import org.springframework.core.Ordered;
-import org.springframework.core.annotation.MergedAnnotation;
-import org.springframework.core.annotation.MergedAnnotations;
-import org.springframework.core.annotation.MergedAnnotations.SearchStrategy;
-import org.springframework.test.context.ContextCustomizer;
-import org.springframework.test.context.MergedContextConfiguration;
-import org.springframework.test.web.reactive.server.WebTestClient;
-import org.springframework.util.CollectionUtils;
-import org.springframework.web.reactive.function.client.ExchangeStrategies;
-
-/**
- * {@link ContextCustomizer} for {@link WebTestClient}.
- *
- * @author Stephane Nicoll
- */
-class WebTestClientContextCustomizer implements ContextCustomizer {
-
-	@Override
-	public void customizeContext(ConfigurableApplicationContext context, MergedContextConfiguration mergedConfig) {
-		MergedAnnotation<?> annotation = MergedAnnotations
-				.from(mergedConfig.getTestClass(), SearchStrategy.INHERITED_ANNOTATIONS).get(SpringBootTest.class);
-		if (annotation.getEnum("webEnvironment", WebEnvironment.class).isEmbedded()) {
-			registerWebTestClient(context);
-		}
-	}
-
-	private void registerWebTestClient(ConfigurableApplicationContext context) {
-		ConfigurableListableBeanFactory beanFactory = context.getBeanFactory();
-		if (beanFactory instanceof BeanDefinitionRegistry) {
-			registerWebTestClient((BeanDefinitionRegistry) beanFactory);
-		}
-	}
-
-	private void registerWebTestClient(BeanDefinitionRegistry registry) {
-		RootBeanDefinition definition = new RootBeanDefinition(WebTestClientRegistrar.class);
-		definition.setRole(BeanDefinition.ROLE_INFRASTRUCTURE);
-		registry.registerBeanDefinition(WebTestClientRegistrar.class.getName(), definition);
-	}
-
-	@Override
-	public boolean equals(Object obj) {
-		return (obj != null && obj.getClass() == getClass());
-	}
-
-	@Override
-	public int hashCode() {
-		return getClass().hashCode();
-	}
-
-	/**
-	 * {@link BeanDefinitionRegistryPostProcessor} that runs after the
-	 * {@link ConfigurationClassPostProcessor} and add a {@link WebTestClientFactory} bean
-	 * definition when a {@link WebTestClient} hasn't already been registered.
-	 */
-	private static class WebTestClientRegistrar
-			implements BeanDefinitionRegistryPostProcessor, Ordered, BeanFactoryAware {
-
-		private BeanFactory beanFactory;
-
-		@Override
-		public void setBeanFactory(BeanFactory beanFactory) throws BeansException {
-			this.beanFactory = beanFactory;
-		}
-
-		@Override
-		public int getOrder() {
-			return Ordered.LOWEST_PRECEDENCE;
-		}
-
-		@Override
-		public void postProcessBeanDefinitionRegistry(BeanDefinitionRegistry registry) throws BeansException {
-			if (BeanFactoryUtils.beanNamesForTypeIncludingAncestors((ListableBeanFactory) this.beanFactory,
-					WebTestClient.class, false, false).length == 0) {
-				registry.registerBeanDefinition(WebTestClient.class.getName(),
-						new RootBeanDefinition(WebTestClientFactory.class));
-			}
-
-		}
-
-		@Override
-		public void postProcessBeanFactory(ConfigurableListableBeanFactory beanFactory) throws BeansException {
-		}
-
-	}
-
-	/**
-	 * {@link FactoryBean} used to create and configure a {@link WebTestClient}.
-	 */
-	public static class WebTestClientFactory implements FactoryBean<WebTestClient>, ApplicationContextAware {
-
-		private ApplicationContext applicationContext;
-
-		private WebTestClient object;
-
-		@Override
-		public void setApplicationContext(ApplicationContext applicationContext) throws BeansException {
-			this.applicationContext = applicationContext;
-		}
-
-		@Override
-		public boolean isSingleton() {
-			return true;
-		}
-
-		@Override
-		public Class<?> getObjectType() {
-			return WebTestClient.class;
-		}
-
-		@Override
-		public WebTestClient getObject() throws Exception {
-			if (this.object == null) {
-				this.object = createWebTestClient();
-			}
-			return this.object;
-		}
-
-		private WebTestClient createWebTestClient() {
-			boolean sslEnabled = isSslEnabled(this.applicationContext);
-			String port = this.applicationContext.getEnvironment().getProperty("local.server.port", "8080");
-			String baseUrl = (sslEnabled ? "https" : "http") + "://localhost:" + port;
-			WebTestClient.Builder builder = WebTestClient.bindToServer();
-			customizeWebTestClientCodecs(builder, this.applicationContext);
-			return builder.baseUrl(baseUrl).build();
-		}
-
-		private boolean isSslEnabled(ApplicationContext context) {
-			try {
-				AbstractReactiveWebServerFactory webServerFactory = context
-						.getBean(AbstractReactiveWebServerFactory.class);
-				return webServerFactory.getSsl() != null && webServerFactory.getSsl().isEnabled();
-			}
-			catch (NoSuchBeanDefinitionException ex) {
-				return false;
-			}
-		}
-
-		private void customizeWebTestClientCodecs(WebTestClient.Builder clientBuilder, ApplicationContext context) {
-			Collection<CodecCustomizer> codecCustomizers = context.getBeansOfType(CodecCustomizer.class).values();
-			if (!CollectionUtils.isEmpty(codecCustomizers)) {
-				clientBuilder.exchangeStrategies(ExchangeStrategies.builder().codecs(
-						(codecs) -> codecCustomizers.forEach((codecCustomizer) -> codecCustomizer.customize(codecs)))
-						.build());
-			}
-		}
-
-	}
-
-}
-=======
 /*
  * Copyright 2012-2021 the original author or authors.
  *
@@ -426,5 +235,4 @@
 
 	}
 
-}
->>>>>>> 6755b480
+}