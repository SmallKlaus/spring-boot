--- conflicted
+++ resolved
@@ -1,476 +1,3 @@
-<<<<<<< HEAD
-/*
- * Copyright 2012-2019 the original author or authors.
- *
- * Licensed under the Apache License, Version 2.0 (the "License");
- * you may not use this file except in compliance with the License.
- * You may obtain a copy of the License at
- *
- *      https://www.apache.org/licenses/LICENSE-2.0
- *
- * Unless required by applicable law or agreed to in writing, software
- * distributed under the License is distributed on an "AS IS" BASIS,
- * WITHOUT WARRANTIES OR CONDITIONS OF ANY KIND, either express or implied.
- * See the License for the specific language governing permissions and
- * limitations under the License.
- */
-
-package org.springframework.boot.test.mock.mockito;
-
-import java.beans.PropertyDescriptor;
-import java.lang.reflect.Field;
-import java.util.Arrays;
-import java.util.Collection;
-import java.util.HashMap;
-import java.util.LinkedHashMap;
-import java.util.LinkedHashSet;
-import java.util.Map;
-import java.util.Set;
-import java.util.TreeSet;
-
-import org.springframework.aop.scope.ScopedProxyUtils;
-import org.springframework.beans.BeansException;
-import org.springframework.beans.PropertyValues;
-import org.springframework.beans.factory.BeanClassLoaderAware;
-import org.springframework.beans.factory.BeanCreationException;
-import org.springframework.beans.factory.BeanFactory;
-import org.springframework.beans.factory.BeanFactoryAware;
-import org.springframework.beans.factory.BeanFactoryUtils;
-import org.springframework.beans.factory.FactoryBean;
-import org.springframework.beans.factory.NoUniqueBeanDefinitionException;
-import org.springframework.beans.factory.config.BeanDefinition;
-import org.springframework.beans.factory.config.BeanFactoryPostProcessor;
-import org.springframework.beans.factory.config.BeanPostProcessor;
-import org.springframework.beans.factory.config.ConfigurableListableBeanFactory;
-import org.springframework.beans.factory.config.ConstructorArgumentValues;
-import org.springframework.beans.factory.config.ConstructorArgumentValues.ValueHolder;
-import org.springframework.beans.factory.config.InstantiationAwareBeanPostProcessorAdapter;
-import org.springframework.beans.factory.config.RuntimeBeanReference;
-import org.springframework.beans.factory.support.BeanDefinitionRegistry;
-import org.springframework.beans.factory.support.BeanNameGenerator;
-import org.springframework.beans.factory.support.DefaultBeanNameGenerator;
-import org.springframework.beans.factory.support.RootBeanDefinition;
-import org.springframework.context.ApplicationContext;
-import org.springframework.context.annotation.ConfigurationClassPostProcessor;
-import org.springframework.core.Conventions;
-import org.springframework.core.Ordered;
-import org.springframework.core.PriorityOrdered;
-import org.springframework.core.ResolvableType;
-import org.springframework.test.context.junit4.SpringRunner;
-import org.springframework.util.Assert;
-import org.springframework.util.ClassUtils;
-import org.springframework.util.ObjectUtils;
-import org.springframework.util.ReflectionUtils;
-import org.springframework.util.StringUtils;
-
-/**
- * A {@link BeanFactoryPostProcessor} used to register and inject
- * {@link MockBean @MockBeans} with the {@link ApplicationContext}. An initial set of
- * definitions can be passed to the processor with additional definitions being
- * automatically created from {@code @Configuration} classes that use
- * {@link MockBean @MockBean}.
- *
- * @author Phillip Webb
- * @author Andy Wilkinson
- * @author Stephane Nicoll
- * @author Andreas Neiser
- * @since 1.4.0
- */
-public class MockitoPostProcessor extends InstantiationAwareBeanPostProcessorAdapter
-		implements BeanClassLoaderAware, BeanFactoryAware, BeanFactoryPostProcessor, Ordered {
-
-	private static final String FACTORY_BEAN_OBJECT_TYPE = "factoryBeanObjectType";
-
-	private static final String BEAN_NAME = MockitoPostProcessor.class.getName();
-
-	private static final String CONFIGURATION_CLASS_ATTRIBUTE = Conventions
-			.getQualifiedAttributeName(ConfigurationClassPostProcessor.class, "configurationClass");
-
-	private static final BeanNameGenerator beanNameGenerator = new DefaultBeanNameGenerator();
-
-	private final Set<Definition> definitions;
-
-	private ClassLoader classLoader;
-
-	private BeanFactory beanFactory;
-
-	private final MockitoBeans mockitoBeans = new MockitoBeans();
-
-	private Map<Definition, String> beanNameRegistry = new HashMap<>();
-
-	private Map<Field, String> fieldRegistry = new HashMap<>();
-
-	private Map<String, SpyDefinition> spies = new HashMap<>();
-
-	/**
-	 * Create a new {@link MockitoPostProcessor} instance with the given initial
-	 * definitions.
-	 * @param definitions the initial definitions
-	 */
-	public MockitoPostProcessor(Set<Definition> definitions) {
-		this.definitions = definitions;
-	}
-
-	@Override
-	public void setBeanClassLoader(ClassLoader classLoader) {
-		this.classLoader = classLoader;
-	}
-
-	@Override
-	public void setBeanFactory(BeanFactory beanFactory) throws BeansException {
-		Assert.isInstanceOf(ConfigurableListableBeanFactory.class, beanFactory,
-				"Mock beans can only be used with a ConfigurableListableBeanFactory");
-		this.beanFactory = beanFactory;
-	}
-
-	@Override
-	public void postProcessBeanFactory(ConfigurableListableBeanFactory beanFactory) throws BeansException {
-		Assert.isInstanceOf(BeanDefinitionRegistry.class, beanFactory,
-				"@MockBean can only be used on bean factories that " + "implement BeanDefinitionRegistry");
-		postProcessBeanFactory(beanFactory, (BeanDefinitionRegistry) beanFactory);
-	}
-
-	private void postProcessBeanFactory(ConfigurableListableBeanFactory beanFactory, BeanDefinitionRegistry registry) {
-		beanFactory.registerSingleton(MockitoBeans.class.getName(), this.mockitoBeans);
-		DefinitionsParser parser = new DefinitionsParser(this.definitions);
-		for (Class<?> configurationClass : getConfigurationClasses(beanFactory)) {
-			parser.parse(configurationClass);
-		}
-		Set<Definition> definitions = parser.getDefinitions();
-		for (Definition definition : definitions) {
-			Field field = parser.getField(definition);
-			register(beanFactory, registry, definition, field);
-		}
-	}
-
-	private Set<Class<?>> getConfigurationClasses(ConfigurableListableBeanFactory beanFactory) {
-		Set<Class<?>> configurationClasses = new LinkedHashSet<>();
-		for (BeanDefinition beanDefinition : getConfigurationBeanDefinitions(beanFactory).values()) {
-			configurationClasses.add(ClassUtils.resolveClassName(beanDefinition.getBeanClassName(), this.classLoader));
-		}
-		return configurationClasses;
-	}
-
-	private Map<String, BeanDefinition> getConfigurationBeanDefinitions(ConfigurableListableBeanFactory beanFactory) {
-		Map<String, BeanDefinition> definitions = new LinkedHashMap<>();
-		for (String beanName : beanFactory.getBeanDefinitionNames()) {
-			BeanDefinition definition = beanFactory.getBeanDefinition(beanName);
-			if (definition.getAttribute(CONFIGURATION_CLASS_ATTRIBUTE) != null) {
-				definitions.put(beanName, definition);
-			}
-		}
-		return definitions;
-	}
-
-	private void register(ConfigurableListableBeanFactory beanFactory, BeanDefinitionRegistry registry,
-			Definition definition, Field field) {
-		if (definition instanceof MockDefinition) {
-			registerMock(beanFactory, registry, (MockDefinition) definition, field);
-		}
-		else if (definition instanceof SpyDefinition) {
-			registerSpy(beanFactory, registry, (SpyDefinition) definition, field);
-		}
-	}
-
-	private void registerMock(ConfigurableListableBeanFactory beanFactory, BeanDefinitionRegistry registry,
-			MockDefinition definition, Field field) {
-		RootBeanDefinition beanDefinition = createBeanDefinition(definition);
-		String beanName = getBeanName(beanFactory, registry, definition, beanDefinition);
-		String transformedBeanName = BeanFactoryUtils.transformedBeanName(beanName);
-		if (registry.containsBeanDefinition(transformedBeanName)) {
-			BeanDefinition existing = registry.getBeanDefinition(transformedBeanName);
-			copyBeanDefinitionDetails(existing, beanDefinition);
-			registry.removeBeanDefinition(transformedBeanName);
-		}
-		registry.registerBeanDefinition(transformedBeanName, beanDefinition);
-		Object mock = definition.createMock(beanName + " bean");
-		beanFactory.registerSingleton(transformedBeanName, mock);
-		this.mockitoBeans.add(mock);
-		this.beanNameRegistry.put(definition, beanName);
-		if (field != null) {
-			this.fieldRegistry.put(field, beanName);
-		}
-	}
-
-	private RootBeanDefinition createBeanDefinition(MockDefinition mockDefinition) {
-		RootBeanDefinition definition = new RootBeanDefinition(mockDefinition.getTypeToMock().resolve());
-		definition.setTargetType(mockDefinition.getTypeToMock());
-		if (mockDefinition.getQualifier() != null) {
-			mockDefinition.getQualifier().applyTo(definition);
-		}
-		return definition;
-	}
-
-	private String getBeanName(ConfigurableListableBeanFactory beanFactory, BeanDefinitionRegistry registry,
-			MockDefinition mockDefinition, RootBeanDefinition beanDefinition) {
-		if (StringUtils.hasLength(mockDefinition.getName())) {
-			return mockDefinition.getName();
-		}
-		Set<String> existingBeans = getExistingBeans(beanFactory, mockDefinition.getTypeToMock(),
-				mockDefinition.getQualifier());
-		if (existingBeans.isEmpty()) {
-			return MockitoPostProcessor.beanNameGenerator.generateBeanName(beanDefinition, registry);
-		}
-		if (existingBeans.size() == 1) {
-			return existingBeans.iterator().next();
-		}
-		String primaryCandidate = determinePrimaryCandidate(registry, existingBeans, mockDefinition.getTypeToMock());
-		if (primaryCandidate != null) {
-			return primaryCandidate;
-		}
-		throw new IllegalStateException("Unable to register mock bean " + mockDefinition.getTypeToMock()
-				+ " expected a single matching bean to replace but found " + existingBeans);
-	}
-
-	private void copyBeanDefinitionDetails(BeanDefinition from, RootBeanDefinition to) {
-		to.setPrimary(from.isPrimary());
-	}
-
-	private void registerSpy(ConfigurableListableBeanFactory beanFactory, BeanDefinitionRegistry registry,
-			SpyDefinition spyDefinition, Field field) {
-		Set<String> existingBeans = getExistingBeans(beanFactory, spyDefinition.getTypeToSpy(),
-				spyDefinition.getQualifier());
-		if (ObjectUtils.isEmpty(existingBeans)) {
-			createSpy(registry, spyDefinition, field);
-		}
-		else {
-			registerSpies(registry, spyDefinition, field, existingBeans);
-		}
-	}
-
-	private Set<String> getExistingBeans(ConfigurableListableBeanFactory beanFactory, ResolvableType type,
-			QualifierDefinition qualifier) {
-		Set<String> candidates = new TreeSet<>();
-		for (String candidate : getExistingBeans(beanFactory, type)) {
-			if (qualifier == null || qualifier.matches(beanFactory, candidate)) {
-				candidates.add(candidate);
-			}
-		}
-		return candidates;
-	}
-
-	private Set<String> getExistingBeans(ConfigurableListableBeanFactory beanFactory, ResolvableType type) {
-		Set<String> beans = new LinkedHashSet<>(Arrays.asList(beanFactory.getBeanNamesForType(type)));
-		String typeName = type.resolve(Object.class).getName();
-		for (String beanName : beanFactory.getBeanNamesForType(FactoryBean.class)) {
-			beanName = BeanFactoryUtils.transformedBeanName(beanName);
-			BeanDefinition beanDefinition = beanFactory.getBeanDefinition(beanName);
-			if (typeName.equals(beanDefinition.getAttribute(FACTORY_BEAN_OBJECT_TYPE))) {
-				beans.add(beanName);
-			}
-		}
-		beans.removeIf(this::isScopedTarget);
-		return beans;
-	}
-
-	private boolean isScopedTarget(String beanName) {
-		try {
-			return ScopedProxyUtils.isScopedTarget(beanName);
-		}
-		catch (Throwable ex) {
-			return false;
-		}
-	}
-
-	private void createSpy(BeanDefinitionRegistry registry, SpyDefinition spyDefinition, Field field) {
-		RootBeanDefinition beanDefinition = new RootBeanDefinition(spyDefinition.getTypeToSpy().resolve());
-		String beanName = MockitoPostProcessor.beanNameGenerator.generateBeanName(beanDefinition, registry);
-		registry.registerBeanDefinition(beanName, beanDefinition);
-		registerSpy(spyDefinition, field, beanName);
-	}
-
-	private void registerSpies(BeanDefinitionRegistry registry, SpyDefinition spyDefinition, Field field,
-			Collection<String> existingBeans) {
-		try {
-			String beanName = determineBeanName(existingBeans, spyDefinition, registry);
-			registerSpy(spyDefinition, field, beanName);
-		}
-		catch (RuntimeException ex) {
-			throw new IllegalStateException("Unable to register spy bean " + spyDefinition.getTypeToSpy(), ex);
-		}
-	}
-
-	private String determineBeanName(Collection<String> existingBeans, SpyDefinition definition,
-			BeanDefinitionRegistry registry) {
-		if (StringUtils.hasText(definition.getName())) {
-			return definition.getName();
-		}
-		if (existingBeans.size() == 1) {
-			return existingBeans.iterator().next();
-		}
-		return determinePrimaryCandidate(registry, existingBeans, definition.getTypeToSpy());
-	}
-
-	private String determinePrimaryCandidate(BeanDefinitionRegistry registry, Collection<String> candidateBeanNames,
-			ResolvableType type) {
-		String primaryBeanName = null;
-		for (String candidateBeanName : candidateBeanNames) {
-			BeanDefinition beanDefinition = registry.getBeanDefinition(candidateBeanName);
-			if (beanDefinition.isPrimary()) {
-				if (primaryBeanName != null) {
-					throw new NoUniqueBeanDefinitionException(type.resolve(), candidateBeanNames.size(),
-							"more than one 'primary' bean found among candidates: "
-									+ Arrays.asList(candidateBeanNames));
-				}
-				primaryBeanName = candidateBeanName;
-			}
-		}
-		return primaryBeanName;
-	}
-
-	private void registerSpy(SpyDefinition definition, Field field, String beanName) {
-		this.spies.put(beanName, definition);
-		this.beanNameRegistry.put(definition, beanName);
-		if (field != null) {
-			this.fieldRegistry.put(field, beanName);
-		}
-	}
-
-	protected final Object createSpyIfNecessary(Object bean, String beanName) throws BeansException {
-		SpyDefinition definition = this.spies.get(beanName);
-		if (definition != null) {
-			bean = definition.createSpy(beanName, bean);
-		}
-		return bean;
-	}
-
-	@Override
-	public PropertyValues postProcessPropertyValues(PropertyValues pvs, PropertyDescriptor[] pds, final Object bean,
-			String beanName) throws BeansException {
-		ReflectionUtils.doWithFields(bean.getClass(), (field) -> postProcessField(bean, field));
-		return pvs;
-	}
-
-	private void postProcessField(Object bean, Field field) {
-		String beanName = this.fieldRegistry.get(field);
-		if (StringUtils.hasText(beanName)) {
-			inject(field, bean, beanName);
-		}
-	}
-
-	void inject(Field field, Object target, Definition definition) {
-		String beanName = this.beanNameRegistry.get(definition);
-		Assert.state(StringUtils.hasLength(beanName), () -> "No bean found for definition " + definition);
-		inject(field, target, beanName);
-	}
-
-	private void inject(Field field, Object target, String beanName) {
-		try {
-			field.setAccessible(true);
-			Assert.state(ReflectionUtils.getField(field, target) == null,
-					() -> "The field " + field + " cannot have an existing value");
-			Object bean = this.beanFactory.getBean(beanName, field.getType());
-			ReflectionUtils.setField(field, target, bean);
-		}
-		catch (Throwable ex) {
-			throw new BeanCreationException("Could not inject field: " + field, ex);
-		}
-	}
-
-	@Override
-	public int getOrder() {
-		return Ordered.LOWEST_PRECEDENCE - 10;
-	}
-
-	/**
-	 * Register the processor with a {@link BeanDefinitionRegistry}. Not required when
-	 * using the {@link SpringRunner} as registration is automatic.
-	 * @param registry the bean definition registry
-	 */
-	public static void register(BeanDefinitionRegistry registry) {
-		register(registry, null);
-	}
-
-	/**
-	 * Register the processor with a {@link BeanDefinitionRegistry}. Not required when
-	 * using the {@link SpringRunner} as registration is automatic.
-	 * @param registry the bean definition registry
-	 * @param definitions the initial mock/spy definitions
-	 */
-	public static void register(BeanDefinitionRegistry registry, Set<Definition> definitions) {
-		register(registry, MockitoPostProcessor.class, definitions);
-	}
-
-	/**
-	 * Register the processor with a {@link BeanDefinitionRegistry}. Not required when
-	 * using the {@link SpringRunner} as registration is automatic.
-	 * @param registry the bean definition registry
-	 * @param postProcessor the post processor class to register
-	 * @param definitions the initial mock/spy definitions
-	 */
-	@SuppressWarnings("unchecked")
-	public static void register(BeanDefinitionRegistry registry, Class<? extends MockitoPostProcessor> postProcessor,
-			Set<Definition> definitions) {
-		SpyPostProcessor.register(registry);
-		BeanDefinition definition = getOrAddBeanDefinition(registry, postProcessor);
-		ValueHolder constructorArg = definition.getConstructorArgumentValues().getIndexedArgumentValue(0, Set.class);
-		Set<Definition> existing = (Set<Definition>) constructorArg.getValue();
-		if (definitions != null) {
-			existing.addAll(definitions);
-		}
-	}
-
-	private static BeanDefinition getOrAddBeanDefinition(BeanDefinitionRegistry registry,
-			Class<? extends MockitoPostProcessor> postProcessor) {
-		if (!registry.containsBeanDefinition(BEAN_NAME)) {
-			RootBeanDefinition definition = new RootBeanDefinition(postProcessor);
-			definition.setRole(BeanDefinition.ROLE_INFRASTRUCTURE);
-			ConstructorArgumentValues constructorArguments = definition.getConstructorArgumentValues();
-			constructorArguments.addIndexedArgumentValue(0, new LinkedHashSet<MockDefinition>());
-			registry.registerBeanDefinition(BEAN_NAME, definition);
-			return definition;
-		}
-		return registry.getBeanDefinition(BEAN_NAME);
-	}
-
-	/**
-	 * {@link BeanPostProcessor} to handle {@link SpyBean @SpyBean} definitions.
-	 * Registered as a separate processor so that it can be ordered above AOP post
-	 * processors.
-	 */
-	static class SpyPostProcessor extends InstantiationAwareBeanPostProcessorAdapter implements PriorityOrdered {
-
-		private static final String BEAN_NAME = SpyPostProcessor.class.getName();
-
-		private final MockitoPostProcessor mockitoPostProcessor;
-
-		SpyPostProcessor(MockitoPostProcessor mockitoPostProcessor) {
-			this.mockitoPostProcessor = mockitoPostProcessor;
-		}
-
-		@Override
-		public int getOrder() {
-			return Ordered.HIGHEST_PRECEDENCE;
-		}
-
-		@Override
-		public Object getEarlyBeanReference(Object bean, String beanName) throws BeansException {
-			return this.mockitoPostProcessor.createSpyIfNecessary(bean, beanName);
-		}
-
-		@Override
-		public Object postProcessAfterInitialization(Object bean, String beanName) throws BeansException {
-			if (bean instanceof FactoryBean) {
-				return bean;
-			}
-			return this.mockitoPostProcessor.createSpyIfNecessary(bean, beanName);
-		}
-
-		static void register(BeanDefinitionRegistry registry) {
-			if (!registry.containsBeanDefinition(BEAN_NAME)) {
-				RootBeanDefinition definition = new RootBeanDefinition(SpyPostProcessor.class);
-				definition.setRole(BeanDefinition.ROLE_INFRASTRUCTURE);
-				ConstructorArgumentValues constructorArguments = definition.getConstructorArgumentValues();
-				constructorArguments.addIndexedArgumentValue(0,
-						new RuntimeBeanReference(MockitoPostProcessor.BEAN_NAME));
-				registry.registerBeanDefinition(BEAN_NAME, definition);
-			}
-		}
-
-	}
-
-}
-=======
 /*
  * Copyright 2012-2020 the original author or authors.
  *
@@ -939,5 +466,4 @@
 
 	}
 
-}
->>>>>>> 6755b480
+}