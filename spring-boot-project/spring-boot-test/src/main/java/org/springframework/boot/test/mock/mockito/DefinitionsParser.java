<<<<<<< HEAD
/*
 * Copyright 2012-2019 the original author or authors.
 *
 * Licensed under the Apache License, Version 2.0 (the "License");
 * you may not use this file except in compliance with the License.
 * You may obtain a copy of the License at
 *
 *      https://www.apache.org/licenses/LICENSE-2.0
 *
 * Unless required by applicable law or agreed to in writing, software
 * distributed under the License is distributed on an "AS IS" BASIS,
 * WITHOUT WARRANTIES OR CONDITIONS OF ANY KIND, either express or implied.
 * See the License for the specific language governing permissions and
 * limitations under the License.
 */

package org.springframework.boot.test.mock.mockito;

import java.lang.reflect.AnnotatedElement;
import java.lang.reflect.Field;
import java.util.Collection;
import java.util.Collections;
import java.util.LinkedHashMap;
import java.util.LinkedHashSet;
import java.util.Map;
import java.util.Set;

import org.springframework.core.ResolvableType;
import org.springframework.core.annotation.MergedAnnotation;
import org.springframework.core.annotation.MergedAnnotations;
import org.springframework.core.annotation.MergedAnnotations.SearchStrategy;
import org.springframework.util.Assert;
import org.springframework.util.ReflectionUtils;
import org.springframework.util.StringUtils;

/**
 * Parser to create {@link MockDefinition} and {@link SpyDefinition} instances from
 * {@link MockBean @MockBean} and {@link SpyBean @SpyBean} annotations declared on or in a
 * class.
 *
 * @author Phillip Webb
 * @author Stephane Nicoll
 */
class DefinitionsParser {

	private final Set<Definition> definitions;

	private final Map<Definition, Field> definitionFields;

	DefinitionsParser() {
		this(Collections.emptySet());
	}

	DefinitionsParser(Collection<? extends Definition> existing) {
		this.definitions = new LinkedHashSet<>();
		this.definitionFields = new LinkedHashMap<>();
		if (existing != null) {
			this.definitions.addAll(existing);
		}
	}

	void parse(Class<?> source) {
		parseElement(source);
		ReflectionUtils.doWithFields(source, this::parseElement);
	}

	private void parseElement(AnnotatedElement element) {
		MergedAnnotations annotations = MergedAnnotations.from(element, SearchStrategy.SUPERCLASS);
		annotations.stream(MockBean.class).map(MergedAnnotation::synthesize)
				.forEach((annotation) -> parseMockBeanAnnotation(annotation, element));
		annotations.stream(SpyBean.class).map(MergedAnnotation::synthesize)
				.forEach((annotation) -> parseSpyBeanAnnotation(annotation, element));
	}

	private void parseMockBeanAnnotation(MockBean annotation, AnnotatedElement element) {
		Set<ResolvableType> typesToMock = getOrDeduceTypes(element, annotation.value());
		Assert.state(!typesToMock.isEmpty(), () -> "Unable to deduce type to mock from " + element);
		if (StringUtils.hasLength(annotation.name())) {
			Assert.state(typesToMock.size() == 1, "The name attribute can only be used when mocking a single class");
		}
		for (ResolvableType typeToMock : typesToMock) {
			MockDefinition definition = new MockDefinition(annotation.name(), typeToMock, annotation.extraInterfaces(),
					annotation.answer(), annotation.serializable(), annotation.reset(),
					QualifierDefinition.forElement(element));
			addDefinition(element, definition, "mock");
		}
	}

	private void parseSpyBeanAnnotation(SpyBean annotation, AnnotatedElement element) {
		Set<ResolvableType> typesToSpy = getOrDeduceTypes(element, annotation.value());
		Assert.state(!typesToSpy.isEmpty(), () -> "Unable to deduce type to spy from " + element);
		if (StringUtils.hasLength(annotation.name())) {
			Assert.state(typesToSpy.size() == 1, "The name attribute can only be used when spying a single class");
		}
		for (ResolvableType typeToSpy : typesToSpy) {
			SpyDefinition definition = new SpyDefinition(annotation.name(), typeToSpy, annotation.reset(),
					annotation.proxyTargetAware(), QualifierDefinition.forElement(element));
			addDefinition(element, definition, "spy");
		}
	}

	private void addDefinition(AnnotatedElement element, Definition definition, String type) {
		boolean isNewDefinition = this.definitions.add(definition);
		Assert.state(isNewDefinition, () -> "Duplicate " + type + " definition " + definition);
		if (element instanceof Field) {
			Field field = (Field) element;
			this.definitionFields.put(definition, field);
		}
	}

	private Set<ResolvableType> getOrDeduceTypes(AnnotatedElement element, Class<?>[] value) {
		Set<ResolvableType> types = new LinkedHashSet<>();
		for (Class<?> clazz : value) {
			types.add(ResolvableType.forClass(clazz));
		}
		if (types.isEmpty() && element instanceof Field) {
			types.add(ResolvableType.forField((Field) element));
		}
		return types;
	}

	Set<Definition> getDefinitions() {
		return Collections.unmodifiableSet(this.definitions);
	}

	Field getField(Definition definition) {
		return this.definitionFields.get(definition);
	}

}
=======
/*
 * Copyright 2012-2020 the original author or authors.
 *
 * Licensed under the Apache License, Version 2.0 (the "License");
 * you may not use this file except in compliance with the License.
 * You may obtain a copy of the License at
 *
 *      https://www.apache.org/licenses/LICENSE-2.0
 *
 * Unless required by applicable law or agreed to in writing, software
 * distributed under the License is distributed on an "AS IS" BASIS,
 * WITHOUT WARRANTIES OR CONDITIONS OF ANY KIND, either express or implied.
 * See the License for the specific language governing permissions and
 * limitations under the License.
 */

package org.springframework.boot.test.mock.mockito;

import java.lang.reflect.AnnotatedElement;
import java.lang.reflect.Field;
import java.lang.reflect.TypeVariable;
import java.util.Collection;
import java.util.Collections;
import java.util.LinkedHashMap;
import java.util.LinkedHashSet;
import java.util.Map;
import java.util.Set;

import org.springframework.core.ResolvableType;
import org.springframework.core.annotation.MergedAnnotation;
import org.springframework.core.annotation.MergedAnnotations;
import org.springframework.core.annotation.MergedAnnotations.SearchStrategy;
import org.springframework.util.Assert;
import org.springframework.util.ReflectionUtils;
import org.springframework.util.StringUtils;

/**
 * Parser to create {@link MockDefinition} and {@link SpyDefinition} instances from
 * {@link MockBean @MockBean} and {@link SpyBean @SpyBean} annotations declared on or in a
 * class.
 *
 * @author Phillip Webb
 * @author Stephane Nicoll
 */
class DefinitionsParser {

	private final Set<Definition> definitions;

	private final Map<Definition, Field> definitionFields;

	DefinitionsParser() {
		this(Collections.emptySet());
	}

	DefinitionsParser(Collection<? extends Definition> existing) {
		this.definitions = new LinkedHashSet<>();
		this.definitionFields = new LinkedHashMap<>();
		if (existing != null) {
			this.definitions.addAll(existing);
		}
	}

	void parse(Class<?> source) {
		parseElement(source, null);
		ReflectionUtils.doWithFields(source, (element) -> parseElement(element, source));
	}

	private void parseElement(AnnotatedElement element, Class<?> source) {
		MergedAnnotations annotations = MergedAnnotations.from(element, SearchStrategy.SUPERCLASS);
		annotations.stream(MockBean.class).map(MergedAnnotation::synthesize)
				.forEach((annotation) -> parseMockBeanAnnotation(annotation, element, source));
		annotations.stream(SpyBean.class).map(MergedAnnotation::synthesize)
				.forEach((annotation) -> parseSpyBeanAnnotation(annotation, element, source));
	}

	private void parseMockBeanAnnotation(MockBean annotation, AnnotatedElement element, Class<?> source) {
		Set<ResolvableType> typesToMock = getOrDeduceTypes(element, annotation.value(), source);
		Assert.state(!typesToMock.isEmpty(), () -> "Unable to deduce type to mock from " + element);
		if (StringUtils.hasLength(annotation.name())) {
			Assert.state(typesToMock.size() == 1, "The name attribute can only be used when mocking a single class");
		}
		for (ResolvableType typeToMock : typesToMock) {
			MockDefinition definition = new MockDefinition(annotation.name(), typeToMock, annotation.extraInterfaces(),
					annotation.answer(), annotation.serializable(), annotation.reset(),
					QualifierDefinition.forElement(element));
			addDefinition(element, definition, "mock");
		}
	}

	private void parseSpyBeanAnnotation(SpyBean annotation, AnnotatedElement element, Class<?> source) {
		Set<ResolvableType> typesToSpy = getOrDeduceTypes(element, annotation.value(), source);
		Assert.state(!typesToSpy.isEmpty(), () -> "Unable to deduce type to spy from " + element);
		if (StringUtils.hasLength(annotation.name())) {
			Assert.state(typesToSpy.size() == 1, "The name attribute can only be used when spying a single class");
		}
		for (ResolvableType typeToSpy : typesToSpy) {
			SpyDefinition definition = new SpyDefinition(annotation.name(), typeToSpy, annotation.reset(),
					annotation.proxyTargetAware(), QualifierDefinition.forElement(element));
			addDefinition(element, definition, "spy");
		}
	}

	private void addDefinition(AnnotatedElement element, Definition definition, String type) {
		boolean isNewDefinition = this.definitions.add(definition);
		Assert.state(isNewDefinition, () -> "Duplicate " + type + " definition " + definition);
		if (element instanceof Field) {
			Field field = (Field) element;
			this.definitionFields.put(definition, field);
		}
	}

	private Set<ResolvableType> getOrDeduceTypes(AnnotatedElement element, Class<?>[] value, Class<?> source) {
		Set<ResolvableType> types = new LinkedHashSet<>();
		for (Class<?> clazz : value) {
			types.add(ResolvableType.forClass(clazz));
		}
		if (types.isEmpty() && element instanceof Field) {
			Field field = (Field) element;
			types.add((field.getGenericType() instanceof TypeVariable) ? ResolvableType.forField(field, source)
					: ResolvableType.forField(field));
		}
		return types;
	}

	Set<Definition> getDefinitions() {
		return Collections.unmodifiableSet(this.definitions);
	}

	Field getField(Definition definition) {
		return this.definitionFields.get(definition);
	}

}
>>>>>>> 6755b480
<|MERGE_RESOLUTION|>--- conflicted
+++ resolved
@@ -1,135 +1,3 @@
-<<<<<<< HEAD
-/*
- * Copyright 2012-2019 the original author or authors.
- *
- * Licensed under the Apache License, Version 2.0 (the "License");
- * you may not use this file except in compliance with the License.
- * You may obtain a copy of the License at
- *
- *      https://www.apache.org/licenses/LICENSE-2.0
- *
- * Unless required by applicable law or agreed to in writing, software
- * distributed under the License is distributed on an "AS IS" BASIS,
- * WITHOUT WARRANTIES OR CONDITIONS OF ANY KIND, either express or implied.
- * See the License for the specific language governing permissions and
- * limitations under the License.
- */
-
-package org.springframework.boot.test.mock.mockito;
-
-import java.lang.reflect.AnnotatedElement;
-import java.lang.reflect.Field;
-import java.util.Collection;
-import java.util.Collections;
-import java.util.LinkedHashMap;
-import java.util.LinkedHashSet;
-import java.util.Map;
-import java.util.Set;
-
-import org.springframework.core.ResolvableType;
-import org.springframework.core.annotation.MergedAnnotation;
-import org.springframework.core.annotation.MergedAnnotations;
-import org.springframework.core.annotation.MergedAnnotations.SearchStrategy;
-import org.springframework.util.Assert;
-import org.springframework.util.ReflectionUtils;
-import org.springframework.util.StringUtils;
-
-/**
- * Parser to create {@link MockDefinition} and {@link SpyDefinition} instances from
- * {@link MockBean @MockBean} and {@link SpyBean @SpyBean} annotations declared on or in a
- * class.
- *
- * @author Phillip Webb
- * @author Stephane Nicoll
- */
-class DefinitionsParser {
-
-	private final Set<Definition> definitions;
-
-	private final Map<Definition, Field> definitionFields;
-
-	DefinitionsParser() {
-		this(Collections.emptySet());
-	}
-
-	DefinitionsParser(Collection<? extends Definition> existing) {
-		this.definitions = new LinkedHashSet<>();
-		this.definitionFields = new LinkedHashMap<>();
-		if (existing != null) {
-			this.definitions.addAll(existing);
-		}
-	}
-
-	void parse(Class<?> source) {
-		parseElement(source);
-		ReflectionUtils.doWithFields(source, this::parseElement);
-	}
-
-	private void parseElement(AnnotatedElement element) {
-		MergedAnnotations annotations = MergedAnnotations.from(element, SearchStrategy.SUPERCLASS);
-		annotations.stream(MockBean.class).map(MergedAnnotation::synthesize)
-				.forEach((annotation) -> parseMockBeanAnnotation(annotation, element));
-		annotations.stream(SpyBean.class).map(MergedAnnotation::synthesize)
-				.forEach((annotation) -> parseSpyBeanAnnotation(annotation, element));
-	}
-
-	private void parseMockBeanAnnotation(MockBean annotation, AnnotatedElement element) {
-		Set<ResolvableType> typesToMock = getOrDeduceTypes(element, annotation.value());
-		Assert.state(!typesToMock.isEmpty(), () -> "Unable to deduce type to mock from " + element);
-		if (StringUtils.hasLength(annotation.name())) {
-			Assert.state(typesToMock.size() == 1, "The name attribute can only be used when mocking a single class");
-		}
-		for (ResolvableType typeToMock : typesToMock) {
-			MockDefinition definition = new MockDefinition(annotation.name(), typeToMock, annotation.extraInterfaces(),
-					annotation.answer(), annotation.serializable(), annotation.reset(),
-					QualifierDefinition.forElement(element));
-			addDefinition(element, definition, "mock");
-		}
-	}
-
-	private void parseSpyBeanAnnotation(SpyBean annotation, AnnotatedElement element) {
-		Set<ResolvableType> typesToSpy = getOrDeduceTypes(element, annotation.value());
-		Assert.state(!typesToSpy.isEmpty(), () -> "Unable to deduce type to spy from " + element);
-		if (StringUtils.hasLength(annotation.name())) {
-			Assert.state(typesToSpy.size() == 1, "The name attribute can only be used when spying a single class");
-		}
-		for (ResolvableType typeToSpy : typesToSpy) {
-			SpyDefinition definition = new SpyDefinition(annotation.name(), typeToSpy, annotation.reset(),
-					annotation.proxyTargetAware(), QualifierDefinition.forElement(element));
-			addDefinition(element, definition, "spy");
-		}
-	}
-
-	private void addDefinition(AnnotatedElement element, Definition definition, String type) {
-		boolean isNewDefinition = this.definitions.add(definition);
-		Assert.state(isNewDefinition, () -> "Duplicate " + type + " definition " + definition);
-		if (element instanceof Field) {
-			Field field = (Field) element;
-			this.definitionFields.put(definition, field);
-		}
-	}
-
-	private Set<ResolvableType> getOrDeduceTypes(AnnotatedElement element, Class<?>[] value) {
-		Set<ResolvableType> types = new LinkedHashSet<>();
-		for (Class<?> clazz : value) {
-			types.add(ResolvableType.forClass(clazz));
-		}
-		if (types.isEmpty() && element instanceof Field) {
-			types.add(ResolvableType.forField((Field) element));
-		}
-		return types;
-	}
-
-	Set<Definition> getDefinitions() {
-		return Collections.unmodifiableSet(this.definitions);
-	}
-
-	Field getField(Definition definition) {
-		return this.definitionFields.get(definition);
-	}
-
-}
-=======
 /*
  * Copyright 2012-2020 the original author or authors.
  *
@@ -262,5 +130,4 @@
 		return this.definitionFields.get(definition);
 	}
 
-}
->>>>>>> 6755b480
+}