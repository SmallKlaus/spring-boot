--- conflicted
+++ resolved
@@ -1,4 +1,3 @@
-<<<<<<< HEAD
 /*
  * Copyright 2012-2019 the original author or authors.
  *
@@ -176,7 +175,7 @@
 		String[] names = scope.getBeanNamesForType(getApplicationContext(), type);
 		if (names.length > 0) {
 			throwAssertionError(new BasicErrorMessageFactory(
-					"%nExpecting:%n <%s>%nnot to have a beans of type:%n <%s>%nbut found:%n <%s>",
+					"%nExpecting:%n <%s>%nnot to have any beans of type:%n <%s>%nbut found:%n <%s>",
 					getApplicationContext(), type, names));
 		}
 		return this;
@@ -558,566 +557,4 @@
 
 	}
 
-}
-=======
-/*
- * Copyright 2012-2019 the original author or authors.
- *
- * Licensed under the Apache License, Version 2.0 (the "License");
- * you may not use this file except in compliance with the License.
- * You may obtain a copy of the License at
- *
- *      https://www.apache.org/licenses/LICENSE-2.0
- *
- * Unless required by applicable law or agreed to in writing, software
- * distributed under the License is distributed on an "AS IS" BASIS,
- * WITHOUT WARRANTIES OR CONDITIONS OF ANY KIND, either express or implied.
- * See the License for the specific language governing permissions and
- * limitations under the License.
- */
-
-package org.springframework.boot.test.context.assertj;
-
-import java.io.BufferedReader;
-import java.io.PrintWriter;
-import java.io.StringReader;
-import java.io.StringWriter;
-import java.util.Map;
-
-import org.assertj.core.api.AbstractAssert;
-import org.assertj.core.api.AbstractObjectArrayAssert;
-import org.assertj.core.api.AbstractObjectAssert;
-import org.assertj.core.api.AbstractThrowableAssert;
-import org.assertj.core.api.Assertions;
-import org.assertj.core.api.MapAssert;
-import org.assertj.core.error.BasicErrorMessageFactory;
-
-import org.springframework.beans.factory.BeanFactoryUtils;
-import org.springframework.beans.factory.NoSuchBeanDefinitionException;
-import org.springframework.beans.factory.config.ConfigurableListableBeanFactory;
-import org.springframework.boot.test.context.runner.ApplicationContextRunner;
-import org.springframework.context.ApplicationContext;
-import org.springframework.context.ConfigurableApplicationContext;
-import org.springframework.util.Assert;
-
-import static org.assertj.core.api.Assertions.assertThat;
-
-/**
- * AssertJ {@link org.assertj.core.api.Assert assertions} that can be applied to an
- * {@link ApplicationContext}.
- *
- * @param <C> the application context type
- * @author Phillip Webb
- * @author Andy Wilkinson
- * @since 2.0.0
- * @see ApplicationContextRunner
- * @see AssertableApplicationContext
- */
-public class ApplicationContextAssert<C extends ApplicationContext>
-		extends AbstractAssert<ApplicationContextAssert<C>, C> {
-
-	private final Throwable startupFailure;
-
-	/**
-	 * Create a new {@link ApplicationContextAssert} instance.
-	 * @param applicationContext the source application context
-	 * @param startupFailure the startup failure or {@code null}
-	 */
-	ApplicationContextAssert(C applicationContext, Throwable startupFailure) {
-		super(applicationContext, ApplicationContextAssert.class);
-		Assert.notNull(applicationContext, "ApplicationContext must not be null");
-		this.startupFailure = startupFailure;
-	}
-
-	/**
-	 * Verifies that the application context contains a bean with the given name.
-	 * <p>
-	 * Example: <pre class="code">
-	 * assertThat(context).hasBean("fooBean"); </pre>
-	 * @param name the name of the bean
-	 * @return {@code this} assertion object.
-	 * @throws AssertionError if the application context did not start
-	 * @throws AssertionError if the application context does not contain a bean with the
-	 * given name
-	 */
-	public ApplicationContextAssert<C> hasBean(String name) {
-		if (this.startupFailure != null) {
-			throwAssertionError(contextFailedToStartWhenExpecting("to have bean named:%n <%s>", name));
-		}
-		if (findBean(name) == null) {
-			throwAssertionError(new BasicErrorMessageFactory(
-					"%nExpecting:%n <%s>%nto have bean named:%n <%s>%nbut found no such bean", getApplicationContext(),
-					name));
-		}
-		return this;
-	}
-
-	/**
-	 * Verifies that the application context (or ancestors) contains a single bean with
-	 * the given type.
-	 * <p>
-	 * Example: <pre class="code">
-	 * assertThat(context).hasSingleBean(Foo.class); </pre>
-	 * @param type the bean type
-	 * @return {@code this} assertion object.
-	 * @throws AssertionError if the application context did not start
-	 * @throws AssertionError if the application context does no beans of the given type
-	 * @throws AssertionError if the application context contains multiple beans of the
-	 * given type
-	 */
-	public ApplicationContextAssert<C> hasSingleBean(Class<?> type) {
-		return hasSingleBean(type, Scope.INCLUDE_ANCESTORS);
-	}
-
-	/**
-	 * Verifies that the application context contains a single bean with the given type.
-	 * <p>
-	 * Example: <pre class="code">
-	 * assertThat(context).hasSingleBean(Foo.class, Scope.NO_ANCESTORS); </pre>
-	 * @param type the bean type
-	 * @param scope the scope of the assertion
-	 * @return {@code this} assertion object.
-	 * @throws AssertionError if the application context did not start
-	 * @throws AssertionError if the application context does no beans of the given type
-	 * @throws AssertionError if the application context contains multiple beans of the
-	 * given type
-	 */
-	public ApplicationContextAssert<C> hasSingleBean(Class<?> type, Scope scope) {
-		Assert.notNull(scope, "Scope must not be null");
-		if (this.startupFailure != null) {
-			throwAssertionError(contextFailedToStartWhenExpecting("to have a single bean of type:%n <%s>", type));
-		}
-		String[] names = scope.getBeanNamesForType(getApplicationContext(), type);
-		if (names.length == 0) {
-			throwAssertionError(new BasicErrorMessageFactory(
-					"%nExpecting:%n <%s>%nto have a single bean of type:%n <%s>%nbut found no beans of that type",
-					getApplicationContext(), type));
-		}
-		if (names.length > 1) {
-			throwAssertionError(new BasicErrorMessageFactory(
-					"%nExpecting:%n <%s>%nto have a single bean of type:%n <%s>%nbut found:%n <%s>",
-					getApplicationContext(), type, names));
-		}
-		return this;
-	}
-
-	/**
-	 * Verifies that the application context (or ancestors) does not contain any beans of
-	 * the given type.
-	 * <p>
-	 * Example: <pre class="code">
-	 * assertThat(context).doesNotHaveBean(Foo.class); </pre>
-	 * @param type the bean type
-	 * @return {@code this} assertion object.
-	 * @throws AssertionError if the application context did not start
-	 * @throws AssertionError if the application context contains any beans of the given
-	 * type
-	 */
-	public ApplicationContextAssert<C> doesNotHaveBean(Class<?> type) {
-		return doesNotHaveBean(type, Scope.INCLUDE_ANCESTORS);
-	}
-
-	/**
-	 * Verifies that the application context does not contain any beans of the given type.
-	 * <p>
-	 * Example: <pre class="code">
-	 * assertThat(context).doesNotHaveBean(Foo.class, Scope.NO_ANCESTORS); </pre>
-	 * @param type the bean type
-	 * @param scope the scope of the assertion
-	 * @return {@code this} assertion object.
-	 * @throws AssertionError if the application context did not start
-	 * @throws AssertionError if the application context contains any beans of the given
-	 * type
-	 */
-	public ApplicationContextAssert<C> doesNotHaveBean(Class<?> type, Scope scope) {
-		Assert.notNull(scope, "Scope must not be null");
-		if (this.startupFailure != null) {
-			throwAssertionError(contextFailedToStartWhenExpecting("not to have any beans of type:%n <%s>", type));
-		}
-		String[] names = scope.getBeanNamesForType(getApplicationContext(), type);
-		if (names.length > 0) {
-			throwAssertionError(new BasicErrorMessageFactory(
-					"%nExpecting:%n <%s>%nnot to have any beans of type:%n <%s>%nbut found:%n <%s>",
-					getApplicationContext(), type, names));
-		}
-		return this;
-	}
-
-	/**
-	 * Verifies that the application context does not contain a beans of the given name.
-	 * <p>
-	 * Example: <pre class="code">
-	 * assertThat(context).doesNotHaveBean("fooBean"); </pre>
-	 * @param name the name of the bean
-	 * @return {@code this} assertion object.
-	 * @throws AssertionError if the application context did not start
-	 * @throws AssertionError if the application context contains a beans of the given
-	 * name
-	 */
-	public ApplicationContextAssert<C> doesNotHaveBean(String name) {
-		if (this.startupFailure != null) {
-			throwAssertionError(contextFailedToStartWhenExpecting("not to have any beans of name:%n <%s>", name));
-		}
-		try {
-			Object bean = getApplicationContext().getBean(name);
-			throwAssertionError(new BasicErrorMessageFactory(
-					"%nExpecting:%n <%s>%nnot to have a bean of name:%n <%s>%nbut found:%n <%s>",
-					getApplicationContext(), name, bean));
-		}
-		catch (NoSuchBeanDefinitionException ex) {
-		}
-		return this;
-	}
-
-	/**
-	 * Obtain the beans names of the given type from the application context, the names
-	 * becoming the object array under test.
-	 * <p>
-	 * Example: <pre class="code">
-	 * assertThat(context).getBeanNames(Foo.class).containsOnly("fooBean"); </pre>
-	 * @param <T> the bean type
-	 * @param type the bean type
-	 * @return array assertions for the bean names
-	 * @throws AssertionError if the application context did not start
-	 */
-	public <T> AbstractObjectArrayAssert<?, String> getBeanNames(Class<T> type) {
-		if (this.startupFailure != null) {
-			throwAssertionError(contextFailedToStartWhenExpecting("to get beans names with type:%n <%s>", type));
-		}
-		return Assertions.assertThat(getApplicationContext().getBeanNamesForType(type))
-				.as("Bean names of type <%s> from <%s>", type, getApplicationContext());
-	}
-
-	/**
-	 * Obtain a single bean of the given type from the application context (or ancestors),
-	 * the bean becoming the object under test. If no beans of the specified type can be
-	 * found an assert on {@code null} is returned.
-	 * <p>
-	 * Example: <pre class="code">
-	 * assertThat(context).getBean(Foo.class).isInstanceOf(DefaultFoo.class);
-	 * assertThat(context).getBean(Bar.class).isNull();</pre>
-	 * @param <T> the bean type
-	 * @param type the bean type
-	 * @return bean assertions for the bean, or an assert on {@code null} if the no bean
-	 * is found
-	 * @throws AssertionError if the application context did not start
-	 * @throws AssertionError if the application context contains multiple beans of the
-	 * given type
-	 */
-	public <T> AbstractObjectAssert<?, T> getBean(Class<T> type) {
-		return getBean(type, Scope.INCLUDE_ANCESTORS);
-	}
-
-	/**
-	 * Obtain a single bean of the given type from the application context, the bean
-	 * becoming the object under test. If no beans of the specified type can be found an
-	 * assert on {@code null} is returned.
-	 * <p>
-	 * Example: <pre class="code">
-	 * assertThat(context).getBean(Foo.class, Scope.NO_ANCESTORS).isInstanceOf(DefaultFoo.class);
-	 * assertThat(context).getBean(Bar.class, Scope.NO_ANCESTORS).isNull();</pre>
-	 * @param <T> the bean type
-	 * @param type the bean type
-	 * @param scope the scope of the assertion
-	 * @return bean assertions for the bean, or an assert on {@code null} if the no bean
-	 * is found
-	 * @throws AssertionError if the application context did not start
-	 * @throws AssertionError if the application context contains multiple beans of the
-	 * given type
-	 */
-	public <T> AbstractObjectAssert<?, T> getBean(Class<T> type, Scope scope) {
-		Assert.notNull(scope, "Scope must not be null");
-		if (this.startupFailure != null) {
-			throwAssertionError(contextFailedToStartWhenExpecting("to contain bean of type:%n <%s>", type));
-		}
-		String[] names = scope.getBeanNamesForType(getApplicationContext(), type);
-		String name = (names.length > 0) ? getPrimary(names, scope) : null;
-		if (names.length > 1 && name == null) {
-			throwAssertionError(
-					new BasicErrorMessageFactory("%nExpecting:%n <%s>%nsingle bean of type:%n <%s>%nbut found:%n <%s>",
-							getApplicationContext(), type, names));
-		}
-		T bean = (name != null) ? getApplicationContext().getBean(name, type) : null;
-		return Assertions.assertThat(bean).as("Bean of type <%s> from <%s>", type, getApplicationContext());
-	}
-
-	private String getPrimary(String[] names, Scope scope) {
-		if (names.length == 1) {
-			return names[0];
-		}
-		String primary = null;
-		for (String name : names) {
-			if (isPrimary(name, scope)) {
-				if (primary != null) {
-					return null;
-				}
-				primary = name;
-			}
-		}
-		return primary;
-	}
-
-	private boolean isPrimary(String name, Scope scope) {
-		ApplicationContext context = getApplicationContext();
-		while (context != null) {
-			if (context instanceof ConfigurableApplicationContext) {
-				ConfigurableListableBeanFactory factory = ((ConfigurableApplicationContext) context).getBeanFactory();
-				if (factory.containsBean(name) && factory.getMergedBeanDefinition(name).isPrimary()) {
-					return true;
-				}
-			}
-			context = (scope != Scope.NO_ANCESTORS) ? context.getParent() : null;
-		}
-		return false;
-	}
-
-	/**
-	 * Obtain a single bean of the given name from the application context, the bean
-	 * becoming the object under test. If no bean of the specified name can be found an
-	 * assert on {@code null} is returned.
-	 * <p>
-	 * Example: <pre class="code">
-	 * assertThat(context).getBean("foo").isInstanceOf(Foo.class);
-	 * assertThat(context).getBean("foo").isNull();</pre>
-	 * @param name the name of the bean
-	 * @return bean assertions for the bean, or an assert on {@code null} if the no bean
-	 * is found
-	 * @throws AssertionError if the application context did not start
-	 */
-	public AbstractObjectAssert<?, Object> getBean(String name) {
-		if (this.startupFailure != null) {
-			throwAssertionError(contextFailedToStartWhenExpecting("to contain a bean of name:%n <%s>", name));
-		}
-		Object bean = findBean(name);
-		return Assertions.assertThat(bean).as("Bean of name <%s> from <%s>", name, getApplicationContext());
-	}
-
-	/**
-	 * Obtain a single bean of the given name and type from the application context, the
-	 * bean becoming the object under test. If no bean of the specified name can be found
-	 * an assert on {@code null} is returned.
-	 * <p>
-	 * Example: <pre class="code">
-	 * assertThat(context).getBean("foo", Foo.class).isInstanceOf(DefaultFoo.class);
-	 * assertThat(context).getBean("foo", Foo.class).isNull();</pre>
-	 * @param <T> the bean type
-	 * @param name the name of the bean
-	 * @param type the bean type
-	 * @return bean assertions for the bean, or an assert on {@code null} if the no bean
-	 * is found
-	 * @throws AssertionError if the application context did not start
-	 * @throws AssertionError if the application context contains a bean with the given
-	 * name but a different type
-	 */
-	@SuppressWarnings("unchecked")
-	public <T> AbstractObjectAssert<?, T> getBean(String name, Class<T> type) {
-		if (this.startupFailure != null) {
-			throwAssertionError(
-					contextFailedToStartWhenExpecting("to contain a bean of name:%n <%s> (%s)", name, type));
-		}
-		Object bean = findBean(name);
-		if (bean != null && type != null && !type.isInstance(bean)) {
-			throwAssertionError(new BasicErrorMessageFactory(
-					"%nExpecting:%n <%s>%nto contain a bean of name:%n <%s> (%s)%nbut found:%n <%s> of type <%s>",
-					getApplicationContext(), name, type, bean, bean.getClass()));
-		}
-		return Assertions.assertThat((T) bean).as("Bean of name <%s> and type <%s> from <%s>", name, type,
-				getApplicationContext());
-	}
-
-	private Object findBean(String name) {
-		try {
-			return getApplicationContext().getBean(name);
-		}
-		catch (NoSuchBeanDefinitionException ex) {
-			return null;
-		}
-	}
-
-	/**
-	 * Obtain a map bean names and instances of the given type from the application
-	 * context (or ancestors), the map becoming the object under test. If no bean of the
-	 * specified type can be found an assert on an empty {@code map} is returned.
-	 * <p>
-	 * Example: <pre class="code">
-	 * assertThat(context).getBeans(Foo.class).containsKey("foo");
-	 * </pre>
-	 * @param <T> the bean type
-	 * @param type the bean type
-	 * @return bean assertions for the beans, or an assert on an empty {@code map} if the
-	 * no beans are found
-	 * @throws AssertionError if the application context did not start
-	 */
-	public <T> MapAssert<String, T> getBeans(Class<T> type) {
-		return getBeans(type, Scope.INCLUDE_ANCESTORS);
-	}
-
-	/**
-	 * Obtain a map bean names and instances of the given type from the application
-	 * context, the map becoming the object under test. If no bean of the specified type
-	 * can be found an assert on an empty {@code map} is returned.
-	 * <p>
-	 * Example: <pre class="code">
-	 * assertThat(context).getBeans(Foo.class, Scope.NO_ANCESTORS).containsKey("foo");
-	 * </pre>
-	 * @param <T> the bean type
-	 * @param type the bean type
-	 * @param scope the scope of the assertion
-	 * @return bean assertions for the beans, or an assert on an empty {@code map} if the
-	 * no beans are found
-	 * @throws AssertionError if the application context did not start
-	 */
-	public <T> MapAssert<String, T> getBeans(Class<T> type, Scope scope) {
-		Assert.notNull(scope, "Scope must not be null");
-		if (this.startupFailure != null) {
-			throwAssertionError(contextFailedToStartWhenExpecting("to get beans of type:%n <%s>", type));
-		}
-		return Assertions.assertThat(scope.getBeansOfType(getApplicationContext(), type))
-				.as("Beans of type <%s> from <%s>", type, getApplicationContext());
-	}
-
-	/**
-	 * Obtain the failure that stopped the application context from running, the failure
-	 * becoming the object under test.
-	 * <p>
-	 * Example: <pre class="code">
-	 * assertThat(context).getFailure().containsMessage("missing bean");
-	 * </pre>
-	 * @return assertions on the cause of the failure
-	 * @throws AssertionError if the application context started without a failure
-	 */
-	public AbstractThrowableAssert<?, ? extends Throwable> getFailure() {
-		hasFailed();
-		return assertThat(this.startupFailure);
-	}
-
-	/**
-	 * Verifies that the application has failed to start.
-	 * <p>
-	 * Example: <pre class="code"> assertThat(context).hasFailed();
-	 * </pre>
-	 * @return {@code this} assertion object.
-	 * @throws AssertionError if the application context started without a failure
-	 */
-	public ApplicationContextAssert<C> hasFailed() {
-		if (this.startupFailure == null) {
-			throwAssertionError(new BasicErrorMessageFactory(
-					"%nExpecting:%n <%s>%nto have failed%nbut context started successfully", getApplicationContext()));
-		}
-		return this;
-	}
-
-	/**
-	 * Verifies that the application has not failed to start.
-	 * <p>
-	 * Example: <pre class="code"> assertThat(context).hasNotFailed();
-	 * </pre>
-	 * @return {@code this} assertion object.
-	 * @throws AssertionError if the application context failed to start
-	 */
-	public ApplicationContextAssert<C> hasNotFailed() {
-		if (this.startupFailure != null) {
-			throwAssertionError(contextFailedToStartWhenExpecting("to have not failed"));
-		}
-		return this;
-	}
-
-	protected final C getApplicationContext() {
-		return this.actual;
-	}
-
-	protected final Throwable getStartupFailure() {
-		return this.startupFailure;
-	}
-
-	private ContextFailedToStart<C> contextFailedToStartWhenExpecting(String expectationFormat, Object... arguments) {
-		return new ContextFailedToStart<>(getApplicationContext(), this.startupFailure, expectationFormat, arguments);
-	}
-
-	/**
-	 * The scope of an assertion.
-	 */
-	public enum Scope {
-
-		/**
-		 * Limited to the current context.
-		 */
-		NO_ANCESTORS {
-
-			@Override
-			String[] getBeanNamesForType(ApplicationContext applicationContext, Class<?> type) {
-				return applicationContext.getBeanNamesForType(type);
-			}
-
-			@Override
-			<T> Map<String, T> getBeansOfType(ApplicationContext applicationContext, Class<T> type) {
-				return applicationContext.getBeansOfType(type);
-			}
-
-		},
-
-		/**
-		 * Consider the ancestor contexts as well as the current context.
-		 */
-		INCLUDE_ANCESTORS {
-
-			@Override
-			String[] getBeanNamesForType(ApplicationContext applicationContext, Class<?> type) {
-				return BeanFactoryUtils.beanNamesForTypeIncludingAncestors(applicationContext, type);
-			}
-
-			@Override
-			<T> Map<String, T> getBeansOfType(ApplicationContext applicationContext, Class<T> type) {
-				return BeanFactoryUtils.beansOfTypeIncludingAncestors(applicationContext, type);
-			}
-
-		};
-
-		abstract String[] getBeanNamesForType(ApplicationContext applicationContext, Class<?> type);
-
-		abstract <T> Map<String, T> getBeansOfType(ApplicationContext applicationContext, Class<T> type);
-
-	}
-
-	private static final class ContextFailedToStart<C extends ApplicationContext> extends BasicErrorMessageFactory {
-
-		private ContextFailedToStart(C context, Throwable ex, String expectationFormat, Object... arguments) {
-			super("%nExpecting:%n <%s>%n" + expectationFormat + ":%nbut context failed to start:%n%s",
-					combineArguments(context.toString(), ex, arguments));
-		}
-
-		private static Object[] combineArguments(String context, Throwable ex, Object[] arguments) {
-			Object[] combinedArguments = new Object[arguments.length + 2];
-			combinedArguments[0] = unquotedString(context);
-			System.arraycopy(arguments, 0, combinedArguments, 1, arguments.length);
-			combinedArguments[combinedArguments.length - 1] = unquotedString(getIndentedStackTraceAsString(ex));
-			return combinedArguments;
-		}
-
-		private static String getIndentedStackTraceAsString(Throwable ex) {
-			String stackTrace = getStackTraceAsString(ex);
-			return indent(stackTrace);
-		}
-
-		private static String getStackTraceAsString(Throwable ex) {
-			StringWriter writer = new StringWriter();
-			PrintWriter printer = new PrintWriter(writer);
-			ex.printStackTrace(printer);
-			return writer.toString();
-		}
-
-		private static String indent(String input) {
-			BufferedReader reader = new BufferedReader(new StringReader(input));
-			StringWriter writer = new StringWriter();
-			PrintWriter printer = new PrintWriter(writer);
-			reader.lines().forEach((line) -> {
-				printer.print(" ");
-				printer.println(line);
-			});
-			return writer.toString();
-		}
-
-	}
-
-}
->>>>>>> 6755b480
+}