<<<<<<< HEAD
/*
 * Copyright 2012-2019 the original author or authors.
 *
 * Licensed under the Apache License, Version 2.0 (the "License");
 * you may not use this file except in compliance with the License.
 * You may obtain a copy of the License at
 *
 *      https://www.apache.org/licenses/LICENSE-2.0
 *
 * Unless required by applicable law or agreed to in writing, software
 * distributed under the License is distributed on an "AS IS" BASIS,
 * WITHOUT WARRANTIES OR CONDITIONS OF ANY KIND, either express or implied.
 * See the License for the specific language governing permissions and
 * limitations under the License.
 */

package org.springframework.boot.test.web.client;

import java.io.IOException;
import java.lang.reflect.Method;
import java.lang.reflect.Modifier;
import java.net.URI;
import java.util.List;
import java.util.stream.Collectors;

import org.apache.http.client.config.RequestConfig;
import org.junit.jupiter.api.Test;

import org.springframework.boot.test.web.client.TestRestTemplate.CustomHttpComponentsClientHttpRequestFactory;
import org.springframework.boot.test.web.client.TestRestTemplate.HttpClientOption;
import org.springframework.boot.web.client.RestTemplateBuilder;
import org.springframework.core.ParameterizedTypeReference;
import org.springframework.http.HttpEntity;
import org.springframework.http.HttpHeaders;
import org.springframework.http.HttpMethod;
import org.springframework.http.HttpStatus;
import org.springframework.http.RequestEntity;
import org.springframework.http.client.ClientHttpRequest;
import org.springframework.http.client.ClientHttpRequestFactory;
import org.springframework.http.client.HttpComponentsClientHttpRequestFactory;
import org.springframework.http.client.OkHttp3ClientHttpRequestFactory;
import org.springframework.http.client.SimpleClientHttpRequestFactory;
import org.springframework.mock.env.MockEnvironment;
import org.springframework.mock.http.client.MockClientHttpRequest;
import org.springframework.mock.http.client.MockClientHttpResponse;
import org.springframework.test.util.ReflectionTestUtils;
import org.springframework.util.Base64Utils;
import org.springframework.util.ReflectionUtils;
import org.springframework.util.ReflectionUtils.MethodCallback;
import org.springframework.web.client.ResponseErrorHandler;
import org.springframework.web.client.RestOperations;
import org.springframework.web.client.RestTemplate;
import org.springframework.web.util.DefaultUriBuilderFactory;

import static org.assertj.core.api.Assertions.assertThat;
import static org.mockito.ArgumentMatchers.any;
import static org.mockito.ArgumentMatchers.eq;
import static org.mockito.BDDMockito.given;
import static org.mockito.Mockito.mock;
import static org.mockito.Mockito.verify;

/**
 * Tests for {@link TestRestTemplate}.
 *
 * @author Dave Syer
 * @author Phillip Webb
 * @author Stephane Nicoll
 * @author Andy Wilkinson
 * @author Kristine Jetzke
 */
class TestRestTemplateTests {

	@Test
	void fromRestTemplateBuilder() {
		RestTemplateBuilder builder = mock(RestTemplateBuilder.class);
		RestTemplate delegate = new RestTemplate();
		given(builder.build()).willReturn(delegate);
		assertThat(new TestRestTemplate(builder).getRestTemplate()).isEqualTo(delegate);
	}

	@Test
	void simple() {
		// The Apache client is on the classpath so we get the fully-fledged factory
		assertThat(new TestRestTemplate().getRestTemplate().getRequestFactory())
				.isInstanceOf(HttpComponentsClientHttpRequestFactory.class);
	}

	@Test
	void doNotReplaceCustomRequestFactory() {
		RestTemplateBuilder builder = new RestTemplateBuilder().requestFactory(OkHttp3ClientHttpRequestFactory.class);
		TestRestTemplate testRestTemplate = new TestRestTemplate(builder);
		assertThat(testRestTemplate.getRestTemplate().getRequestFactory())
				.isInstanceOf(OkHttp3ClientHttpRequestFactory.class);
	}

	@Test
	void useTheSameRequestFactoryClassWithBasicAuth() {
		OkHttp3ClientHttpRequestFactory customFactory = new OkHttp3ClientHttpRequestFactory();
		RestTemplateBuilder builder = new RestTemplateBuilder().requestFactory(() -> customFactory);
		TestRestTemplate testRestTemplate = new TestRestTemplate(builder).withBasicAuth("test", "test");
		RestTemplate restTemplate = testRestTemplate.getRestTemplate();
		assertThat(restTemplate.getRequestFactory().getClass().getName())
				.contains("RestTemplateBuilderClientHttpRequestFactoryWrapper");
		Object requestFactory = ReflectionTestUtils.getField(restTemplate.getRequestFactory(), "requestFactory");
		assertThat(requestFactory).isEqualTo(customFactory).hasSameClassAs(customFactory);
	}

	@Test
	void getRootUriRootUriSetViaRestTemplateBuilder() {
		String rootUri = "https://example.com";
		RestTemplateBuilder delegate = new RestTemplateBuilder().rootUri(rootUri);
		assertThat(new TestRestTemplate(delegate).getRootUri()).isEqualTo(rootUri);
	}

	@Test
	void getRootUriRootUriSetViaLocalHostUriTemplateHandler() {
		String rootUri = "https://example.com";
		TestRestTemplate template = new TestRestTemplate();
		LocalHostUriTemplateHandler templateHandler = mock(LocalHostUriTemplateHandler.class);
		given(templateHandler.getRootUri()).willReturn(rootUri);
		template.setUriTemplateHandler(templateHandler);
		assertThat(template.getRootUri()).isEqualTo(rootUri);
	}

	@Test
	void getRootUriRootUriNotSet() {
		assertThat(new TestRestTemplate().getRootUri()).isEqualTo("");
	}

	@Test
	void authenticated() throws Exception {
		TestRestTemplate restTemplate = new TestRestTemplate("user", "password");
		assertBasicAuthorizationCredentials(restTemplate, "user", "password");
	}

	@Test
	void options() {
		TestRestTemplate template = new TestRestTemplate(HttpClientOption.ENABLE_REDIRECTS);
		CustomHttpComponentsClientHttpRequestFactory factory = (CustomHttpComponentsClientHttpRequestFactory) template
				.getRestTemplate().getRequestFactory();
		RequestConfig config = factory.getRequestConfig();
		assertThat(config.isRedirectsEnabled()).isTrue();
	}

	@Test
	void restOperationsAreAvailable() {
		RestTemplate delegate = mock(RestTemplate.class);
		given(delegate.getRequestFactory()).willReturn(new SimpleClientHttpRequestFactory());
		given(delegate.getUriTemplateHandler()).willReturn(new DefaultUriBuilderFactory());
		RestTemplateBuilder builder = mock(RestTemplateBuilder.class);
		given(builder.build()).willReturn(delegate);
		TestRestTemplate restTemplate = new TestRestTemplate(builder);
		ReflectionUtils.doWithMethods(RestOperations.class, new MethodCallback() {

			@Override
			public void doWith(Method method) throws IllegalArgumentException {
				Method equivalent = ReflectionUtils.findMethod(TestRestTemplate.class, method.getName(),
						method.getParameterTypes());
				assertThat(equivalent).as("Method %s not found", method).isNotNull();
				assertThat(Modifier.isPublic(equivalent.getModifiers()))
						.as("Method %s should have been public", equivalent).isTrue();
				try {
					equivalent.invoke(restTemplate, mockArguments(method.getParameterTypes()));
				}
				catch (Exception ex) {
					throw new IllegalStateException(ex);
				}
			}

			private Object[] mockArguments(Class<?>[] parameterTypes) throws Exception {
				Object[] arguments = new Object[parameterTypes.length];
				for (int i = 0; i < parameterTypes.length; i++) {
					arguments[i] = mockArgument(parameterTypes[i]);
				}
				return arguments;
			}

			@SuppressWarnings("rawtypes")
			private Object mockArgument(Class<?> type) throws Exception {
				if (String.class.equals(type)) {
					return "String";
				}
				if (Object[].class.equals(type)) {
					return new Object[0];
				}
				if (URI.class.equals(type)) {
					return new URI("http://localhost");
				}
				if (HttpMethod.class.equals(type)) {
					return HttpMethod.GET;
				}
				if (Class.class.equals(type)) {
					return Object.class;
				}
				if (RequestEntity.class.equals(type)) {
					return new RequestEntity(HttpMethod.GET, new URI("http://localhost"));
				}
				return mock(type);
			}

		}, (method) -> Modifier.isPublic(method.getModifiers()));

	}

	@Test
	void withBasicAuthAddsBasicAuthClientFactoryWhenNotAlreadyPresent() throws Exception {
		TestRestTemplate original = new TestRestTemplate();
		TestRestTemplate basicAuth = original.withBasicAuth("user", "password");
		assertThat(getConverterClasses(original)).containsExactlyElementsOf(getConverterClasses(basicAuth));
		assertThat(basicAuth.getRestTemplate().getRequestFactory().getClass().getName())
				.contains("RestTemplateBuilderClientHttpRequestFactoryWrapper");
		assertThat(ReflectionTestUtils.getField(basicAuth.getRestTemplate().getRequestFactory(), "requestFactory"))
				.isInstanceOf(CustomHttpComponentsClientHttpRequestFactory.class);
		assertThat(basicAuth.getRestTemplate().getInterceptors()).isEmpty();
		assertBasicAuthorizationCredentials(basicAuth, "user", "password");
	}

	@Test
	void withBasicAuthReplacesBasicAuthClientFactoryWhenAlreadyPresent() throws Exception {
		TestRestTemplate original = new TestRestTemplate("foo", "bar").withBasicAuth("replace", "replace");
		TestRestTemplate basicAuth = original.withBasicAuth("user", "password");
		assertThat(getConverterClasses(basicAuth)).containsExactlyElementsOf(getConverterClasses(original));
		assertThat(basicAuth.getRestTemplate().getRequestFactory().getClass().getName())
				.contains("RestTemplateBuilderClientHttpRequestFactoryWrapper");
		assertThat(ReflectionTestUtils.getField(basicAuth.getRestTemplate().getRequestFactory(), "requestFactory"))
				.isInstanceOf(CustomHttpComponentsClientHttpRequestFactory.class);
		assertThat(basicAuth.getRestTemplate().getInterceptors()).isEmpty();
		assertBasicAuthorizationCredentials(basicAuth, "user", "password");
	}

	private List<Class<?>> getConverterClasses(TestRestTemplate testRestTemplate) {
		return testRestTemplate.getRestTemplate().getMessageConverters().stream().map(Object::getClass)
				.collect(Collectors.toList());
	}

	@Test
	void withBasicAuthShouldUseNoOpErrorHandler() throws Exception {
		TestRestTemplate originalTemplate = new TestRestTemplate("foo", "bar");
		ResponseErrorHandler errorHandler = mock(ResponseErrorHandler.class);
		originalTemplate.getRestTemplate().setErrorHandler(errorHandler);
		TestRestTemplate basicAuthTemplate = originalTemplate.withBasicAuth("user", "password");
		assertThat(basicAuthTemplate.getRestTemplate().getErrorHandler()).isInstanceOf(
				Class.forName("org.springframework.boot.test.web.client.TestRestTemplate$NoOpResponseErrorHandler"));
	}

	@Test
	void deleteHandlesRelativeUris() throws IOException {
		verifyRelativeUriHandling(TestRestTemplate::delete);
	}

	@Test
	void exchangeWithRequestEntityAndClassHandlesRelativeUris() throws IOException {
		verifyRelativeUriHandling((testRestTemplate, relativeUri) -> testRestTemplate
				.exchange(new RequestEntity<String>(HttpMethod.GET, relativeUri), String.class));
	}

	@Test
	void exchangeWithRequestEntityAndParameterizedTypeReferenceHandlesRelativeUris() throws IOException {
		verifyRelativeUriHandling((testRestTemplate, relativeUri) -> testRestTemplate.exchange(
				new RequestEntity<String>(HttpMethod.GET, relativeUri), new ParameterizedTypeReference<String>() {
				}));
	}

	@Test
	void exchangeHandlesRelativeUris() throws IOException {
		verifyRelativeUriHandling((testRestTemplate, relativeUri) -> testRestTemplate.exchange(relativeUri,
				HttpMethod.GET, new HttpEntity<>(new byte[0]), String.class));
	}

	@Test
	void exchangeWithParameterizedTypeReferenceHandlesRelativeUris() throws IOException {
		verifyRelativeUriHandling((testRestTemplate, relativeUri) -> testRestTemplate.exchange(relativeUri,
				HttpMethod.GET, new HttpEntity<>(new byte[0]), new ParameterizedTypeReference<String>() {
				}));
	}

	@Test
	void executeHandlesRelativeUris() throws IOException {
		verifyRelativeUriHandling(
				(testRestTemplate, relativeUri) -> testRestTemplate.execute(relativeUri, HttpMethod.GET, null, null));
	}

	@Test
	void getForEntityHandlesRelativeUris() throws IOException {
		verifyRelativeUriHandling(
				(testRestTemplate, relativeUri) -> testRestTemplate.getForEntity(relativeUri, String.class));
	}

	@Test
	void getForObjectHandlesRelativeUris() throws IOException {
		verifyRelativeUriHandling(
				(testRestTemplate, relativeUri) -> testRestTemplate.getForObject(relativeUri, String.class));
	}

	@Test
	void headForHeadersHandlesRelativeUris() throws IOException {
		verifyRelativeUriHandling(TestRestTemplate::headForHeaders);
	}

	@Test
	void optionsForAllowHandlesRelativeUris() throws IOException {
		verifyRelativeUriHandling(TestRestTemplate::optionsForAllow);
	}

	@Test
	void patchForObjectHandlesRelativeUris() throws IOException {
		verifyRelativeUriHandling(
				(testRestTemplate, relativeUri) -> testRestTemplate.patchForObject(relativeUri, "hello", String.class));
	}

	@Test
	void postForEntityHandlesRelativeUris() throws IOException {
		verifyRelativeUriHandling(
				(testRestTemplate, relativeUri) -> testRestTemplate.postForEntity(relativeUri, "hello", String.class));
	}

	@Test
	void postForLocationHandlesRelativeUris() throws IOException {
		verifyRelativeUriHandling(
				(testRestTemplate, relativeUri) -> testRestTemplate.postForLocation(relativeUri, "hello"));
	}

	@Test
	void postForObjectHandlesRelativeUris() throws IOException {
		verifyRelativeUriHandling(
				(testRestTemplate, relativeUri) -> testRestTemplate.postForObject(relativeUri, "hello", String.class));
	}

	@Test
	void putHandlesRelativeUris() throws IOException {
		verifyRelativeUriHandling((testRestTemplate, relativeUri) -> testRestTemplate.put(relativeUri, "hello"));
	}

	private void verifyRelativeUriHandling(TestRestTemplateCallback callback) throws IOException {
		ClientHttpRequestFactory requestFactory = mock(ClientHttpRequestFactory.class);
		MockClientHttpRequest request = new MockClientHttpRequest();
		request.setResponse(new MockClientHttpResponse(new byte[0], HttpStatus.OK));
		URI absoluteUri = URI.create("http://localhost:8080/a/b/c.txt?param=%7Bsomething%7D");
		given(requestFactory.createRequest(eq(absoluteUri), any(HttpMethod.class))).willReturn(request);
		TestRestTemplate template = new TestRestTemplate();
		template.getRestTemplate().setRequestFactory(requestFactory);
		LocalHostUriTemplateHandler uriTemplateHandler = new LocalHostUriTemplateHandler(new MockEnvironment());
		template.setUriTemplateHandler(uriTemplateHandler);
		callback.doWithTestRestTemplate(template, URI.create("/a/b/c.txt?param=%7Bsomething%7D"));
		verify(requestFactory).createRequest(eq(absoluteUri), any(HttpMethod.class));
	}

	private void assertBasicAuthorizationCredentials(TestRestTemplate testRestTemplate, String username,
			String password) throws Exception {
		ClientHttpRequestFactory requestFactory = testRestTemplate.getRestTemplate().getRequestFactory();
		ClientHttpRequest request = requestFactory.createRequest(URI.create("http://localhost"), HttpMethod.POST);
		assertThat(request.getHeaders()).containsKeys(HttpHeaders.AUTHORIZATION);
		assertThat(request.getHeaders().get(HttpHeaders.AUTHORIZATION)).containsExactly(
				"Basic " + Base64Utils.encodeToString(String.format("%s:%s", username, password).getBytes()));

	}

	interface TestRestTemplateCallback {

		void doWithTestRestTemplate(TestRestTemplate testRestTemplate, URI relativeUri);

	}

}
=======
/*
 * Copyright 2012-2021 the original author or authors.
 *
 * Licensed under the Apache License, Version 2.0 (the "License");
 * you may not use this file except in compliance with the License.
 * You may obtain a copy of the License at
 *
 *      https://www.apache.org/licenses/LICENSE-2.0
 *
 * Unless required by applicable law or agreed to in writing, software
 * distributed under the License is distributed on an "AS IS" BASIS,
 * WITHOUT WARRANTIES OR CONDITIONS OF ANY KIND, either express or implied.
 * See the License for the specific language governing permissions and
 * limitations under the License.
 */

package org.springframework.boot.test.web.client;

import java.io.IOException;
import java.lang.reflect.Method;
import java.lang.reflect.Modifier;
import java.net.URI;
import java.util.List;
import java.util.stream.Collectors;

import org.apache.http.client.config.RequestConfig;
import org.junit.jupiter.api.Test;

import org.springframework.boot.test.web.client.TestRestTemplate.CustomHttpComponentsClientHttpRequestFactory;
import org.springframework.boot.test.web.client.TestRestTemplate.HttpClientOption;
import org.springframework.boot.web.client.RestTemplateBuilder;
import org.springframework.core.ParameterizedTypeReference;
import org.springframework.http.HttpEntity;
import org.springframework.http.HttpHeaders;
import org.springframework.http.HttpMethod;
import org.springframework.http.HttpStatus;
import org.springframework.http.RequestEntity;
import org.springframework.http.client.ClientHttpRequest;
import org.springframework.http.client.ClientHttpRequestFactory;
import org.springframework.http.client.HttpComponentsClientHttpRequestFactory;
import org.springframework.http.client.OkHttp3ClientHttpRequestFactory;
import org.springframework.http.client.SimpleClientHttpRequestFactory;
import org.springframework.mock.env.MockEnvironment;
import org.springframework.mock.http.client.MockClientHttpRequest;
import org.springframework.mock.http.client.MockClientHttpResponse;
import org.springframework.test.util.ReflectionTestUtils;
import org.springframework.util.Base64Utils;
import org.springframework.util.ReflectionUtils;
import org.springframework.util.ReflectionUtils.MethodCallback;
import org.springframework.web.client.ResponseErrorHandler;
import org.springframework.web.client.RestOperations;
import org.springframework.web.client.RestTemplate;
import org.springframework.web.util.DefaultUriBuilderFactory;

import static org.assertj.core.api.Assertions.assertThat;
import static org.mockito.ArgumentMatchers.any;
import static org.mockito.ArgumentMatchers.eq;
import static org.mockito.BDDMockito.given;
import static org.mockito.Mockito.mock;
import static org.mockito.Mockito.verify;

/**
 * Tests for {@link TestRestTemplate}.
 *
 * @author Dave Syer
 * @author Phillip Webb
 * @author Stephane Nicoll
 * @author Andy Wilkinson
 * @author Kristine Jetzke
 */
class TestRestTemplateTests {

	@Test
	void fromRestTemplateBuilder() {
		RestTemplateBuilder builder = mock(RestTemplateBuilder.class);
		RestTemplate delegate = new RestTemplate();
		given(builder.build()).willReturn(delegate);
		assertThat(new TestRestTemplate(builder).getRestTemplate()).isEqualTo(delegate);
	}

	@Test
	void simple() {
		// The Apache client is on the classpath so we get the fully-fledged factory
		assertThat(new TestRestTemplate().getRestTemplate().getRequestFactory())
				.isInstanceOf(HttpComponentsClientHttpRequestFactory.class);
	}

	@Test
	void doNotReplaceCustomRequestFactory() {
		RestTemplateBuilder builder = new RestTemplateBuilder().requestFactory(OkHttp3ClientHttpRequestFactory.class);
		TestRestTemplate testRestTemplate = new TestRestTemplate(builder);
		assertThat(testRestTemplate.getRestTemplate().getRequestFactory())
				.isInstanceOf(OkHttp3ClientHttpRequestFactory.class);
	}

	@Test
	void useTheSameRequestFactoryClassWithBasicAuth() {
		OkHttp3ClientHttpRequestFactory customFactory = new OkHttp3ClientHttpRequestFactory();
		RestTemplateBuilder builder = new RestTemplateBuilder().requestFactory(() -> customFactory);
		TestRestTemplate testRestTemplate = new TestRestTemplate(builder).withBasicAuth("test", "test");
		RestTemplate restTemplate = testRestTemplate.getRestTemplate();
		assertThat(restTemplate.getRequestFactory()).isEqualTo(customFactory).hasSameClassAs(customFactory);
	}

	@Test
	void getRootUriRootUriSetViaRestTemplateBuilder() {
		String rootUri = "https://example.com";
		RestTemplateBuilder delegate = new RestTemplateBuilder().rootUri(rootUri);
		assertThat(new TestRestTemplate(delegate).getRootUri()).isEqualTo(rootUri);
	}

	@Test
	void getRootUriRootUriSetViaLocalHostUriTemplateHandler() {
		String rootUri = "https://example.com";
		TestRestTemplate template = new TestRestTemplate();
		LocalHostUriTemplateHandler templateHandler = mock(LocalHostUriTemplateHandler.class);
		given(templateHandler.getRootUri()).willReturn(rootUri);
		template.setUriTemplateHandler(templateHandler);
		assertThat(template.getRootUri()).isEqualTo(rootUri);
	}

	@Test
	void getRootUriRootUriNotSet() {
		assertThat(new TestRestTemplate().getRootUri()).isEqualTo("");
	}

	@Test
	void authenticated() throws Exception {
		TestRestTemplate restTemplate = new TestRestTemplate("user", "password");
		assertBasicAuthorizationCredentials(restTemplate, "user", "password");
	}

	@Test
	void options() {
		TestRestTemplate template = new TestRestTemplate(HttpClientOption.ENABLE_REDIRECTS);
		CustomHttpComponentsClientHttpRequestFactory factory = (CustomHttpComponentsClientHttpRequestFactory) template
				.getRestTemplate().getRequestFactory();
		RequestConfig config = factory.getRequestConfig();
		assertThat(config.isRedirectsEnabled()).isTrue();
	}

	@Test
	void restOperationsAreAvailable() {
		RestTemplate delegate = mock(RestTemplate.class);
		given(delegate.getRequestFactory()).willReturn(new SimpleClientHttpRequestFactory());
		given(delegate.getUriTemplateHandler()).willReturn(new DefaultUriBuilderFactory());
		RestTemplateBuilder builder = mock(RestTemplateBuilder.class);
		given(builder.build()).willReturn(delegate);
		TestRestTemplate restTemplate = new TestRestTemplate(builder);
		ReflectionUtils.doWithMethods(RestOperations.class, new MethodCallback() {

			@Override
			public void doWith(Method method) throws IllegalArgumentException {
				Method equivalent = ReflectionUtils.findMethod(TestRestTemplate.class, method.getName(),
						method.getParameterTypes());
				assertThat(equivalent).as("Method %s not found", method).isNotNull();
				assertThat(Modifier.isPublic(equivalent.getModifiers()))
						.as("Method %s should have been public", equivalent).isTrue();
				try {
					equivalent.invoke(restTemplate, mockArguments(method.getParameterTypes()));
				}
				catch (Exception ex) {
					throw new IllegalStateException(ex);
				}
			}

			private Object[] mockArguments(Class<?>[] parameterTypes) throws Exception {
				Object[] arguments = new Object[parameterTypes.length];
				for (int i = 0; i < parameterTypes.length; i++) {
					arguments[i] = mockArgument(parameterTypes[i]);
				}
				return arguments;
			}

			@SuppressWarnings("rawtypes")
			private Object mockArgument(Class<?> type) throws Exception {
				if (String.class.equals(type)) {
					return "String";
				}
				if (Object[].class.equals(type)) {
					return new Object[0];
				}
				if (URI.class.equals(type)) {
					return new URI("http://localhost");
				}
				if (HttpMethod.class.equals(type)) {
					return HttpMethod.GET;
				}
				if (Class.class.equals(type)) {
					return Object.class;
				}
				if (RequestEntity.class.equals(type)) {
					return new RequestEntity(HttpMethod.GET, new URI("http://localhost"));
				}
				return mock(type);
			}

		}, (method) -> Modifier.isPublic(method.getModifiers()));

	}

	@Test
	void withBasicAuthAddsBasicAuthWhenNotAlreadyPresent() throws Exception {
		TestRestTemplate original = new TestRestTemplate();
		TestRestTemplate basicAuth = original.withBasicAuth("user", "password");
		assertThat(getConverterClasses(original)).containsExactlyElementsOf(getConverterClasses(basicAuth));
		assertThat(basicAuth.getRestTemplate().getInterceptors()).isEmpty();
		assertBasicAuthorizationCredentials(original, null, null);
		assertBasicAuthorizationCredentials(basicAuth, "user", "password");
	}

	@Test
	void withBasicAuthReplacesBasicAuthWhenAlreadyPresent() throws Exception {
		TestRestTemplate original = new TestRestTemplate("foo", "bar").withBasicAuth("replace", "replace");
		TestRestTemplate basicAuth = original.withBasicAuth("user", "password");
		assertThat(getConverterClasses(basicAuth)).containsExactlyElementsOf(getConverterClasses(original));
		assertBasicAuthorizationCredentials(original, "replace", "replace");
		assertBasicAuthorizationCredentials(basicAuth, "user", "password");
	}

	private List<Class<?>> getConverterClasses(TestRestTemplate testRestTemplate) {
		return testRestTemplate.getRestTemplate().getMessageConverters().stream().map(Object::getClass)
				.collect(Collectors.toList());
	}

	@Test
	void withBasicAuthShouldUseNoOpErrorHandler() throws Exception {
		TestRestTemplate originalTemplate = new TestRestTemplate("foo", "bar");
		ResponseErrorHandler errorHandler = mock(ResponseErrorHandler.class);
		originalTemplate.getRestTemplate().setErrorHandler(errorHandler);
		TestRestTemplate basicAuthTemplate = originalTemplate.withBasicAuth("user", "password");
		assertThat(basicAuthTemplate.getRestTemplate().getErrorHandler()).isInstanceOf(
				Class.forName("org.springframework.boot.test.web.client.TestRestTemplate$NoOpResponseErrorHandler"));
	}

	@Test
	void exchangeWithRelativeTemplatedUrlRequestEntity() throws Exception {
		RequestEntity<Void> entity = RequestEntity.get("/a/b/c.{ext}", "txt").build();
		TestRestTemplate template = new TestRestTemplate();
		ClientHttpRequestFactory requestFactory = mock(ClientHttpRequestFactory.class);
		MockClientHttpRequest request = new MockClientHttpRequest();
		request.setResponse(new MockClientHttpResponse(new byte[0], HttpStatus.OK));
		URI absoluteUri = URI.create("http://localhost:8080/a/b/c.txt");
		given(requestFactory.createRequest(eq(absoluteUri), eq(HttpMethod.GET))).willReturn(request);
		template.getRestTemplate().setRequestFactory(requestFactory);
		LocalHostUriTemplateHandler uriTemplateHandler = new LocalHostUriTemplateHandler(new MockEnvironment());
		template.setUriTemplateHandler(uriTemplateHandler);
		template.exchange(entity, String.class);
		verify(requestFactory).createRequest(eq(absoluteUri), eq(HttpMethod.GET));
	}

	@Test
	void exchangeWithAbsoluteTemplatedUrlRequestEntity() throws Exception {
		RequestEntity<Void> entity = RequestEntity.get("https://api.example.com/a/b/c.{ext}", "txt").build();
		TestRestTemplate template = new TestRestTemplate();
		ClientHttpRequestFactory requestFactory = mock(ClientHttpRequestFactory.class);
		MockClientHttpRequest request = new MockClientHttpRequest();
		request.setResponse(new MockClientHttpResponse(new byte[0], HttpStatus.OK));
		URI absoluteUri = URI.create("https://api.example.com/a/b/c.txt");
		given(requestFactory.createRequest(eq(absoluteUri), eq(HttpMethod.GET))).willReturn(request);
		template.getRestTemplate().setRequestFactory(requestFactory);
		template.exchange(entity, String.class);
		verify(requestFactory).createRequest(eq(absoluteUri), eq(HttpMethod.GET));
	}

	@Test
	void deleteHandlesRelativeUris() throws IOException {
		verifyRelativeUriHandling(TestRestTemplate::delete);
	}

	@Test
	void exchangeWithRequestEntityAndClassHandlesRelativeUris() throws IOException {
		verifyRelativeUriHandling((testRestTemplate, relativeUri) -> testRestTemplate
				.exchange(new RequestEntity<String>(HttpMethod.GET, relativeUri), String.class));
	}

	@Test
	void exchangeWithRequestEntityAndParameterizedTypeReferenceHandlesRelativeUris() throws IOException {
		verifyRelativeUriHandling((testRestTemplate, relativeUri) -> testRestTemplate.exchange(
				new RequestEntity<String>(HttpMethod.GET, relativeUri), new ParameterizedTypeReference<String>() {
				}));
	}

	@Test
	void exchangeHandlesRelativeUris() throws IOException {
		verifyRelativeUriHandling((testRestTemplate, relativeUri) -> testRestTemplate.exchange(relativeUri,
				HttpMethod.GET, new HttpEntity<>(new byte[0]), String.class));
	}

	@Test
	void exchangeWithParameterizedTypeReferenceHandlesRelativeUris() throws IOException {
		verifyRelativeUriHandling((testRestTemplate, relativeUri) -> testRestTemplate.exchange(relativeUri,
				HttpMethod.GET, new HttpEntity<>(new byte[0]), new ParameterizedTypeReference<String>() {
				}));
	}

	@Test
	void executeHandlesRelativeUris() throws IOException {
		verifyRelativeUriHandling(
				(testRestTemplate, relativeUri) -> testRestTemplate.execute(relativeUri, HttpMethod.GET, null, null));
	}

	@Test
	void getForEntityHandlesRelativeUris() throws IOException {
		verifyRelativeUriHandling(
				(testRestTemplate, relativeUri) -> testRestTemplate.getForEntity(relativeUri, String.class));
	}

	@Test
	void getForObjectHandlesRelativeUris() throws IOException {
		verifyRelativeUriHandling(
				(testRestTemplate, relativeUri) -> testRestTemplate.getForObject(relativeUri, String.class));
	}

	@Test
	void headForHeadersHandlesRelativeUris() throws IOException {
		verifyRelativeUriHandling(TestRestTemplate::headForHeaders);
	}

	@Test
	void optionsForAllowHandlesRelativeUris() throws IOException {
		verifyRelativeUriHandling(TestRestTemplate::optionsForAllow);
	}

	@Test
	void patchForObjectHandlesRelativeUris() throws IOException {
		verifyRelativeUriHandling(
				(testRestTemplate, relativeUri) -> testRestTemplate.patchForObject(relativeUri, "hello", String.class));
	}

	@Test
	void postForEntityHandlesRelativeUris() throws IOException {
		verifyRelativeUriHandling(
				(testRestTemplate, relativeUri) -> testRestTemplate.postForEntity(relativeUri, "hello", String.class));
	}

	@Test
	void postForLocationHandlesRelativeUris() throws IOException {
		verifyRelativeUriHandling(
				(testRestTemplate, relativeUri) -> testRestTemplate.postForLocation(relativeUri, "hello"));
	}

	@Test
	void postForObjectHandlesRelativeUris() throws IOException {
		verifyRelativeUriHandling(
				(testRestTemplate, relativeUri) -> testRestTemplate.postForObject(relativeUri, "hello", String.class));
	}

	@Test
	void putHandlesRelativeUris() throws IOException {
		verifyRelativeUriHandling((testRestTemplate, relativeUri) -> testRestTemplate.put(relativeUri, "hello"));
	}

	private void verifyRelativeUriHandling(TestRestTemplateCallback callback) throws IOException {
		ClientHttpRequestFactory requestFactory = mock(ClientHttpRequestFactory.class);
		MockClientHttpRequest request = new MockClientHttpRequest();
		request.setResponse(new MockClientHttpResponse(new byte[0], HttpStatus.OK));
		URI absoluteUri = URI.create("http://localhost:8080/a/b/c.txt?param=%7Bsomething%7D");
		given(requestFactory.createRequest(eq(absoluteUri), any(HttpMethod.class))).willReturn(request);
		TestRestTemplate template = new TestRestTemplate();
		template.getRestTemplate().setRequestFactory(requestFactory);
		LocalHostUriTemplateHandler uriTemplateHandler = new LocalHostUriTemplateHandler(new MockEnvironment());
		template.setUriTemplateHandler(uriTemplateHandler);
		callback.doWithTestRestTemplate(template, URI.create("/a/b/c.txt?param=%7Bsomething%7D"));
		verify(requestFactory).createRequest(eq(absoluteUri), any(HttpMethod.class));
	}

	private void assertBasicAuthorizationCredentials(TestRestTemplate testRestTemplate, String username,
			String password) throws Exception {
		ClientHttpRequest request = ReflectionTestUtils.invokeMethod(testRestTemplate.getRestTemplate(),
				"createRequest", URI.create("http://localhost"), HttpMethod.POST);
		if (username == null) {
			assertThat(request.getHeaders()).doesNotContainKey(HttpHeaders.AUTHORIZATION);
		}
		else {
			assertThat(request.getHeaders()).containsKeys(HttpHeaders.AUTHORIZATION);
			assertThat(request.getHeaders().get(HttpHeaders.AUTHORIZATION)).containsExactly(
					"Basic " + Base64Utils.encodeToString(String.format("%s:%s", username, password).getBytes()));
		}

	}

	interface TestRestTemplateCallback {

		void doWithTestRestTemplate(TestRestTemplate testRestTemplate, URI relativeUri);

	}

}
>>>>>>> 6755b480
<|MERGE_RESOLUTION|>--- conflicted
+++ resolved
@@ -1,6 +1,5 @@
-<<<<<<< HEAD
 /*
- * Copyright 2012-2019 the original author or authors.
+ * Copyright 2012-2021 the original author or authors.
  *
  * Licensed under the Apache License, Version 2.0 (the "License");
  * you may not use this file except in compliance with the License.
@@ -100,371 +99,6 @@
 		RestTemplateBuilder builder = new RestTemplateBuilder().requestFactory(() -> customFactory);
 		TestRestTemplate testRestTemplate = new TestRestTemplate(builder).withBasicAuth("test", "test");
 		RestTemplate restTemplate = testRestTemplate.getRestTemplate();
-		assertThat(restTemplate.getRequestFactory().getClass().getName())
-				.contains("RestTemplateBuilderClientHttpRequestFactoryWrapper");
-		Object requestFactory = ReflectionTestUtils.getField(restTemplate.getRequestFactory(), "requestFactory");
-		assertThat(requestFactory).isEqualTo(customFactory).hasSameClassAs(customFactory);
-	}
-
-	@Test
-	void getRootUriRootUriSetViaRestTemplateBuilder() {
-		String rootUri = "https://example.com";
-		RestTemplateBuilder delegate = new RestTemplateBuilder().rootUri(rootUri);
-		assertThat(new TestRestTemplate(delegate).getRootUri()).isEqualTo(rootUri);
-	}
-
-	@Test
-	void getRootUriRootUriSetViaLocalHostUriTemplateHandler() {
-		String rootUri = "https://example.com";
-		TestRestTemplate template = new TestRestTemplate();
-		LocalHostUriTemplateHandler templateHandler = mock(LocalHostUriTemplateHandler.class);
-		given(templateHandler.getRootUri()).willReturn(rootUri);
-		template.setUriTemplateHandler(templateHandler);
-		assertThat(template.getRootUri()).isEqualTo(rootUri);
-	}
-
-	@Test
-	void getRootUriRootUriNotSet() {
-		assertThat(new TestRestTemplate().getRootUri()).isEqualTo("");
-	}
-
-	@Test
-	void authenticated() throws Exception {
-		TestRestTemplate restTemplate = new TestRestTemplate("user", "password");
-		assertBasicAuthorizationCredentials(restTemplate, "user", "password");
-	}
-
-	@Test
-	void options() {
-		TestRestTemplate template = new TestRestTemplate(HttpClientOption.ENABLE_REDIRECTS);
-		CustomHttpComponentsClientHttpRequestFactory factory = (CustomHttpComponentsClientHttpRequestFactory) template
-				.getRestTemplate().getRequestFactory();
-		RequestConfig config = factory.getRequestConfig();
-		assertThat(config.isRedirectsEnabled()).isTrue();
-	}
-
-	@Test
-	void restOperationsAreAvailable() {
-		RestTemplate delegate = mock(RestTemplate.class);
-		given(delegate.getRequestFactory()).willReturn(new SimpleClientHttpRequestFactory());
-		given(delegate.getUriTemplateHandler()).willReturn(new DefaultUriBuilderFactory());
-		RestTemplateBuilder builder = mock(RestTemplateBuilder.class);
-		given(builder.build()).willReturn(delegate);
-		TestRestTemplate restTemplate = new TestRestTemplate(builder);
-		ReflectionUtils.doWithMethods(RestOperations.class, new MethodCallback() {
-
-			@Override
-			public void doWith(Method method) throws IllegalArgumentException {
-				Method equivalent = ReflectionUtils.findMethod(TestRestTemplate.class, method.getName(),
-						method.getParameterTypes());
-				assertThat(equivalent).as("Method %s not found", method).isNotNull();
-				assertThat(Modifier.isPublic(equivalent.getModifiers()))
-						.as("Method %s should have been public", equivalent).isTrue();
-				try {
-					equivalent.invoke(restTemplate, mockArguments(method.getParameterTypes()));
-				}
-				catch (Exception ex) {
-					throw new IllegalStateException(ex);
-				}
-			}
-
-			private Object[] mockArguments(Class<?>[] parameterTypes) throws Exception {
-				Object[] arguments = new Object[parameterTypes.length];
-				for (int i = 0; i < parameterTypes.length; i++) {
-					arguments[i] = mockArgument(parameterTypes[i]);
-				}
-				return arguments;
-			}
-
-			@SuppressWarnings("rawtypes")
-			private Object mockArgument(Class<?> type) throws Exception {
-				if (String.class.equals(type)) {
-					return "String";
-				}
-				if (Object[].class.equals(type)) {
-					return new Object[0];
-				}
-				if (URI.class.equals(type)) {
-					return new URI("http://localhost");
-				}
-				if (HttpMethod.class.equals(type)) {
-					return HttpMethod.GET;
-				}
-				if (Class.class.equals(type)) {
-					return Object.class;
-				}
-				if (RequestEntity.class.equals(type)) {
-					return new RequestEntity(HttpMethod.GET, new URI("http://localhost"));
-				}
-				return mock(type);
-			}
-
-		}, (method) -> Modifier.isPublic(method.getModifiers()));
-
-	}
-
-	@Test
-	void withBasicAuthAddsBasicAuthClientFactoryWhenNotAlreadyPresent() throws Exception {
-		TestRestTemplate original = new TestRestTemplate();
-		TestRestTemplate basicAuth = original.withBasicAuth("user", "password");
-		assertThat(getConverterClasses(original)).containsExactlyElementsOf(getConverterClasses(basicAuth));
-		assertThat(basicAuth.getRestTemplate().getRequestFactory().getClass().getName())
-				.contains("RestTemplateBuilderClientHttpRequestFactoryWrapper");
-		assertThat(ReflectionTestUtils.getField(basicAuth.getRestTemplate().getRequestFactory(), "requestFactory"))
-				.isInstanceOf(CustomHttpComponentsClientHttpRequestFactory.class);
-		assertThat(basicAuth.getRestTemplate().getInterceptors()).isEmpty();
-		assertBasicAuthorizationCredentials(basicAuth, "user", "password");
-	}
-
-	@Test
-	void withBasicAuthReplacesBasicAuthClientFactoryWhenAlreadyPresent() throws Exception {
-		TestRestTemplate original = new TestRestTemplate("foo", "bar").withBasicAuth("replace", "replace");
-		TestRestTemplate basicAuth = original.withBasicAuth("user", "password");
-		assertThat(getConverterClasses(basicAuth)).containsExactlyElementsOf(getConverterClasses(original));
-		assertThat(basicAuth.getRestTemplate().getRequestFactory().getClass().getName())
-				.contains("RestTemplateBuilderClientHttpRequestFactoryWrapper");
-		assertThat(ReflectionTestUtils.getField(basicAuth.getRestTemplate().getRequestFactory(), "requestFactory"))
-				.isInstanceOf(CustomHttpComponentsClientHttpRequestFactory.class);
-		assertThat(basicAuth.getRestTemplate().getInterceptors()).isEmpty();
-		assertBasicAuthorizationCredentials(basicAuth, "user", "password");
-	}
-
-	private List<Class<?>> getConverterClasses(TestRestTemplate testRestTemplate) {
-		return testRestTemplate.getRestTemplate().getMessageConverters().stream().map(Object::getClass)
-				.collect(Collectors.toList());
-	}
-
-	@Test
-	void withBasicAuthShouldUseNoOpErrorHandler() throws Exception {
-		TestRestTemplate originalTemplate = new TestRestTemplate("foo", "bar");
-		ResponseErrorHandler errorHandler = mock(ResponseErrorHandler.class);
-		originalTemplate.getRestTemplate().setErrorHandler(errorHandler);
-		TestRestTemplate basicAuthTemplate = originalTemplate.withBasicAuth("user", "password");
-		assertThat(basicAuthTemplate.getRestTemplate().getErrorHandler()).isInstanceOf(
-				Class.forName("org.springframework.boot.test.web.client.TestRestTemplate$NoOpResponseErrorHandler"));
-	}
-
-	@Test
-	void deleteHandlesRelativeUris() throws IOException {
-		verifyRelativeUriHandling(TestRestTemplate::delete);
-	}
-
-	@Test
-	void exchangeWithRequestEntityAndClassHandlesRelativeUris() throws IOException {
-		verifyRelativeUriHandling((testRestTemplate, relativeUri) -> testRestTemplate
-				.exchange(new RequestEntity<String>(HttpMethod.GET, relativeUri), String.class));
-	}
-
-	@Test
-	void exchangeWithRequestEntityAndParameterizedTypeReferenceHandlesRelativeUris() throws IOException {
-		verifyRelativeUriHandling((testRestTemplate, relativeUri) -> testRestTemplate.exchange(
-				new RequestEntity<String>(HttpMethod.GET, relativeUri), new ParameterizedTypeReference<String>() {
-				}));
-	}
-
-	@Test
-	void exchangeHandlesRelativeUris() throws IOException {
-		verifyRelativeUriHandling((testRestTemplate, relativeUri) -> testRestTemplate.exchange(relativeUri,
-				HttpMethod.GET, new HttpEntity<>(new byte[0]), String.class));
-	}
-
-	@Test
-	void exchangeWithParameterizedTypeReferenceHandlesRelativeUris() throws IOException {
-		verifyRelativeUriHandling((testRestTemplate, relativeUri) -> testRestTemplate.exchange(relativeUri,
-				HttpMethod.GET, new HttpEntity<>(new byte[0]), new ParameterizedTypeReference<String>() {
-				}));
-	}
-
-	@Test
-	void executeHandlesRelativeUris() throws IOException {
-		verifyRelativeUriHandling(
-				(testRestTemplate, relativeUri) -> testRestTemplate.execute(relativeUri, HttpMethod.GET, null, null));
-	}
-
-	@Test
-	void getForEntityHandlesRelativeUris() throws IOException {
-		verifyRelativeUriHandling(
-				(testRestTemplate, relativeUri) -> testRestTemplate.getForEntity(relativeUri, String.class));
-	}
-
-	@Test
-	void getForObjectHandlesRelativeUris() throws IOException {
-		verifyRelativeUriHandling(
-				(testRestTemplate, relativeUri) -> testRestTemplate.getForObject(relativeUri, String.class));
-	}
-
-	@Test
-	void headForHeadersHandlesRelativeUris() throws IOException {
-		verifyRelativeUriHandling(TestRestTemplate::headForHeaders);
-	}
-
-	@Test
-	void optionsForAllowHandlesRelativeUris() throws IOException {
-		verifyRelativeUriHandling(TestRestTemplate::optionsForAllow);
-	}
-
-	@Test
-	void patchForObjectHandlesRelativeUris() throws IOException {
-		verifyRelativeUriHandling(
-				(testRestTemplate, relativeUri) -> testRestTemplate.patchForObject(relativeUri, "hello", String.class));
-	}
-
-	@Test
-	void postForEntityHandlesRelativeUris() throws IOException {
-		verifyRelativeUriHandling(
-				(testRestTemplate, relativeUri) -> testRestTemplate.postForEntity(relativeUri, "hello", String.class));
-	}
-
-	@Test
-	void postForLocationHandlesRelativeUris() throws IOException {
-		verifyRelativeUriHandling(
-				(testRestTemplate, relativeUri) -> testRestTemplate.postForLocation(relativeUri, "hello"));
-	}
-
-	@Test
-	void postForObjectHandlesRelativeUris() throws IOException {
-		verifyRelativeUriHandling(
-				(testRestTemplate, relativeUri) -> testRestTemplate.postForObject(relativeUri, "hello", String.class));
-	}
-
-	@Test
-	void putHandlesRelativeUris() throws IOException {
-		verifyRelativeUriHandling((testRestTemplate, relativeUri) -> testRestTemplate.put(relativeUri, "hello"));
-	}
-
-	private void verifyRelativeUriHandling(TestRestTemplateCallback callback) throws IOException {
-		ClientHttpRequestFactory requestFactory = mock(ClientHttpRequestFactory.class);
-		MockClientHttpRequest request = new MockClientHttpRequest();
-		request.setResponse(new MockClientHttpResponse(new byte[0], HttpStatus.OK));
-		URI absoluteUri = URI.create("http://localhost:8080/a/b/c.txt?param=%7Bsomething%7D");
-		given(requestFactory.createRequest(eq(absoluteUri), any(HttpMethod.class))).willReturn(request);
-		TestRestTemplate template = new TestRestTemplate();
-		template.getRestTemplate().setRequestFactory(requestFactory);
-		LocalHostUriTemplateHandler uriTemplateHandler = new LocalHostUriTemplateHandler(new MockEnvironment());
-		template.setUriTemplateHandler(uriTemplateHandler);
-		callback.doWithTestRestTemplate(template, URI.create("/a/b/c.txt?param=%7Bsomething%7D"));
-		verify(requestFactory).createRequest(eq(absoluteUri), any(HttpMethod.class));
-	}
-
-	private void assertBasicAuthorizationCredentials(TestRestTemplate testRestTemplate, String username,
-			String password) throws Exception {
-		ClientHttpRequestFactory requestFactory = testRestTemplate.getRestTemplate().getRequestFactory();
-		ClientHttpRequest request = requestFactory.createRequest(URI.create("http://localhost"), HttpMethod.POST);
-		assertThat(request.getHeaders()).containsKeys(HttpHeaders.AUTHORIZATION);
-		assertThat(request.getHeaders().get(HttpHeaders.AUTHORIZATION)).containsExactly(
-				"Basic " + Base64Utils.encodeToString(String.format("%s:%s", username, password).getBytes()));
-
-	}
-
-	interface TestRestTemplateCallback {
-
-		void doWithTestRestTemplate(TestRestTemplate testRestTemplate, URI relativeUri);
-
-	}
-
-}
-=======
-/*
- * Copyright 2012-2021 the original author or authors.
- *
- * Licensed under the Apache License, Version 2.0 (the "License");
- * you may not use this file except in compliance with the License.
- * You may obtain a copy of the License at
- *
- *      https://www.apache.org/licenses/LICENSE-2.0
- *
- * Unless required by applicable law or agreed to in writing, software
- * distributed under the License is distributed on an "AS IS" BASIS,
- * WITHOUT WARRANTIES OR CONDITIONS OF ANY KIND, either express or implied.
- * See the License for the specific language governing permissions and
- * limitations under the License.
- */
-
-package org.springframework.boot.test.web.client;
-
-import java.io.IOException;
-import java.lang.reflect.Method;
-import java.lang.reflect.Modifier;
-import java.net.URI;
-import java.util.List;
-import java.util.stream.Collectors;
-
-import org.apache.http.client.config.RequestConfig;
-import org.junit.jupiter.api.Test;
-
-import org.springframework.boot.test.web.client.TestRestTemplate.CustomHttpComponentsClientHttpRequestFactory;
-import org.springframework.boot.test.web.client.TestRestTemplate.HttpClientOption;
-import org.springframework.boot.web.client.RestTemplateBuilder;
-import org.springframework.core.ParameterizedTypeReference;
-import org.springframework.http.HttpEntity;
-import org.springframework.http.HttpHeaders;
-import org.springframework.http.HttpMethod;
-import org.springframework.http.HttpStatus;
-import org.springframework.http.RequestEntity;
-import org.springframework.http.client.ClientHttpRequest;
-import org.springframework.http.client.ClientHttpRequestFactory;
-import org.springframework.http.client.HttpComponentsClientHttpRequestFactory;
-import org.springframework.http.client.OkHttp3ClientHttpRequestFactory;
-import org.springframework.http.client.SimpleClientHttpRequestFactory;
-import org.springframework.mock.env.MockEnvironment;
-import org.springframework.mock.http.client.MockClientHttpRequest;
-import org.springframework.mock.http.client.MockClientHttpResponse;
-import org.springframework.test.util.ReflectionTestUtils;
-import org.springframework.util.Base64Utils;
-import org.springframework.util.ReflectionUtils;
-import org.springframework.util.ReflectionUtils.MethodCallback;
-import org.springframework.web.client.ResponseErrorHandler;
-import org.springframework.web.client.RestOperations;
-import org.springframework.web.client.RestTemplate;
-import org.springframework.web.util.DefaultUriBuilderFactory;
-
-import static org.assertj.core.api.Assertions.assertThat;
-import static org.mockito.ArgumentMatchers.any;
-import static org.mockito.ArgumentMatchers.eq;
-import static org.mockito.BDDMockito.given;
-import static org.mockito.Mockito.mock;
-import static org.mockito.Mockito.verify;
-
-/**
- * Tests for {@link TestRestTemplate}.
- *
- * @author Dave Syer
- * @author Phillip Webb
- * @author Stephane Nicoll
- * @author Andy Wilkinson
- * @author Kristine Jetzke
- */
-class TestRestTemplateTests {
-
-	@Test
-	void fromRestTemplateBuilder() {
-		RestTemplateBuilder builder = mock(RestTemplateBuilder.class);
-		RestTemplate delegate = new RestTemplate();
-		given(builder.build()).willReturn(delegate);
-		assertThat(new TestRestTemplate(builder).getRestTemplate()).isEqualTo(delegate);
-	}
-
-	@Test
-	void simple() {
-		// The Apache client is on the classpath so we get the fully-fledged factory
-		assertThat(new TestRestTemplate().getRestTemplate().getRequestFactory())
-				.isInstanceOf(HttpComponentsClientHttpRequestFactory.class);
-	}
-
-	@Test
-	void doNotReplaceCustomRequestFactory() {
-		RestTemplateBuilder builder = new RestTemplateBuilder().requestFactory(OkHttp3ClientHttpRequestFactory.class);
-		TestRestTemplate testRestTemplate = new TestRestTemplate(builder);
-		assertThat(testRestTemplate.getRestTemplate().getRequestFactory())
-				.isInstanceOf(OkHttp3ClientHttpRequestFactory.class);
-	}
-
-	@Test
-	void useTheSameRequestFactoryClassWithBasicAuth() {
-		OkHttp3ClientHttpRequestFactory customFactory = new OkHttp3ClientHttpRequestFactory();
-		RestTemplateBuilder builder = new RestTemplateBuilder().requestFactory(() -> customFactory);
-		TestRestTemplate testRestTemplate = new TestRestTemplate(builder).withBasicAuth("test", "test");
-		RestTemplate restTemplate = testRestTemplate.getRestTemplate();
 		assertThat(restTemplate.getRequestFactory()).isEqualTo(customFactory).hasSameClassAs(customFactory);
 	}
 
@@ -752,5 +386,4 @@
 
 	}
 
-}
->>>>>>> 6755b480
+}