--- conflicted
+++ resolved
@@ -1,173 +1,3 @@
-<<<<<<< HEAD
-/*
- * Copyright 2012-2019 the original author or authors.
- *
- * Licensed under the Apache License, Version 2.0 (the "License");
- * you may not use this file except in compliance with the License.
- * You may obtain a copy of the License at
- *
- *      https://www.apache.org/licenses/LICENSE-2.0
- *
- * Unless required by applicable law or agreed to in writing, software
- * distributed under the License is distributed on an "AS IS" BASIS,
- * WITHOUT WARRANTIES OR CONDITIONS OF ANY KIND, either express or implied.
- * See the License for the specific language governing permissions and
- * limitations under the License.
- */
-
-package org.springframework.boot.test.mock.mockito;
-
-import java.lang.annotation.Retention;
-import java.lang.annotation.RetentionPolicy;
-import java.lang.reflect.Field;
-
-import org.junit.jupiter.api.BeforeEach;
-import org.junit.jupiter.api.Test;
-import org.mockito.ArgumentCaptor;
-import org.mockito.Captor;
-import org.mockito.Mock;
-import org.mockito.MockitoAnnotations;
-
-import org.springframework.beans.factory.annotation.Qualifier;
-import org.springframework.beans.factory.config.ConfigurableListableBeanFactory;
-import org.springframework.beans.factory.config.DependencyDescriptor;
-import org.springframework.beans.factory.support.RootBeanDefinition;
-import org.springframework.context.annotation.Configuration;
-import org.springframework.util.ReflectionUtils;
-
-import static org.assertj.core.api.Assertions.assertThat;
-import static org.mockito.ArgumentMatchers.eq;
-import static org.mockito.Mockito.verify;
-
-/**
- * Tests for {@link QualifierDefinition}.
- *
- * @author Phillip Webb
- */
-class QualifierDefinitionTests {
-
-	@Mock
-	private ConfigurableListableBeanFactory beanFactory;
-
-	@Captor
-	private ArgumentCaptor<DependencyDescriptor> descriptorCaptor;
-
-	@BeforeEach
-	void setup() {
-		MockitoAnnotations.initMocks(this);
-	}
-
-	@Test
-	void forElementFieldIsNullShouldReturnNull() {
-		assertThat(QualifierDefinition.forElement((Field) null)).isNull();
-	}
-
-	@Test
-	void forElementWhenElementIsNotFieldShouldReturnNull() {
-		assertThat(QualifierDefinition.forElement(getClass())).isNull();
-	}
-
-	@Test
-	void forElementWhenElementIsFieldWithNoQualifiersShouldReturnNull() {
-		QualifierDefinition definition = QualifierDefinition
-				.forElement(ReflectionUtils.findField(ConfigA.class, "noQualifier"));
-		assertThat(definition).isNull();
-	}
-
-	@Test
-	void forElementWhenElementIsFieldWithQualifierShouldReturnDefinition() {
-		QualifierDefinition definition = QualifierDefinition
-				.forElement(ReflectionUtils.findField(ConfigA.class, "directQualifier"));
-		assertThat(definition).isNotNull();
-	}
-
-	@Test
-	void matchesShouldCallBeanFactory() {
-		Field field = ReflectionUtils.findField(ConfigA.class, "directQualifier");
-		QualifierDefinition qualifierDefinition = QualifierDefinition.forElement(field);
-		qualifierDefinition.matches(this.beanFactory, "bean");
-		verify(this.beanFactory).isAutowireCandidate(eq("bean"), this.descriptorCaptor.capture());
-		assertThat(this.descriptorCaptor.getValue().getAnnotatedElement()).isEqualTo(field);
-	}
-
-	@Test
-	void applyToShouldSetQualifierElement() {
-		Field field = ReflectionUtils.findField(ConfigA.class, "directQualifier");
-		QualifierDefinition qualifierDefinition = QualifierDefinition.forElement(field);
-		RootBeanDefinition definition = new RootBeanDefinition();
-		qualifierDefinition.applyTo(definition);
-		assertThat(definition.getQualifiedElement()).isEqualTo(field);
-	}
-
-	@Test
-	void hashCodeAndEqualsShouldWorkOnDifferentClasses() {
-		QualifierDefinition directQualifier1 = QualifierDefinition
-				.forElement(ReflectionUtils.findField(ConfigA.class, "directQualifier"));
-		QualifierDefinition directQualifier2 = QualifierDefinition
-				.forElement(ReflectionUtils.findField(ConfigB.class, "directQualifier"));
-		QualifierDefinition differentDirectQualifier1 = QualifierDefinition
-				.forElement(ReflectionUtils.findField(ConfigA.class, "differentDirectQualifier"));
-		QualifierDefinition differentDirectQualifier2 = QualifierDefinition
-				.forElement(ReflectionUtils.findField(ConfigB.class, "differentDirectQualifier"));
-		QualifierDefinition customQualifier1 = QualifierDefinition
-				.forElement(ReflectionUtils.findField(ConfigA.class, "customQualifier"));
-		QualifierDefinition customQualifier2 = QualifierDefinition
-				.forElement(ReflectionUtils.findField(ConfigB.class, "customQualifier"));
-		assertThat(directQualifier1.hashCode()).isEqualTo(directQualifier2.hashCode());
-		assertThat(differentDirectQualifier1.hashCode()).isEqualTo(differentDirectQualifier2.hashCode());
-		assertThat(customQualifier1.hashCode()).isEqualTo(customQualifier2.hashCode());
-		assertThat(differentDirectQualifier1).isEqualTo(differentDirectQualifier1).isEqualTo(differentDirectQualifier2)
-				.isNotEqualTo(directQualifier2);
-		assertThat(directQualifier1).isEqualTo(directQualifier1).isEqualTo(directQualifier2)
-				.isNotEqualTo(differentDirectQualifier1);
-		assertThat(customQualifier1).isEqualTo(customQualifier1).isEqualTo(customQualifier2)
-				.isNotEqualTo(differentDirectQualifier1);
-	}
-
-	@Configuration(proxyBeanMethods = false)
-	static class ConfigA {
-
-		@MockBean
-		private Object noQualifier;
-
-		@MockBean
-		@Qualifier("test")
-		private Object directQualifier;
-
-		@MockBean
-		@Qualifier("different")
-		private Object differentDirectQualifier;
-
-		@MockBean
-		@CustomQualifier
-		private Object customQualifier;
-
-	}
-
-	static class ConfigB {
-
-		@MockBean
-		@Qualifier("test")
-		private Object directQualifier;
-
-		@MockBean
-		@Qualifier("different")
-		private Object differentDirectQualifier;
-
-		@MockBean
-		@CustomQualifier
-		private Object customQualifier;
-
-	}
-
-	@Qualifier
-	@Retention(RetentionPolicy.RUNTIME)
-	public @interface CustomQualifier {
-
-	}
-
-}
-=======
 /*
  * Copyright 2012-2020 the original author or authors.
  *
@@ -331,5 +161,4 @@
 
 	}
 
-}
->>>>>>> 6755b480
+}