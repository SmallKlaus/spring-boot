/*
 * Copyright 2012-2019 the original author or authors.
 *
 * Licensed under the Apache License, Version 2.0 (the "License");
 * you may not use this file except in compliance with the License.
 * You may obtain a copy of the License at
 *
 *      https://www.apache.org/licenses/LICENSE-2.0
 *
 * Unless required by applicable law or agreed to in writing, software
 * distributed under the License is distributed on an "AS IS" BASIS,
 * WITHOUT WARRANTIES OR CONDITIONS OF ANY KIND, either express or implied.
 * See the License for the specific language governing permissions and
 * limitations under the License.
 */

package org.springframework.boot.devtools.livereload;

import java.io.ByteArrayInputStream;
import java.io.FilterInputStream;
import java.io.IOException;
import java.io.InputStream;

import org.junit.jupiter.api.Test;

import static org.assertj.core.api.Assertions.assertThat;
import static org.assertj.core.api.Assertions.assertThatIOException;

/**
 * Tests for {@link ConnectionInputStream}.
 *
 * @author Phillip Webb
 */
@SuppressWarnings("resource")
class ConnectionInputStreamTests {

	private static final byte[] NO_BYTES = {};

	@Test
<<<<<<< HEAD
	public void readHeader() throws Exception {
		StringBuilder headerBuilder = new StringBuilder();
		for (int i = 0; i < 100; i++) {
			headerBuilder.append("x-something-").append(i).append(": xxxxxxxxxxxxxxxxxxxxxxxxxxxxxxxxxxxxxxxxxxxx");
		}
		String header = headerBuilder.toString();
		String data = header + "\r\n\r\n" + "content\r\n";
		ConnectionInputStream inputStream = new ConnectionInputStream(
				new ByteArrayInputStream(data.getBytes()));
=======
	void readHeader() throws Exception {
		String header = "";
		for (int i = 0; i < 100; i++) {
			header += "x-something-" + i + ": xxxxxxxxxxxxxxxxxxxxxxxxxxxxxxxxxxxxxxxxxxxx";
		}
		String data = header + "\r\n\r\ncontent\r\n";
		ConnectionInputStream inputStream = new ConnectionInputStream(new ByteArrayInputStream(data.getBytes()));
>>>>>>> 01491bef
		assertThat(inputStream.readHeader()).isEqualTo(header);
	}

	@Test
	void readFully() throws Exception {
		byte[] bytes = "the data that we want to read fully".getBytes();
		LimitedInputStream source = new LimitedInputStream(new ByteArrayInputStream(bytes), 2);
		ConnectionInputStream inputStream = new ConnectionInputStream(source);
		byte[] buffer = new byte[bytes.length];
		inputStream.readFully(buffer, 0, buffer.length);
		assertThat(buffer).isEqualTo(bytes);
	}

	@Test
	void checkedRead() throws Exception {
		ConnectionInputStream inputStream = new ConnectionInputStream(new ByteArrayInputStream(NO_BYTES));
		assertThatIOException().isThrownBy(inputStream::checkedRead).withMessageContaining("End of stream");
	}

	@Test
	void checkedReadArray() throws Exception {
		byte[] buffer = new byte[100];
		ConnectionInputStream inputStream = new ConnectionInputStream(new ByteArrayInputStream(NO_BYTES));
		assertThatIOException().isThrownBy(() -> inputStream.checkedRead(buffer, 0, buffer.length))
				.withMessageContaining("End of stream");
	}

	static class LimitedInputStream extends FilterInputStream {

		private final int max;

		protected LimitedInputStream(InputStream in, int max) {
			super(in);
			this.max = max;
		}

		@Override
		public int read(byte[] b, int off, int len) throws IOException {
			return super.read(b, off, Math.min(len, this.max));
		}

	}

}<|MERGE_RESOLUTION|>--- conflicted
+++ resolved
@@ -37,7 +37,6 @@
 	private static final byte[] NO_BYTES = {};
 
 	@Test
-<<<<<<< HEAD
 	public void readHeader() throws Exception {
 		StringBuilder headerBuilder = new StringBuilder();
 		for (int i = 0; i < 100; i++) {
@@ -47,15 +46,6 @@
 		String data = header + "\r\n\r\n" + "content\r\n";
 		ConnectionInputStream inputStream = new ConnectionInputStream(
 				new ByteArrayInputStream(data.getBytes()));
-=======
-	void readHeader() throws Exception {
-		String header = "";
-		for (int i = 0; i < 100; i++) {
-			header += "x-something-" + i + ": xxxxxxxxxxxxxxxxxxxxxxxxxxxxxxxxxxxxxxxxxxxx";
-		}
-		String data = header + "\r\n\r\ncontent\r\n";
-		ConnectionInputStream inputStream = new ConnectionInputStream(new ByteArrayInputStream(data.getBytes()));
->>>>>>> 01491bef
 		assertThat(inputStream.readHeader()).isEqualTo(header);
 	}
 
