<<<<<<< HEAD
/*
 * Copyright 2012-2019 the original author or authors.
 *
 * Licensed under the Apache License, Version 2.0 (the "License");
 * you may not use this file except in compliance with the License.
 * You may obtain a copy of the License at
 *
 *      https://www.apache.org/licenses/LICENSE-2.0
 *
 * Unless required by applicable law or agreed to in writing, software
 * distributed under the License is distributed on an "AS IS" BASIS,
 * WITHOUT WARRANTIES OR CONDITIONS OF ANY KIND, either express or implied.
 * See the License for the specific language governing permissions and
 * limitations under the License.
 */

package org.springframework.boot.devtools.restart;

import org.junit.jupiter.api.Test;

import static org.assertj.core.api.Assertions.assertThat;
import static org.mockito.BDDMockito.given;
import static org.mockito.Mockito.mock;

/**
 * Tests for {@link DefaultRestartInitializer}.
 *
 * @author Phillip Webb
 * @author Andy Wilkinson
 * @author Madhura Bhave
 */
class DefaultRestartInitializerTests {

	@Test
	void jUnitStackShouldReturnNull() {
		testSkippedStacks("org.junit.runners.Something");
	}

	@Test
	void jUnit5StackShouldReturnNull() {
		testSkippedStacks("org.junit.platform.Something");
	}

	@Test
	void springTestStackShouldReturnNull() {
		testSkippedStacks("org.springframework.boot.test.Something");
	}

	@Test
	void cucumberStackShouldReturnNull() {
		testSkippedStacks("cucumber.runtime.Runtime.run");
	}

	@Test
	void validMainThreadShouldReturnUrls() {
		DefaultRestartInitializer initializer = new DefaultRestartInitializer();
		ClassLoader classLoader = new MockAppClassLoader(getClass().getClassLoader());
		Thread thread = new Thread();
		thread.setName("main");
		thread.setContextClassLoader(classLoader);
		assertThat(initializer.getInitialUrls(thread)).isNotNull();
	}

	@Test
	void threadNotNamedMainShouldReturnNull() {
		DefaultRestartInitializer initializer = new DefaultRestartInitializer();
		ClassLoader classLoader = new MockAppClassLoader(getClass().getClassLoader());
		Thread thread = new Thread();
		thread.setName("buscuit");
		thread.setContextClassLoader(classLoader);
		assertThat(initializer.getInitialUrls(thread)).isNull();
	}

	@Test
	void threadNotUsingAppClassLoader() {
		DefaultRestartInitializer initializer = new DefaultRestartInitializer();
		ClassLoader classLoader = new MockLauncherClassLoader(getClass().getClassLoader());
		Thread thread = new Thread();
		thread.setName("main");
		thread.setContextClassLoader(classLoader);
		assertThat(initializer.getInitialUrls(thread)).isNull();
	}

	@Test
	void urlsCanBeRetrieved() {
		assertThat(new DefaultRestartInitializer().getUrls(Thread.currentThread())).isNotEmpty();
	}

	protected void testSkippedStacks(String s) {
		DefaultRestartInitializer initializer = new DefaultRestartInitializer();
		ClassLoader classLoader = new MockAppClassLoader(getClass().getClassLoader());
		Thread thread = mock(Thread.class);
		thread.setName("main");
		StackTraceElement element = new StackTraceElement(s, "someMethod", "someFile", 123);
		given(thread.getStackTrace()).willReturn(new StackTraceElement[] { element });
		given(thread.getContextClassLoader()).willReturn(classLoader);
		assertThat(initializer.getInitialUrls(thread)).isEqualTo(null);
	}

	static class MockAppClassLoader extends ClassLoader {

		MockAppClassLoader(ClassLoader parent) {
			super(parent);
		}

	}

	static class MockLauncherClassLoader extends ClassLoader {

		MockLauncherClassLoader(ClassLoader parent) {
			super(parent);
		}

	}

}
=======
/*
 * Copyright 2012-2020 the original author or authors.
 *
 * Licensed under the Apache License, Version 2.0 (the "License");
 * you may not use this file except in compliance with the License.
 * You may obtain a copy of the License at
 *
 *      https://www.apache.org/licenses/LICENSE-2.0
 *
 * Unless required by applicable law or agreed to in writing, software
 * distributed under the License is distributed on an "AS IS" BASIS,
 * WITHOUT WARRANTIES OR CONDITIONS OF ANY KIND, either express or implied.
 * See the License for the specific language governing permissions and
 * limitations under the License.
 */

package org.springframework.boot.devtools.restart;

import java.io.IOException;
import java.net.URL;
import java.net.URLClassLoader;

import org.junit.jupiter.api.Test;

import static org.assertj.core.api.Assertions.assertThat;
import static org.mockito.BDDMockito.given;
import static org.mockito.Mockito.mock;

/**
 * Tests for {@link DefaultRestartInitializer}.
 *
 * @author Phillip Webb
 * @author Andy Wilkinson
 * @author Madhura Bhave
 */
class DefaultRestartInitializerTests {

	@Test
	void jUnitStackShouldReturnNull() {
		testSkippedStacks("org.junit.runners.Something");
	}

	@Test
	void jUnit5StackShouldReturnNull() {
		testSkippedStacks("org.junit.platform.Something");
	}

	@Test
	void springTestStackShouldReturnNull() {
		testSkippedStacks("org.springframework.boot.test.Something");
	}

	@Test
	void cucumberStackShouldReturnNull() {
		testSkippedStacks("cucumber.runtime.Runtime.run");
	}

	@Test
	void validMainThreadShouldReturnUrls() {
		DefaultRestartInitializer initializer = new DefaultRestartInitializer();
		ClassLoader classLoader = new MockAppClassLoader(getClass().getClassLoader());
		Thread thread = new Thread();
		thread.setName("main");
		thread.setContextClassLoader(classLoader);
		assertThat(initializer.getInitialUrls(thread)).isNotNull();
	}

	@Test
	void threadNotNamedMainShouldReturnNull() {
		DefaultRestartInitializer initializer = new DefaultRestartInitializer();
		ClassLoader classLoader = new MockAppClassLoader(getClass().getClassLoader());
		Thread thread = new Thread();
		thread.setName("buscuit");
		thread.setContextClassLoader(classLoader);
		assertThat(initializer.getInitialUrls(thread)).isNull();
	}

	@Test
	void threadNotUsingAppClassLoader() {
		DefaultRestartInitializer initializer = new DefaultRestartInitializer();
		ClassLoader classLoader = new MockLauncherClassLoader(getClass().getClassLoader());
		Thread thread = new Thread();
		thread.setName("main");
		thread.setContextClassLoader(classLoader);
		assertThat(initializer.getInitialUrls(thread)).isNull();
	}

	@Test
	void urlsCanBeRetrieved() throws IOException {
		Thread thread = Thread.currentThread();
		ClassLoader classLoader = thread.getContextClassLoader();
		try (URLClassLoader contextClassLoader = new URLClassLoader(
				new URL[] { new URL("file:test-app/build/classes/main/") }, classLoader)) {
			thread.setContextClassLoader(contextClassLoader);
			assertThat(new DefaultRestartInitializer().getUrls(thread)).isNotEmpty();
		}
		finally {
			thread.setContextClassLoader(classLoader);
		}
	}

	protected void testSkippedStacks(String s) {
		DefaultRestartInitializer initializer = new DefaultRestartInitializer();
		ClassLoader classLoader = new MockAppClassLoader(getClass().getClassLoader());
		Thread thread = mock(Thread.class);
		thread.setName("main");
		StackTraceElement element = new StackTraceElement(s, "someMethod", "someFile", 123);
		given(thread.getStackTrace()).willReturn(new StackTraceElement[] { element });
		given(thread.getContextClassLoader()).willReturn(classLoader);
		assertThat(initializer.getInitialUrls(thread)).isEqualTo(null);
	}

	static class MockAppClassLoader extends ClassLoader {

		MockAppClassLoader(ClassLoader parent) {
			super(parent);
		}

	}

	static class MockLauncherClassLoader extends ClassLoader {

		MockLauncherClassLoader(ClassLoader parent) {
			super(parent);
		}

	}

}
>>>>>>> 6755b480
<|MERGE_RESOLUTION|>--- conflicted
+++ resolved
@@ -1,121 +1,3 @@
-<<<<<<< HEAD
-/*
- * Copyright 2012-2019 the original author or authors.
- *
- * Licensed under the Apache License, Version 2.0 (the "License");
- * you may not use this file except in compliance with the License.
- * You may obtain a copy of the License at
- *
- *      https://www.apache.org/licenses/LICENSE-2.0
- *
- * Unless required by applicable law or agreed to in writing, software
- * distributed under the License is distributed on an "AS IS" BASIS,
- * WITHOUT WARRANTIES OR CONDITIONS OF ANY KIND, either express or implied.
- * See the License for the specific language governing permissions and
- * limitations under the License.
- */
-
-package org.springframework.boot.devtools.restart;
-
-import org.junit.jupiter.api.Test;
-
-import static org.assertj.core.api.Assertions.assertThat;
-import static org.mockito.BDDMockito.given;
-import static org.mockito.Mockito.mock;
-
-/**
- * Tests for {@link DefaultRestartInitializer}.
- *
- * @author Phillip Webb
- * @author Andy Wilkinson
- * @author Madhura Bhave
- */
-class DefaultRestartInitializerTests {
-
-	@Test
-	void jUnitStackShouldReturnNull() {
-		testSkippedStacks("org.junit.runners.Something");
-	}
-
-	@Test
-	void jUnit5StackShouldReturnNull() {
-		testSkippedStacks("org.junit.platform.Something");
-	}
-
-	@Test
-	void springTestStackShouldReturnNull() {
-		testSkippedStacks("org.springframework.boot.test.Something");
-	}
-
-	@Test
-	void cucumberStackShouldReturnNull() {
-		testSkippedStacks("cucumber.runtime.Runtime.run");
-	}
-
-	@Test
-	void validMainThreadShouldReturnUrls() {
-		DefaultRestartInitializer initializer = new DefaultRestartInitializer();
-		ClassLoader classLoader = new MockAppClassLoader(getClass().getClassLoader());
-		Thread thread = new Thread();
-		thread.setName("main");
-		thread.setContextClassLoader(classLoader);
-		assertThat(initializer.getInitialUrls(thread)).isNotNull();
-	}
-
-	@Test
-	void threadNotNamedMainShouldReturnNull() {
-		DefaultRestartInitializer initializer = new DefaultRestartInitializer();
-		ClassLoader classLoader = new MockAppClassLoader(getClass().getClassLoader());
-		Thread thread = new Thread();
-		thread.setName("buscuit");
-		thread.setContextClassLoader(classLoader);
-		assertThat(initializer.getInitialUrls(thread)).isNull();
-	}
-
-	@Test
-	void threadNotUsingAppClassLoader() {
-		DefaultRestartInitializer initializer = new DefaultRestartInitializer();
-		ClassLoader classLoader = new MockLauncherClassLoader(getClass().getClassLoader());
-		Thread thread = new Thread();
-		thread.setName("main");
-		thread.setContextClassLoader(classLoader);
-		assertThat(initializer.getInitialUrls(thread)).isNull();
-	}
-
-	@Test
-	void urlsCanBeRetrieved() {
-		assertThat(new DefaultRestartInitializer().getUrls(Thread.currentThread())).isNotEmpty();
-	}
-
-	protected void testSkippedStacks(String s) {
-		DefaultRestartInitializer initializer = new DefaultRestartInitializer();
-		ClassLoader classLoader = new MockAppClassLoader(getClass().getClassLoader());
-		Thread thread = mock(Thread.class);
-		thread.setName("main");
-		StackTraceElement element = new StackTraceElement(s, "someMethod", "someFile", 123);
-		given(thread.getStackTrace()).willReturn(new StackTraceElement[] { element });
-		given(thread.getContextClassLoader()).willReturn(classLoader);
-		assertThat(initializer.getInitialUrls(thread)).isEqualTo(null);
-	}
-
-	static class MockAppClassLoader extends ClassLoader {
-
-		MockAppClassLoader(ClassLoader parent) {
-			super(parent);
-		}
-
-	}
-
-	static class MockLauncherClassLoader extends ClassLoader {
-
-		MockLauncherClassLoader(ClassLoader parent) {
-			super(parent);
-		}
-
-	}
-
-}
-=======
 /*
  * Copyright 2012-2020 the original author or authors.
  *
@@ -244,5 +126,4 @@
 
 	}
 
-}
->>>>>>> 6755b480
+}