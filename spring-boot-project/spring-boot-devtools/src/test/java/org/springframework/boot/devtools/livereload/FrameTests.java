--- conflicted
+++ resolved
@@ -1,9 +1,5 @@
 /*
-<<<<<<< HEAD
- * Copyright 2012-2018 the original author or authors.
-=======
  * Copyright 2012-2019 the original author or authors.
->>>>>>> c6c139d9
  *
  * Licensed under the Apache License, Version 2.0 (the "License");
  * you may not use this file except in compliance with the License.
@@ -45,8 +41,7 @@
 
 	@Test
 	public void typeMustNotBeNull() {
-		assertThatIllegalArgumentException()
-				.isThrownBy(() -> new Frame((Frame.Type) null))
+		assertThatIllegalArgumentException().isThrownBy(() -> new Frame((Frame.Type) null))
 				.withMessageContaining("Type must not be null");
 	}
 
@@ -92,16 +87,14 @@
 	@Test
 	public void readFragmentedNotSupported() throws Exception {
 		byte[] bytes = new byte[] { 0x0F };
-		assertThatIllegalStateException()
-				.isThrownBy(() -> Frame.read(newConnectionInputStream(bytes)))
+		assertThatIllegalStateException().isThrownBy(() -> Frame.read(newConnectionInputStream(bytes)))
 				.withMessageContaining("Fragmented frames are not supported");
 	}
 
 	@Test
 	public void readLargeFramesNotSupported() throws Exception {
 		byte[] bytes = new byte[] { (byte) 0x80, (byte) 0xFF };
-		assertThatIllegalStateException()
-				.isThrownBy(() -> Frame.read(newConnectionInputStream(bytes)))
+		assertThatIllegalStateException().isThrownBy(() -> Frame.read(newConnectionInputStream(bytes)))
 				.withMessageContaining("Large frames are not supported");
 	}
 
