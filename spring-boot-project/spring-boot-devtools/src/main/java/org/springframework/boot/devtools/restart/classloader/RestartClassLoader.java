<<<<<<< HEAD
/*
 * Copyright 2012-2019 the original author or authors.
 *
 * Licensed under the Apache License, Version 2.0 (the "License");
 * you may not use this file except in compliance with the License.
 * You may obtain a copy of the License at
 *
 *      https://www.apache.org/licenses/LICENSE-2.0
 *
 * Unless required by applicable law or agreed to in writing, software
 * distributed under the License is distributed on an "AS IS" BASIS,
 * WITHOUT WARRANTIES OR CONDITIONS OF ANY KIND, either express or implied.
 * See the License for the specific language governing permissions and
 * limitations under the License.
 */

package org.springframework.boot.devtools.restart.classloader;

import java.io.IOException;
import java.net.MalformedURLException;
import java.net.URL;
import java.net.URLClassLoader;
import java.security.AccessController;
import java.security.PrivilegedAction;
import java.util.Enumeration;

import org.apache.commons.logging.Log;
import org.apache.commons.logging.LogFactory;

import org.springframework.boot.devtools.restart.classloader.ClassLoaderFile.Kind;
import org.springframework.core.SmartClassLoader;
import org.springframework.util.Assert;

/**
 * Disposable {@link ClassLoader} used to support application restarting. Provides parent
 * last loading for the specified URLs.
 *
 * @author Andy Clement
 * @author Phillip Webb
 * @since 1.3.0
 */
public class RestartClassLoader extends URLClassLoader implements SmartClassLoader {

	private final Log logger;

	private final ClassLoaderFileRepository updatedFiles;

	/**
	 * Create a new {@link RestartClassLoader} instance.
	 * @param parent the parent classloader
	 * @param urls the urls managed by the classloader
	 */
	public RestartClassLoader(ClassLoader parent, URL[] urls) {
		this(parent, urls, ClassLoaderFileRepository.NONE);
	}

	/**
	 * Create a new {@link RestartClassLoader} instance.
	 * @param parent the parent classloader
	 * @param updatedFiles any files that have been updated since the JARs referenced in
	 * URLs were created.
	 * @param urls the urls managed by the classloader
	 */
	public RestartClassLoader(ClassLoader parent, URL[] urls, ClassLoaderFileRepository updatedFiles) {
		this(parent, urls, updatedFiles, LogFactory.getLog(RestartClassLoader.class));
	}

	/**
	 * Create a new {@link RestartClassLoader} instance.
	 * @param parent the parent classloader
	 * @param updatedFiles any files that have been updated since the JARs referenced in
	 * URLs were created.
	 * @param urls the urls managed by the classloader
	 * @param logger the logger used for messages
	 */
	public RestartClassLoader(ClassLoader parent, URL[] urls, ClassLoaderFileRepository updatedFiles, Log logger) {
		super(urls, parent);
		Assert.notNull(parent, "Parent must not be null");
		Assert.notNull(updatedFiles, "UpdatedFiles must not be null");
		Assert.notNull(logger, "Logger must not be null");
		this.updatedFiles = updatedFiles;
		this.logger = logger;
		if (logger.isDebugEnabled()) {
			logger.debug("Created RestartClassLoader " + toString());
		}
	}

	@Override
	public Enumeration<URL> getResources(String name) throws IOException {
		// Use the parent since we're shadowing resource and we don't want duplicates
		Enumeration<URL> resources = getParent().getResources(name);
		ClassLoaderFile file = this.updatedFiles.getFile(name);
		if (file != null) {
			// Assume that we're replacing just the first item
			if (resources.hasMoreElements()) {
				resources.nextElement();
			}
			if (file.getKind() != Kind.DELETED) {
				return new CompoundEnumeration<>(createFileUrl(name, file), resources);
			}
		}
		return resources;
	}

	@Override
	public URL getResource(String name) {
		ClassLoaderFile file = this.updatedFiles.getFile(name);
		if (file != null && file.getKind() == Kind.DELETED) {
			return null;
		}
		URL resource = findResource(name);
		if (resource != null) {
			return resource;
		}
		return getParent().getResource(name);
	}

	@Override
	public URL findResource(String name) {
		final ClassLoaderFile file = this.updatedFiles.getFile(name);
		if (file == null) {
			return super.findResource(name);
		}
		if (file.getKind() == Kind.DELETED) {
			return null;
		}
		return AccessController.doPrivileged((PrivilegedAction<URL>) () -> createFileUrl(name, file));
	}

	@Override
	public Class<?> loadClass(String name, boolean resolve) throws ClassNotFoundException {
		String path = name.replace('.', '/').concat(".class");
		ClassLoaderFile file = this.updatedFiles.getFile(path);
		if (file != null && file.getKind() == Kind.DELETED) {
			throw new ClassNotFoundException(name);
		}
		synchronized (getClassLoadingLock(name)) {
			Class<?> loadedClass = findLoadedClass(name);
			if (loadedClass == null) {
				try {
					loadedClass = findClass(name);
				}
				catch (ClassNotFoundException ex) {
					loadedClass = getParent().loadClass(name);
				}
			}
			if (resolve) {
				resolveClass(loadedClass);
			}
			return loadedClass;
		}
	}

	@Override
	protected Class<?> findClass(String name) throws ClassNotFoundException {
		String path = name.replace('.', '/').concat(".class");
		final ClassLoaderFile file = this.updatedFiles.getFile(path);
		if (file == null) {
			return super.findClass(name);
		}
		if (file.getKind() == Kind.DELETED) {
			throw new ClassNotFoundException(name);
		}
		return AccessController.doPrivileged((PrivilegedAction<Class<?>>) () -> {
			byte[] bytes = file.getContents();
			return defineClass(name, bytes, 0, bytes.length);
		});
	}

	private URL createFileUrl(String name, ClassLoaderFile file) {
		try {
			return new URL("reloaded", null, -1, "/" + name, new ClassLoaderFileURLStreamHandler(file));
		}
		catch (MalformedURLException ex) {
			throw new IllegalStateException(ex);
		}
	}

	@Override
	protected void finalize() throws Throwable {
		if (this.logger.isDebugEnabled()) {
			this.logger.debug("Finalized classloader " + toString());
		}
		super.finalize();
	}

	@Override
	public boolean isClassReloadable(Class<?> classType) {
		return (classType.getClassLoader() instanceof RestartClassLoader);
	}

	/**
	 * Compound {@link Enumeration} that adds an additional item to the front.
	 */
	private static class CompoundEnumeration<E> implements Enumeration<E> {

		private E firstElement;

		private final Enumeration<E> enumeration;

		CompoundEnumeration(E firstElement, Enumeration<E> enumeration) {
			this.firstElement = firstElement;
			this.enumeration = enumeration;
		}

		@Override
		public boolean hasMoreElements() {
			return (this.firstElement != null || this.enumeration.hasMoreElements());
		}

		@Override
		public E nextElement() {
			if (this.firstElement == null) {
				return this.enumeration.nextElement();
			}
			E element = this.firstElement;
			this.firstElement = null;
			return element;
		}

	}

}
=======
/*
 * Copyright 2012-2020 the original author or authors.
 *
 * Licensed under the Apache License, Version 2.0 (the "License");
 * you may not use this file except in compliance with the License.
 * You may obtain a copy of the License at
 *
 *      https://www.apache.org/licenses/LICENSE-2.0
 *
 * Unless required by applicable law or agreed to in writing, software
 * distributed under the License is distributed on an "AS IS" BASIS,
 * WITHOUT WARRANTIES OR CONDITIONS OF ANY KIND, either express or implied.
 * See the License for the specific language governing permissions and
 * limitations under the License.
 */

package org.springframework.boot.devtools.restart.classloader;

import java.io.IOException;
import java.net.MalformedURLException;
import java.net.URL;
import java.net.URLClassLoader;
import java.security.AccessController;
import java.security.PrivilegedAction;
import java.util.Enumeration;

import org.apache.commons.logging.Log;
import org.apache.commons.logging.LogFactory;

import org.springframework.boot.devtools.restart.classloader.ClassLoaderFile.Kind;
import org.springframework.core.SmartClassLoader;
import org.springframework.util.Assert;

/**
 * Disposable {@link ClassLoader} used to support application restarting. Provides parent
 * last loading for the specified URLs.
 *
 * @author Andy Clement
 * @author Phillip Webb
 * @since 1.3.0
 */
public class RestartClassLoader extends URLClassLoader implements SmartClassLoader {

	private final Log logger;

	private final ClassLoaderFileRepository updatedFiles;

	/**
	 * Create a new {@link RestartClassLoader} instance.
	 * @param parent the parent classloader
	 * @param urls the urls managed by the classloader
	 */
	public RestartClassLoader(ClassLoader parent, URL[] urls) {
		this(parent, urls, ClassLoaderFileRepository.NONE);
	}

	/**
	 * Create a new {@link RestartClassLoader} instance.
	 * @param parent the parent classloader
	 * @param updatedFiles any files that have been updated since the JARs referenced in
	 * URLs were created.
	 * @param urls the urls managed by the classloader
	 */
	public RestartClassLoader(ClassLoader parent, URL[] urls, ClassLoaderFileRepository updatedFiles) {
		this(parent, urls, updatedFiles, LogFactory.getLog(RestartClassLoader.class));
	}

	/**
	 * Create a new {@link RestartClassLoader} instance.
	 * @param parent the parent classloader
	 * @param updatedFiles any files that have been updated since the JARs referenced in
	 * URLs were created.
	 * @param urls the urls managed by the classloader
	 * @param logger the logger used for messages
	 */
	public RestartClassLoader(ClassLoader parent, URL[] urls, ClassLoaderFileRepository updatedFiles, Log logger) {
		super(urls, parent);
		Assert.notNull(parent, "Parent must not be null");
		Assert.notNull(updatedFiles, "UpdatedFiles must not be null");
		Assert.notNull(logger, "Logger must not be null");
		this.updatedFiles = updatedFiles;
		this.logger = logger;
		if (logger.isDebugEnabled()) {
			logger.debug("Created RestartClassLoader " + toString());
		}
	}

	@Override
	public Enumeration<URL> getResources(String name) throws IOException {
		// Use the parent since we're shadowing resource and we don't want duplicates
		Enumeration<URL> resources = getParent().getResources(name);
		ClassLoaderFile file = this.updatedFiles.getFile(name);
		if (file != null) {
			// Assume that we're replacing just the first item
			if (resources.hasMoreElements()) {
				resources.nextElement();
			}
			if (file.getKind() != Kind.DELETED) {
				return new CompoundEnumeration<>(createFileUrl(name, file), resources);
			}
		}
		return resources;
	}

	@Override
	public URL getResource(String name) {
		ClassLoaderFile file = this.updatedFiles.getFile(name);
		if (file != null && file.getKind() == Kind.DELETED) {
			return null;
		}
		URL resource = findResource(name);
		if (resource != null) {
			return resource;
		}
		return getParent().getResource(name);
	}

	@Override
	public URL findResource(String name) {
		final ClassLoaderFile file = this.updatedFiles.getFile(name);
		if (file == null) {
			return super.findResource(name);
		}
		if (file.getKind() == Kind.DELETED) {
			return null;
		}
		return AccessController.doPrivileged((PrivilegedAction<URL>) () -> createFileUrl(name, file));
	}

	@Override
	public Class<?> loadClass(String name, boolean resolve) throws ClassNotFoundException {
		String path = name.replace('.', '/').concat(".class");
		ClassLoaderFile file = this.updatedFiles.getFile(path);
		if (file != null && file.getKind() == Kind.DELETED) {
			throw new ClassNotFoundException(name);
		}
		synchronized (getClassLoadingLock(name)) {
			Class<?> loadedClass = findLoadedClass(name);
			if (loadedClass == null) {
				try {
					loadedClass = findClass(name);
				}
				catch (ClassNotFoundException ex) {
					loadedClass = Class.forName(name, false, getParent());
				}
			}
			if (resolve) {
				resolveClass(loadedClass);
			}
			return loadedClass;
		}
	}

	@Override
	protected Class<?> findClass(String name) throws ClassNotFoundException {
		String path = name.replace('.', '/').concat(".class");
		final ClassLoaderFile file = this.updatedFiles.getFile(path);
		if (file == null) {
			return super.findClass(name);
		}
		if (file.getKind() == Kind.DELETED) {
			throw new ClassNotFoundException(name);
		}
		return AccessController.doPrivileged((PrivilegedAction<Class<?>>) () -> {
			byte[] bytes = file.getContents();
			return defineClass(name, bytes, 0, bytes.length);
		});
	}

	private URL createFileUrl(String name, ClassLoaderFile file) {
		try {
			return new URL("reloaded", null, -1, "/" + name, new ClassLoaderFileURLStreamHandler(file));
		}
		catch (MalformedURLException ex) {
			throw new IllegalStateException(ex);
		}
	}

	@Override
	protected void finalize() throws Throwable {
		if (this.logger.isDebugEnabled()) {
			this.logger.debug("Finalized classloader " + toString());
		}
		super.finalize();
	}

	@Override
	public boolean isClassReloadable(Class<?> classType) {
		return (classType.getClassLoader() instanceof RestartClassLoader);
	}

	/**
	 * Compound {@link Enumeration} that adds an additional item to the front.
	 */
	private static class CompoundEnumeration<E> implements Enumeration<E> {

		private E firstElement;

		private final Enumeration<E> enumeration;

		CompoundEnumeration(E firstElement, Enumeration<E> enumeration) {
			this.firstElement = firstElement;
			this.enumeration = enumeration;
		}

		@Override
		public boolean hasMoreElements() {
			return (this.firstElement != null || this.enumeration.hasMoreElements());
		}

		@Override
		public E nextElement() {
			if (this.firstElement == null) {
				return this.enumeration.nextElement();
			}
			E element = this.firstElement;
			this.firstElement = null;
			return element;
		}

	}

}
>>>>>>> 6755b480
<|MERGE_RESOLUTION|>--- conflicted
+++ resolved
@@ -1,6 +1,5 @@
-<<<<<<< HEAD
 /*
- * Copyright 2012-2019 the original author or authors.
+ * Copyright 2012-2020 the original author or authors.
  *
  * Licensed under the Apache License, Version 2.0 (the "License");
  * you may not use this file except in compliance with the License.
@@ -142,7 +141,7 @@
 					loadedClass = findClass(name);
 				}
 				catch (ClassNotFoundException ex) {
-					loadedClass = getParent().loadClass(name);
+					loadedClass = Class.forName(name, false, getParent());
 				}
 			}
 			if (resolve) {
@@ -221,229 +220,4 @@
 
 	}
 
-}
-=======
-/*
- * Copyright 2012-2020 the original author or authors.
- *
- * Licensed under the Apache License, Version 2.0 (the "License");
- * you may not use this file except in compliance with the License.
- * You may obtain a copy of the License at
- *
- *      https://www.apache.org/licenses/LICENSE-2.0
- *
- * Unless required by applicable law or agreed to in writing, software
- * distributed under the License is distributed on an "AS IS" BASIS,
- * WITHOUT WARRANTIES OR CONDITIONS OF ANY KIND, either express or implied.
- * See the License for the specific language governing permissions and
- * limitations under the License.
- */
-
-package org.springframework.boot.devtools.restart.classloader;
-
-import java.io.IOException;
-import java.net.MalformedURLException;
-import java.net.URL;
-import java.net.URLClassLoader;
-import java.security.AccessController;
-import java.security.PrivilegedAction;
-import java.util.Enumeration;
-
-import org.apache.commons.logging.Log;
-import org.apache.commons.logging.LogFactory;
-
-import org.springframework.boot.devtools.restart.classloader.ClassLoaderFile.Kind;
-import org.springframework.core.SmartClassLoader;
-import org.springframework.util.Assert;
-
-/**
- * Disposable {@link ClassLoader} used to support application restarting. Provides parent
- * last loading for the specified URLs.
- *
- * @author Andy Clement
- * @author Phillip Webb
- * @since 1.3.0
- */
-public class RestartClassLoader extends URLClassLoader implements SmartClassLoader {
-
-	private final Log logger;
-
-	private final ClassLoaderFileRepository updatedFiles;
-
-	/**
-	 * Create a new {@link RestartClassLoader} instance.
-	 * @param parent the parent classloader
-	 * @param urls the urls managed by the classloader
-	 */
-	public RestartClassLoader(ClassLoader parent, URL[] urls) {
-		this(parent, urls, ClassLoaderFileRepository.NONE);
-	}
-
-	/**
-	 * Create a new {@link RestartClassLoader} instance.
-	 * @param parent the parent classloader
-	 * @param updatedFiles any files that have been updated since the JARs referenced in
-	 * URLs were created.
-	 * @param urls the urls managed by the classloader
-	 */
-	public RestartClassLoader(ClassLoader parent, URL[] urls, ClassLoaderFileRepository updatedFiles) {
-		this(parent, urls, updatedFiles, LogFactory.getLog(RestartClassLoader.class));
-	}
-
-	/**
-	 * Create a new {@link RestartClassLoader} instance.
-	 * @param parent the parent classloader
-	 * @param updatedFiles any files that have been updated since the JARs referenced in
-	 * URLs were created.
-	 * @param urls the urls managed by the classloader
-	 * @param logger the logger used for messages
-	 */
-	public RestartClassLoader(ClassLoader parent, URL[] urls, ClassLoaderFileRepository updatedFiles, Log logger) {
-		super(urls, parent);
-		Assert.notNull(parent, "Parent must not be null");
-		Assert.notNull(updatedFiles, "UpdatedFiles must not be null");
-		Assert.notNull(logger, "Logger must not be null");
-		this.updatedFiles = updatedFiles;
-		this.logger = logger;
-		if (logger.isDebugEnabled()) {
-			logger.debug("Created RestartClassLoader " + toString());
-		}
-	}
-
-	@Override
-	public Enumeration<URL> getResources(String name) throws IOException {
-		// Use the parent since we're shadowing resource and we don't want duplicates
-		Enumeration<URL> resources = getParent().getResources(name);
-		ClassLoaderFile file = this.updatedFiles.getFile(name);
-		if (file != null) {
-			// Assume that we're replacing just the first item
-			if (resources.hasMoreElements()) {
-				resources.nextElement();
-			}
-			if (file.getKind() != Kind.DELETED) {
-				return new CompoundEnumeration<>(createFileUrl(name, file), resources);
-			}
-		}
-		return resources;
-	}
-
-	@Override
-	public URL getResource(String name) {
-		ClassLoaderFile file = this.updatedFiles.getFile(name);
-		if (file != null && file.getKind() == Kind.DELETED) {
-			return null;
-		}
-		URL resource = findResource(name);
-		if (resource != null) {
-			return resource;
-		}
-		return getParent().getResource(name);
-	}
-
-	@Override
-	public URL findResource(String name) {
-		final ClassLoaderFile file = this.updatedFiles.getFile(name);
-		if (file == null) {
-			return super.findResource(name);
-		}
-		if (file.getKind() == Kind.DELETED) {
-			return null;
-		}
-		return AccessController.doPrivileged((PrivilegedAction<URL>) () -> createFileUrl(name, file));
-	}
-
-	@Override
-	public Class<?> loadClass(String name, boolean resolve) throws ClassNotFoundException {
-		String path = name.replace('.', '/').concat(".class");
-		ClassLoaderFile file = this.updatedFiles.getFile(path);
-		if (file != null && file.getKind() == Kind.DELETED) {
-			throw new ClassNotFoundException(name);
-		}
-		synchronized (getClassLoadingLock(name)) {
-			Class<?> loadedClass = findLoadedClass(name);
-			if (loadedClass == null) {
-				try {
-					loadedClass = findClass(name);
-				}
-				catch (ClassNotFoundException ex) {
-					loadedClass = Class.forName(name, false, getParent());
-				}
-			}
-			if (resolve) {
-				resolveClass(loadedClass);
-			}
-			return loadedClass;
-		}
-	}
-
-	@Override
-	protected Class<?> findClass(String name) throws ClassNotFoundException {
-		String path = name.replace('.', '/').concat(".class");
-		final ClassLoaderFile file = this.updatedFiles.getFile(path);
-		if (file == null) {
-			return super.findClass(name);
-		}
-		if (file.getKind() == Kind.DELETED) {
-			throw new ClassNotFoundException(name);
-		}
-		return AccessController.doPrivileged((PrivilegedAction<Class<?>>) () -> {
-			byte[] bytes = file.getContents();
-			return defineClass(name, bytes, 0, bytes.length);
-		});
-	}
-
-	private URL createFileUrl(String name, ClassLoaderFile file) {
-		try {
-			return new URL("reloaded", null, -1, "/" + name, new ClassLoaderFileURLStreamHandler(file));
-		}
-		catch (MalformedURLException ex) {
-			throw new IllegalStateException(ex);
-		}
-	}
-
-	@Override
-	protected void finalize() throws Throwable {
-		if (this.logger.isDebugEnabled()) {
-			this.logger.debug("Finalized classloader " + toString());
-		}
-		super.finalize();
-	}
-
-	@Override
-	public boolean isClassReloadable(Class<?> classType) {
-		return (classType.getClassLoader() instanceof RestartClassLoader);
-	}
-
-	/**
-	 * Compound {@link Enumeration} that adds an additional item to the front.
-	 */
-	private static class CompoundEnumeration<E> implements Enumeration<E> {
-
-		private E firstElement;
-
-		private final Enumeration<E> enumeration;
-
-		CompoundEnumeration(E firstElement, Enumeration<E> enumeration) {
-			this.firstElement = firstElement;
-			this.enumeration = enumeration;
-		}
-
-		@Override
-		public boolean hasMoreElements() {
-			return (this.firstElement != null || this.enumeration.hasMoreElements());
-		}
-
-		@Override
-		public E nextElement() {
-			if (this.firstElement == null) {
-				return this.enumeration.nextElement();
-			}
-			E element = this.firstElement;
-			this.firstElement = null;
-			return element;
-		}
-
-	}
-
-}
->>>>>>> 6755b480
+}