--- conflicted
+++ resolved
@@ -1,111 +1,3 @@
-<<<<<<< HEAD
-/*
- * Copyright 2012-2019 the original author or authors.
- *
- * Licensed under the Apache License, Version 2.0 (the "License");
- * you may not use this file except in compliance with the License.
- * You may obtain a copy of the License at
- *
- *      https://www.apache.org/licenses/LICENSE-2.0
- *
- * Unless required by applicable law or agreed to in writing, software
- * distributed under the License is distributed on an "AS IS" BASIS,
- * WITHOUT WARRANTIES OR CONDITIONS OF ANY KIND, either express or implied.
- * See the License for the specific language governing permissions and
- * limitations under the License.
- */
-
-package org.springframework.boot.devtools;
-
-import java.util.ArrayList;
-import java.util.Collection;
-import java.util.List;
-
-import org.springframework.boot.Banner;
-import org.springframework.boot.ResourceBanner;
-import org.springframework.boot.SpringApplication;
-import org.springframework.boot.WebApplicationType;
-import org.springframework.boot.context.config.AnsiOutputApplicationListener;
-import org.springframework.boot.context.config.ConfigFileApplicationListener;
-import org.springframework.boot.context.logging.ClasspathLoggingApplicationListener;
-import org.springframework.boot.context.logging.LoggingApplicationListener;
-import org.springframework.boot.devtools.remote.client.RemoteClientConfiguration;
-import org.springframework.boot.devtools.restart.RestartInitializer;
-import org.springframework.boot.devtools.restart.RestartScopeInitializer;
-import org.springframework.boot.devtools.restart.Restarter;
-import org.springframework.context.ApplicationContextInitializer;
-import org.springframework.context.ApplicationListener;
-import org.springframework.core.io.ClassPathResource;
-
-/**
- * Application that can be used to establish a link to remotely running Spring Boot code.
- * Allows remote updates (if enabled). This class should be launched from within your IDE
- * and should have the same classpath configuration as the locally developed application.
- * The remote URL of the application should be provided as a non-option argument.
- *
- * @author Phillip Webb
- * @since 1.3.0
- * @see RemoteClientConfiguration
- */
-public final class RemoteSpringApplication {
-
-	private RemoteSpringApplication() {
-	}
-
-	private void run(String[] args) {
-		Restarter.initialize(args, RestartInitializer.NONE);
-		SpringApplication application = new SpringApplication(RemoteClientConfiguration.class);
-		application.setWebApplicationType(WebApplicationType.NONE);
-		application.setBanner(getBanner());
-		application.setInitializers(getInitializers());
-		application.setListeners(getListeners());
-		application.run(args);
-		waitIndefinitely();
-	}
-
-	private Collection<ApplicationContextInitializer<?>> getInitializers() {
-		List<ApplicationContextInitializer<?>> initializers = new ArrayList<>();
-		initializers.add(new RestartScopeInitializer());
-		return initializers;
-	}
-
-	private Collection<ApplicationListener<?>> getListeners() {
-		List<ApplicationListener<?>> listeners = new ArrayList<>();
-		listeners.add(new AnsiOutputApplicationListener());
-		listeners.add(new ConfigFileApplicationListener());
-		listeners.add(new ClasspathLoggingApplicationListener());
-		listeners.add(new LoggingApplicationListener());
-		listeners.add(new RemoteUrlPropertyExtractor());
-		return listeners;
-	}
-
-	private Banner getBanner() {
-		ClassPathResource banner = new ClassPathResource("remote-banner.txt", RemoteSpringApplication.class);
-		return new ResourceBanner(banner);
-	}
-
-	private void waitIndefinitely() {
-		while (true) {
-			try {
-				Thread.sleep(1000);
-			}
-			catch (InterruptedException ex) {
-				Thread.currentThread().interrupt();
-			}
-		}
-	}
-
-	/**
-	 * Run the {@link RemoteSpringApplication}.
-	 * @param args the program arguments (including the remote URL as a non-option
-	 * argument)
-	 */
-	public static void main(String[] args) {
-		new RemoteSpringApplication().run(args);
-	}
-
-}
-=======
 /*
  * Copyright 2012-2020 the original author or authors.
  *
@@ -212,5 +104,4 @@
 		new RemoteSpringApplication().run(args);
 	}
 
-}
->>>>>>> 6755b480
+}