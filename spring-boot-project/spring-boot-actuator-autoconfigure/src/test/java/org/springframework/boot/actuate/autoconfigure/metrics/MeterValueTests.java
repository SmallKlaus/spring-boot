--- conflicted
+++ resolved
@@ -1,96 +1,3 @@
-<<<<<<< HEAD
-/*
- * Copyright 2012-2019 the original author or authors.
- *
- * Licensed under the Apache License, Version 2.0 (the "License");
- * you may not use this file except in compliance with the License.
- * You may obtain a copy of the License at
- *
- *      https://www.apache.org/licenses/LICENSE-2.0
- *
- * Unless required by applicable law or agreed to in writing, software
- * distributed under the License is distributed on an "AS IS" BASIS,
- * WITHOUT WARRANTIES OR CONDITIONS OF ANY KIND, either express or implied.
- * See the License for the specific language governing permissions and
- * limitations under the License.
- */
-
-package org.springframework.boot.actuate.autoconfigure.metrics;
-
-import io.micrometer.core.instrument.Meter.Type;
-import org.junit.jupiter.api.Test;
-
-import org.springframework.boot.context.properties.bind.Bindable;
-import org.springframework.boot.context.properties.bind.Binder;
-import org.springframework.boot.test.util.TestPropertyValues;
-import org.springframework.mock.env.MockEnvironment;
-
-import static org.assertj.core.api.Assertions.assertThat;
-
-/**
- * Tests for {@link MeterValue}.
- *
- * @author Phillip Webb
- */
-class MeterValueTests {
-
-	@Test
-	void getValueForDistributionSummaryWhenFromLongShouldReturnLongValue() {
-		MeterValue meterValue = MeterValue.valueOf(123L);
-		assertThat(meterValue.getValue(Type.DISTRIBUTION_SUMMARY)).isEqualTo(123);
-	}
-
-	@Test
-	void getValueForDistributionSummaryWhenFromNumberStringShouldReturnLongValue() {
-		MeterValue meterValue = MeterValue.valueOf("123");
-		assertThat(meterValue.getValue(Type.DISTRIBUTION_SUMMARY)).isEqualTo(123);
-	}
-
-	@Test
-	void getValueForDistributionSummaryWhenFromDurationStringShouldReturnNull() {
-		MeterValue meterValue = MeterValue.valueOf("123ms");
-		assertThat(meterValue.getValue(Type.DISTRIBUTION_SUMMARY)).isNull();
-	}
-
-	@Test
-	void getValueForTimerWhenFromLongShouldReturnMsToNanosValue() {
-		MeterValue meterValue = MeterValue.valueOf(123L);
-		assertThat(meterValue.getValue(Type.TIMER)).isEqualTo(123000000);
-	}
-
-	@Test
-	void getValueForTimerWhenFromNumberStringShouldMsToNanosValue() {
-		MeterValue meterValue = MeterValue.valueOf("123");
-		assertThat(meterValue.getValue(Type.TIMER)).isEqualTo(123000000);
-	}
-
-	@Test
-	void getValueForTimerWhenFromDurationStringShouldReturnDurationNanos() {
-		MeterValue meterValue = MeterValue.valueOf("123ms");
-		assertThat(meterValue.getValue(Type.TIMER)).isEqualTo(123000000);
-	}
-
-	@Test
-	void getValueForOthersShouldReturnNull() {
-		MeterValue meterValue = MeterValue.valueOf("123");
-		assertThat(meterValue.getValue(Type.COUNTER)).isNull();
-		assertThat(meterValue.getValue(Type.GAUGE)).isNull();
-		assertThat(meterValue.getValue(Type.LONG_TASK_TIMER)).isNull();
-		assertThat(meterValue.getValue(Type.OTHER)).isNull();
-	}
-
-	@Test
-	void valueOfShouldWorkInBinder() {
-		MockEnvironment environment = new MockEnvironment();
-		TestPropertyValues.of("duration=10ms", "long=20").applyTo(environment);
-		assertThat(Binder.get(environment).bind("duration", Bindable.of(MeterValue.class)).get().getValue(Type.TIMER))
-				.isEqualTo(10000000);
-		assertThat(Binder.get(environment).bind("long", Bindable.of(MeterValue.class)).get().getValue(Type.TIMER))
-				.isEqualTo(20000000);
-	}
-
-}
-=======
 /*
  * Copyright 2012-2020 the original author or authors.
  *
@@ -182,5 +89,4 @@
 				.getValue(Type.DISTRIBUTION_SUMMARY)).isEqualTo(20.42);
 	}
 
-}
->>>>>>> 6755b480
+}