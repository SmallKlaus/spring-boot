--- conflicted
+++ resolved
@@ -1,109 +1,3 @@
-<<<<<<< HEAD
-/*
- * Copyright 2012-2019 the original author or authors.
- *
- * Licensed under the Apache License, Version 2.0 (the "License");
- * you may not use this file except in compliance with the License.
- * You may obtain a copy of the License at
- *
- *      https://www.apache.org/licenses/LICENSE-2.0
- *
- * Unless required by applicable law or agreed to in writing, software
- * distributed under the License is distributed on an "AS IS" BASIS,
- * WITHOUT WARRANTIES OR CONDITIONS OF ANY KIND, either express or implied.
- * See the License for the specific language governing permissions and
- * limitations under the License.
- */
-
-package org.springframework.boot.actuate.autoconfigure.metrics;
-
-import java.time.Duration;
-import java.util.concurrent.TimeUnit;
-
-import io.micrometer.core.instrument.Meter.Type;
-
-import org.springframework.boot.convert.DurationStyle;
-
-/**
- * A meter value that is used when configuring micrometer. Can be a String representation
- * of either a {@link Long} (applicable to timers and distribution summaries) or a
- * {@link Duration} (applicable to only timers).
- *
- * @author Phillip Webb
- * @since 2.2.0
- */
-public final class MeterValue {
-
-	private final Object value;
-
-	MeterValue(long value) {
-		this.value = value;
-	}
-
-	MeterValue(Duration value) {
-		this.value = value;
-	}
-
-	/**
-	 * Return the underlying value in form suitable to apply to the given meter type.
-	 * @param meterType the meter type
-	 * @return the value or {@code null} if the value cannot be applied
-	 */
-	public Long getValue(Type meterType) {
-		if (meterType == Type.DISTRIBUTION_SUMMARY) {
-			return getDistributionSummaryValue();
-		}
-		if (meterType == Type.TIMER) {
-			return getTimerValue();
-		}
-		return null;
-	}
-
-	private Long getDistributionSummaryValue() {
-		if (this.value instanceof Long) {
-			return (Long) this.value;
-		}
-		return null;
-	}
-
-	private Long getTimerValue() {
-		if (this.value instanceof Long) {
-			return TimeUnit.MILLISECONDS.toNanos((long) this.value);
-		}
-		if (this.value instanceof Duration) {
-			return ((Duration) this.value).toNanos();
-		}
-		return null;
-	}
-
-	/**
-	 * Return a new {@link MeterValue} instance for the given String value. The value may
-	 * contain a simple number, or a {@link DurationStyle duration style string}.
-	 * @param value the source value
-	 * @return a {@link MeterValue} instance
-	 */
-	public static MeterValue valueOf(String value) {
-		if (isNumber(value)) {
-			return new MeterValue(Long.parseLong(value));
-		}
-		return new MeterValue(DurationStyle.detectAndParse(value));
-	}
-
-	/**
-	 * Return a new {@link MeterValue} instance for the given long value.
-	 * @param value the source value
-	 * @return a {@link MeterValue} instance
-	 */
-	public static MeterValue valueOf(long value) {
-		return new MeterValue(value);
-	}
-
-	private static boolean isNumber(String value) {
-		return value.chars().allMatch(Character::isDigit);
-	}
-
-}
-=======
 /*
  * Copyright 2012-2021 the original author or authors.
  *
@@ -218,5 +112,4 @@
 		}
 	}
 
-}
->>>>>>> 6755b480
+}