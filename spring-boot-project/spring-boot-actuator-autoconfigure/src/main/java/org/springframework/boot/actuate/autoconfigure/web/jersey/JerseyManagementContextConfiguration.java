<<<<<<< HEAD
/*
 * Copyright 2012-2019 the original author or authors.
 *
 * Licensed under the Apache License, Version 2.0 (the "License");
 * you may not use this file except in compliance with the License.
 * You may obtain a copy of the License at
 *
 *      https://www.apache.org/licenses/LICENSE-2.0
 *
 * Unless required by applicable law or agreed to in writing, software
 * distributed under the License is distributed on an "AS IS" BASIS,
 * WITHOUT WARRANTIES OR CONDITIONS OF ANY KIND, either express or implied.
 * See the License for the specific language governing permissions and
 * limitations under the License.
 */
package org.springframework.boot.actuate.autoconfigure.web.jersey;

import org.glassfish.jersey.server.ResourceConfig;
import org.glassfish.jersey.servlet.ServletContainer;

import org.springframework.beans.factory.ObjectProvider;
import org.springframework.boot.autoconfigure.jersey.ResourceConfigCustomizer;
import org.springframework.boot.autoconfigure.web.servlet.JerseyApplicationPath;
import org.springframework.boot.web.servlet.ServletRegistrationBean;
import org.springframework.context.annotation.Bean;
import org.springframework.context.annotation.Configuration;

/**
 * Shared configuration for Jersey-based actuators regardless of management context type.
 *
 * @author Madhura Bhave
 */
@Configuration(proxyBeanMethods = false)
class JerseyManagementContextConfiguration {

	@Bean
	ServletRegistrationBean<ServletContainer> jerseyServletRegistration(JerseyApplicationPath jerseyApplicationPath,
			ResourceConfig resourceConfig) {
		return new ServletRegistrationBean<>(new ServletContainer(resourceConfig),
				jerseyApplicationPath.getUrlMapping());
	}

	@Bean
	ResourceConfig resourceConfig(ObjectProvider<ResourceConfigCustomizer> resourceConfigCustomizers) {
		ResourceConfig resourceConfig = new ResourceConfig();
		resourceConfigCustomizers.orderedStream().forEach((customizer) -> customizer.customize(resourceConfig));
		return resourceConfig;
	}

}
=======
/*
 * Copyright 2012-2020 the original author or authors.
 *
 * Licensed under the Apache License, Version 2.0 (the "License");
 * you may not use this file except in compliance with the License.
 * You may obtain a copy of the License at
 *
 *      https://www.apache.org/licenses/LICENSE-2.0
 *
 * Unless required by applicable law or agreed to in writing, software
 * distributed under the License is distributed on an "AS IS" BASIS,
 * WITHOUT WARRANTIES OR CONDITIONS OF ANY KIND, either express or implied.
 * See the License for the specific language governing permissions and
 * limitations under the License.
 */

package org.springframework.boot.actuate.autoconfigure.web.jersey;

import org.glassfish.jersey.server.ResourceConfig;
import org.glassfish.jersey.servlet.ServletContainer;

import org.springframework.boot.autoconfigure.web.servlet.JerseyApplicationPath;
import org.springframework.boot.web.servlet.ServletRegistrationBean;
import org.springframework.context.annotation.Bean;
import org.springframework.context.annotation.Configuration;

/**
 * Shared configuration for Jersey-based actuators regardless of management context type.
 *
 * @author Madhura Bhave
 */
@Configuration(proxyBeanMethods = false)
class JerseyManagementContextConfiguration {

	@Bean
	ServletRegistrationBean<ServletContainer> jerseyServletRegistration(JerseyApplicationPath jerseyApplicationPath,
			ResourceConfig resourceConfig) {
		return new ServletRegistrationBean<>(new ServletContainer(resourceConfig),
				jerseyApplicationPath.getUrlMapping());
	}

	@Bean
	ResourceConfig resourceConfig() {
		return new ResourceConfig();
	}

}
>>>>>>> 6755b480
<|MERGE_RESOLUTION|>--- conflicted
+++ resolved
@@ -1,55 +1,3 @@
-<<<<<<< HEAD
-/*
- * Copyright 2012-2019 the original author or authors.
- *
- * Licensed under the Apache License, Version 2.0 (the "License");
- * you may not use this file except in compliance with the License.
- * You may obtain a copy of the License at
- *
- *      https://www.apache.org/licenses/LICENSE-2.0
- *
- * Unless required by applicable law or agreed to in writing, software
- * distributed under the License is distributed on an "AS IS" BASIS,
- * WITHOUT WARRANTIES OR CONDITIONS OF ANY KIND, either express or implied.
- * See the License for the specific language governing permissions and
- * limitations under the License.
- */
-package org.springframework.boot.actuate.autoconfigure.web.jersey;
-
-import org.glassfish.jersey.server.ResourceConfig;
-import org.glassfish.jersey.servlet.ServletContainer;
-
-import org.springframework.beans.factory.ObjectProvider;
-import org.springframework.boot.autoconfigure.jersey.ResourceConfigCustomizer;
-import org.springframework.boot.autoconfigure.web.servlet.JerseyApplicationPath;
-import org.springframework.boot.web.servlet.ServletRegistrationBean;
-import org.springframework.context.annotation.Bean;
-import org.springframework.context.annotation.Configuration;
-
-/**
- * Shared configuration for Jersey-based actuators regardless of management context type.
- *
- * @author Madhura Bhave
- */
-@Configuration(proxyBeanMethods = false)
-class JerseyManagementContextConfiguration {
-
-	@Bean
-	ServletRegistrationBean<ServletContainer> jerseyServletRegistration(JerseyApplicationPath jerseyApplicationPath,
-			ResourceConfig resourceConfig) {
-		return new ServletRegistrationBean<>(new ServletContainer(resourceConfig),
-				jerseyApplicationPath.getUrlMapping());
-	}
-
-	@Bean
-	ResourceConfig resourceConfig(ObjectProvider<ResourceConfigCustomizer> resourceConfigCustomizers) {
-		ResourceConfig resourceConfig = new ResourceConfig();
-		resourceConfigCustomizers.orderedStream().forEach((customizer) -> customizer.customize(resourceConfig));
-		return resourceConfig;
-	}
-
-}
-=======
 /*
  * Copyright 2012-2020 the original author or authors.
  *
@@ -96,5 +44,4 @@
 		return new ResourceConfig();
 	}
 
-}
->>>>>>> 6755b480
+}