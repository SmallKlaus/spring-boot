<<<<<<< HEAD
/*
 * Copyright 2012-2018 the original author or authors.
 *
 * Licensed under the Apache License, Version 2.0 (the "License");
 * you may not use this file except in compliance with the License.
 * You may obtain a copy of the License at
 *
 *      https://www.apache.org/licenses/LICENSE-2.0
 *
 * Unless required by applicable law or agreed to in writing, software
 * distributed under the License is distributed on an "AS IS" BASIS,
 * WITHOUT WARRANTIES OR CONDITIONS OF ANY KIND, either express or implied.
 * See the License for the specific language governing permissions and
 * limitations under the License.
 */

package org.springframework.boot.actuate.autoconfigure.metrics;

import io.micrometer.core.instrument.Meter;
import io.micrometer.core.instrument.MeterRegistry;

/**
 * Callback interface that can be used to customize auto-configured {@link MeterRegistry
 * MeterRegistries}.
 * <p>
 * Customizers are guaranteed to be applied before any {@link Meter} is registered with
 * the registry.
 *
 * @author Jon Schneider
 * @param <T> the registry type to customize
 * @since 2.0.0
 */
@FunctionalInterface
public interface MeterRegistryCustomizer<T extends MeterRegistry> {

	/**
	 * Customize the given {@code registry}.
	 * @param registry the registry to customize
	 */
	void customize(T registry);

}
=======
/*
 * Copyright 2012-2019 the original author or authors.
 *
 * Licensed under the Apache License, Version 2.0 (the "License");
 * you may not use this file except in compliance with the License.
 * You may obtain a copy of the License at
 *
 *      https://www.apache.org/licenses/LICENSE-2.0
 *
 * Unless required by applicable law or agreed to in writing, software
 * distributed under the License is distributed on an "AS IS" BASIS,
 * WITHOUT WARRANTIES OR CONDITIONS OF ANY KIND, either express or implied.
 * See the License for the specific language governing permissions and
 * limitations under the License.
 */

package org.springframework.boot.actuate.autoconfigure.metrics;

import io.micrometer.core.instrument.Meter;
import io.micrometer.core.instrument.MeterRegistry;

/**
 * Callback interface that can be used to customize auto-configured {@link MeterRegistry
 * MeterRegistries}.
 * <p>
 * Customizers are guaranteed to be applied before any {@link Meter} is registered with
 * the registry.
 *
 * @author Jon Schneider
 * @param <T> the registry type to customize
 * @since 2.0.0
 */
@FunctionalInterface
public interface MeterRegistryCustomizer<T extends MeterRegistry> {

	/**
	 * Customize the given {@code registry}.
	 * @param registry the registry to customize
	 */
	void customize(T registry);

}
>>>>>>> 6755b480
<|MERGE_RESOLUTION|>--- conflicted
+++ resolved
@@ -1,47 +1,3 @@
-<<<<<<< HEAD
-/*
- * Copyright 2012-2018 the original author or authors.
- *
- * Licensed under the Apache License, Version 2.0 (the "License");
- * you may not use this file except in compliance with the License.
- * You may obtain a copy of the License at
- *
- *      https://www.apache.org/licenses/LICENSE-2.0
- *
- * Unless required by applicable law or agreed to in writing, software
- * distributed under the License is distributed on an "AS IS" BASIS,
- * WITHOUT WARRANTIES OR CONDITIONS OF ANY KIND, either express or implied.
- * See the License for the specific language governing permissions and
- * limitations under the License.
- */
-
-package org.springframework.boot.actuate.autoconfigure.metrics;
-
-import io.micrometer.core.instrument.Meter;
-import io.micrometer.core.instrument.MeterRegistry;
-
-/**
- * Callback interface that can be used to customize auto-configured {@link MeterRegistry
- * MeterRegistries}.
- * <p>
- * Customizers are guaranteed to be applied before any {@link Meter} is registered with
- * the registry.
- *
- * @author Jon Schneider
- * @param <T> the registry type to customize
- * @since 2.0.0
- */
-@FunctionalInterface
-public interface MeterRegistryCustomizer<T extends MeterRegistry> {
-
-	/**
-	 * Customize the given {@code registry}.
-	 * @param registry the registry to customize
-	 */
-	void customize(T registry);
-
-}
-=======
 /*
  * Copyright 2012-2019 the original author or authors.
  *
@@ -83,5 +39,4 @@
 	 */
 	void customize(T registry);
 
-}
->>>>>>> 6755b480
+}