--- conflicted
+++ resolved
@@ -515,23 +515,8 @@
       }
     },
     {
-<<<<<<< HEAD
       "name": "management.metrics.export.atlas.read-timeout",
       "type": "java.time.Duration",
-=======
-      "name": "management.metrics.export.signalfx.published-histogram-type",
-      "defaultValue": "default"
-    },
-    {
-      "name": "management.metrics.export.simple.mode",
-      "defaultValue": "cumulative"
-    },
-    {
-      "name": "management.metrics.export.stackdriver.num-threads",
-      "type": "java.lang.Integer",
-      "description": "Number of threads to use with the metrics publishing scheduler.",
-      "defaultValue": 2,
->>>>>>> 0004f035
       "deprecation": {
         "level": "error",
         "replacement": "management.atlas.metrics.export.read-timeout"
@@ -1612,6 +1597,13 @@
       "type": "java.lang.Integer",
       "deprecation": {
         "level": "error"
+      }
+    },
+    {
+      "name": "management.metrics.export.signalfx.published-histogram-type",
+      "deprecation": {
+        "level": "error",
+        "replacement": "management.signalfx.metrics.export.published-histogram-type"
       }
     },
     {
@@ -2146,6 +2138,10 @@
     {
       "name": "management.server.ssl.trust-store-type",
       "description": "Type of the trust store."
+    },
+    {
+      "name": "management.signalfx.metrics.export.published-histogram-type",
+      "defaultValue": "default"
     },
     {
       "name": "management.simple.metrics.export.mode",
