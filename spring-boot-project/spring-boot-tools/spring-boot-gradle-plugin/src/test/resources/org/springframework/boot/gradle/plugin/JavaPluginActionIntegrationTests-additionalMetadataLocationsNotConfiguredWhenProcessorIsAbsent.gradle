--- conflicted
+++ resolved
@@ -1,15 +1,3 @@
-<<<<<<< HEAD
-plugins {
-	id 'java'
-	id 'org.springframework.boot' version '{version}'
-}
-
-compileJava {
-	doLast {
-		println "$name compiler args: ${options.compilerArgs}"
-	}
-}
-=======
 plugins {
 	id 'java'
 	id 'org.springframework.boot' version '{version}'
@@ -19,5 +7,4 @@
 	doLast {
 		println "${name} compiler args: ${options.compilerArgs}"
 	}
-}
->>>>>>> 6755b480
+}