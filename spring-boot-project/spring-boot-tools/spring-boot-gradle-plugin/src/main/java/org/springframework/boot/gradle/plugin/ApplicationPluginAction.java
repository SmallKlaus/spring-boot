--- conflicted
+++ resolved
@@ -30,13 +30,7 @@
 import org.gradle.api.file.CopySpec;
 import org.gradle.api.file.FileCollection;
 import org.gradle.api.plugins.ApplicationPlugin;
-<<<<<<< HEAD
 import org.gradle.api.plugins.JavaApplication;
-import org.gradle.api.provider.Property;
-import org.gradle.api.provider.Provider;
-=======
-import org.gradle.api.plugins.ApplicationPluginConvention;
->>>>>>> 25e75c60
 import org.gradle.jvm.application.scripts.TemplateBasedScriptGenerator;
 import org.gradle.jvm.application.tasks.CreateStartScripts;
 
@@ -52,15 +46,9 @@
 		JavaApplication javaApplication = project.getExtensions().getByType(JavaApplication.class);
 		DistributionContainer distributions = project.getExtensions().getByType(DistributionContainer.class);
 		Distribution distribution = distributions.create("boot");
-<<<<<<< HEAD
-		configureBaseNameConvention(project, javaApplication, distribution);
-		CreateStartScripts bootStartScripts = project.getTasks().create("bootStartScripts",
-				determineCreateStartScriptsClass());
-=======
 		distribution.getDistributionBaseName()
-				.convention((project.provider(() -> applicationConvention.getApplicationName() + "-boot")));
+				.convention((project.provider(() -> javaApplication.getApplicationName() + "-boot")));
 		CreateStartScripts bootStartScripts = project.getTasks().create("bootStartScripts", CreateStartScripts.class);
->>>>>>> 25e75c60
 		bootStartScripts
 				.setDescription("Generates OS-specific start scripts to run the project as a Spring Boot application.");
 		((TemplateBasedScriptGenerator) bootStartScripts.getUnixStartScriptGenerator())
@@ -84,48 +72,6 @@
 		distribution.getContents().with(binCopySpec);
 	}
 
-<<<<<<< HEAD
-	private Class<? extends CreateStartScripts> determineCreateStartScriptsClass() {
-		return isGradle64OrLater() ? CreateStartScripts.class : CreateBootStartScripts.class;
-	}
-
-	private boolean isGradle64OrLater() {
-		return GradleVersion.current().getBaseVersion().compareTo(GradleVersion.version("6.4")) >= 0;
-	}
-
-	@SuppressWarnings("unchecked")
-	private void configureBaseNameConvention(Project project, JavaApplication javaApplication,
-			Distribution distribution) {
-		Method getDistributionBaseName = findMethod(distribution.getClass(), "getDistributionBaseName");
-		if (getDistributionBaseName != null) {
-			try {
-				Property<String> distributionBaseName = (Property<String>) distribution.getClass()
-						.getMethod("getDistributionBaseName").invoke(distribution);
-				distributionBaseName.getClass().getMethod("convention", Provider.class).invoke(distributionBaseName,
-						project.provider(() -> javaApplication.getApplicationName() + "-boot"));
-				return;
-			}
-			catch (Exception ex) {
-				// Continue
-			}
-		}
-		if (distribution instanceof IConventionAware) {
-			((IConventionAware) distribution).getConventionMapping().map("baseName",
-					() -> javaApplication.getApplicationName() + "-boot");
-		}
-	}
-
-	private static Method findMethod(Class<?> type, String name) {
-		for (Method candidate : type.getMethods()) {
-			if (candidate.getName().equals(name)) {
-				return candidate;
-			}
-		}
-		return null;
-	}
-
-=======
->>>>>>> 25e75c60
 	@Override
 	public Class<? extends Plugin<Project>> getPluginClass() {
 		return ApplicationPlugin.class;
