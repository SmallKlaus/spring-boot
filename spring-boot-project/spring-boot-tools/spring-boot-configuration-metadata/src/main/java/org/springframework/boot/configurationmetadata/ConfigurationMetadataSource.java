<<<<<<< HEAD
/*
 * Copyright 2012-2017 the original author or authors.
 *
 * Licensed under the Apache License, Version 2.0 (the "License");
 * you may not use this file except in compliance with the License.
 * You may obtain a copy of the License at
 *
 *      https://www.apache.org/licenses/LICENSE-2.0
 *
 * Unless required by applicable law or agreed to in writing, software
 * distributed under the License is distributed on an "AS IS" BASIS,
 * WITHOUT WARRANTIES OR CONDITIONS OF ANY KIND, either express or implied.
 * See the License for the specific language governing permissions and
 * limitations under the License.
 */

package org.springframework.boot.configurationmetadata;

import java.io.Serializable;
import java.util.HashMap;
import java.util.Map;

/**
 * A source of configuration metadata. Also defines where the source is declared, for
 * instance if it is defined as a {@code @Bean}.
 *
 * @author Stephane Nicoll
 * @since 1.3.0
 */
@SuppressWarnings("serial")
public class ConfigurationMetadataSource implements Serializable {

	private String groupId;

	private String type;

	private String description;

	private String shortDescription;

	private String sourceType;

	private String sourceMethod;

	private final Map<String, ConfigurationMetadataProperty> properties = new HashMap<>();

	/**
	 * The identifier of the group to which this source is associated.
	 * @return the group id
	 */
	public String getGroupId() {
		return this.groupId;
	}

	void setGroupId(String groupId) {
		this.groupId = groupId;
	}

	/**
	 * The type of the source. Usually this is the fully qualified name of a class that
	 * defines configuration items. This class may or may not be available at runtime.
	 * @return the type
	 */
	public String getType() {
		return this.type;
	}

	void setType(String type) {
		this.type = type;
	}

	/**
	 * A description of this source, if any. Can be multi-lines.
	 * @return the description
	 * @see #getShortDescription()
	 */
	public String getDescription() {
		return this.description;
	}

	void setDescription(String description) {
		this.description = description;
	}

	/**
	 * A single-line, single-sentence description of this source, if any.
	 * @return the short description
	 * @see #getDescription()
	 */
	public String getShortDescription() {
		return this.shortDescription;
	}

	public void setShortDescription(String shortDescription) {
		this.shortDescription = shortDescription;
	}

	/**
	 * The type where this source is defined. This can be identical to the
	 * {@link #getType() type} if the source is self-defined.
	 * @return the source type
	 */
	public String getSourceType() {
		return this.sourceType;
	}

	void setSourceType(String sourceType) {
		this.sourceType = sourceType;
	}

	/**
	 * The method name that defines this source, if any.
	 * @return the source method
	 */
	public String getSourceMethod() {
		return this.sourceMethod;
	}

	void setSourceMethod(String sourceMethod) {
		this.sourceMethod = sourceMethod;
	}

	/**
	 * Return the properties defined by this source.
	 * @return the properties
	 */
	public Map<String, ConfigurationMetadataProperty> getProperties() {
		return this.properties;
	}

}
=======
/*
 * Copyright 2012-2019 the original author or authors.
 *
 * Licensed under the Apache License, Version 2.0 (the "License");
 * you may not use this file except in compliance with the License.
 * You may obtain a copy of the License at
 *
 *      https://www.apache.org/licenses/LICENSE-2.0
 *
 * Unless required by applicable law or agreed to in writing, software
 * distributed under the License is distributed on an "AS IS" BASIS,
 * WITHOUT WARRANTIES OR CONDITIONS OF ANY KIND, either express or implied.
 * See the License for the specific language governing permissions and
 * limitations under the License.
 */

package org.springframework.boot.configurationmetadata;

import java.io.Serializable;
import java.util.HashMap;
import java.util.Map;

/**
 * A source of configuration metadata. Also defines where the source is declared, for
 * instance if it is defined as a {@code @Bean}.
 *
 * @author Stephane Nicoll
 * @since 1.3.0
 */
@SuppressWarnings("serial")
public class ConfigurationMetadataSource implements Serializable {

	private String groupId;

	private String type;

	private String description;

	private String shortDescription;

	private String sourceType;

	private String sourceMethod;

	private final Map<String, ConfigurationMetadataProperty> properties = new HashMap<>();

	/**
	 * The identifier of the group to which this source is associated.
	 * @return the group id
	 */
	public String getGroupId() {
		return this.groupId;
	}

	void setGroupId(String groupId) {
		this.groupId = groupId;
	}

	/**
	 * The type of the source. Usually this is the fully qualified name of a class that
	 * defines configuration items. This class may or may not be available at runtime.
	 * @return the type
	 */
	public String getType() {
		return this.type;
	}

	void setType(String type) {
		this.type = type;
	}

	/**
	 * A description of this source, if any. Can be multi-lines.
	 * @return the description
	 * @see #getShortDescription()
	 */
	public String getDescription() {
		return this.description;
	}

	void setDescription(String description) {
		this.description = description;
	}

	/**
	 * A single-line, single-sentence description of this source, if any.
	 * @return the short description
	 * @see #getDescription()
	 */
	public String getShortDescription() {
		return this.shortDescription;
	}

	public void setShortDescription(String shortDescription) {
		this.shortDescription = shortDescription;
	}

	/**
	 * The type where this source is defined. This can be identical to the
	 * {@link #getType() type} if the source is self-defined.
	 * @return the source type
	 */
	public String getSourceType() {
		return this.sourceType;
	}

	void setSourceType(String sourceType) {
		this.sourceType = sourceType;
	}

	/**
	 * The method name that defines this source, if any.
	 * @return the source method
	 */
	public String getSourceMethod() {
		return this.sourceMethod;
	}

	void setSourceMethod(String sourceMethod) {
		this.sourceMethod = sourceMethod;
	}

	/**
	 * Return the properties defined by this source.
	 * @return the properties
	 */
	public Map<String, ConfigurationMetadataProperty> getProperties() {
		return this.properties;
	}

}
>>>>>>> 6755b480
<|MERGE_RESOLUTION|>--- conflicted
+++ resolved
@@ -1,136 +1,3 @@
-<<<<<<< HEAD
-/*
- * Copyright 2012-2017 the original author or authors.
- *
- * Licensed under the Apache License, Version 2.0 (the "License");
- * you may not use this file except in compliance with the License.
- * You may obtain a copy of the License at
- *
- *      https://www.apache.org/licenses/LICENSE-2.0
- *
- * Unless required by applicable law or agreed to in writing, software
- * distributed under the License is distributed on an "AS IS" BASIS,
- * WITHOUT WARRANTIES OR CONDITIONS OF ANY KIND, either express or implied.
- * See the License for the specific language governing permissions and
- * limitations under the License.
- */
-
-package org.springframework.boot.configurationmetadata;
-
-import java.io.Serializable;
-import java.util.HashMap;
-import java.util.Map;
-
-/**
- * A source of configuration metadata. Also defines where the source is declared, for
- * instance if it is defined as a {@code @Bean}.
- *
- * @author Stephane Nicoll
- * @since 1.3.0
- */
-@SuppressWarnings("serial")
-public class ConfigurationMetadataSource implements Serializable {
-
-	private String groupId;
-
-	private String type;
-
-	private String description;
-
-	private String shortDescription;
-
-	private String sourceType;
-
-	private String sourceMethod;
-
-	private final Map<String, ConfigurationMetadataProperty> properties = new HashMap<>();
-
-	/**
-	 * The identifier of the group to which this source is associated.
-	 * @return the group id
-	 */
-	public String getGroupId() {
-		return this.groupId;
-	}
-
-	void setGroupId(String groupId) {
-		this.groupId = groupId;
-	}
-
-	/**
-	 * The type of the source. Usually this is the fully qualified name of a class that
-	 * defines configuration items. This class may or may not be available at runtime.
-	 * @return the type
-	 */
-	public String getType() {
-		return this.type;
-	}
-
-	void setType(String type) {
-		this.type = type;
-	}
-
-	/**
-	 * A description of this source, if any. Can be multi-lines.
-	 * @return the description
-	 * @see #getShortDescription()
-	 */
-	public String getDescription() {
-		return this.description;
-	}
-
-	void setDescription(String description) {
-		this.description = description;
-	}
-
-	/**
-	 * A single-line, single-sentence description of this source, if any.
-	 * @return the short description
-	 * @see #getDescription()
-	 */
-	public String getShortDescription() {
-		return this.shortDescription;
-	}
-
-	public void setShortDescription(String shortDescription) {
-		this.shortDescription = shortDescription;
-	}
-
-	/**
-	 * The type where this source is defined. This can be identical to the
-	 * {@link #getType() type} if the source is self-defined.
-	 * @return the source type
-	 */
-	public String getSourceType() {
-		return this.sourceType;
-	}
-
-	void setSourceType(String sourceType) {
-		this.sourceType = sourceType;
-	}
-
-	/**
-	 * The method name that defines this source, if any.
-	 * @return the source method
-	 */
-	public String getSourceMethod() {
-		return this.sourceMethod;
-	}
-
-	void setSourceMethod(String sourceMethod) {
-		this.sourceMethod = sourceMethod;
-	}
-
-	/**
-	 * Return the properties defined by this source.
-	 * @return the properties
-	 */
-	public Map<String, ConfigurationMetadataProperty> getProperties() {
-		return this.properties;
-	}
-
-}
-=======
 /*
  * Copyright 2012-2019 the original author or authors.
  *
@@ -261,5 +128,4 @@
 		return this.properties;
 	}
 
-}
->>>>>>> 6755b480
+}