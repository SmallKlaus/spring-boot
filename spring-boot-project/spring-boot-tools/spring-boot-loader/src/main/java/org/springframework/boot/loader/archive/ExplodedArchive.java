--- conflicted
+++ resolved
@@ -1,249 +1,3 @@
-<<<<<<< HEAD
-/*
- * Copyright 2012-2019 the original author or authors.
- *
- * Licensed under the Apache License, Version 2.0 (the "License");
- * you may not use this file except in compliance with the License.
- * You may obtain a copy of the License at
- *
- *      https://www.apache.org/licenses/LICENSE-2.0
- *
- * Unless required by applicable law or agreed to in writing, software
- * distributed under the License is distributed on an "AS IS" BASIS,
- * WITHOUT WARRANTIES OR CONDITIONS OF ANY KIND, either express or implied.
- * See the License for the specific language governing permissions and
- * limitations under the License.
- */
-
-package org.springframework.boot.loader.archive;
-
-import java.io.File;
-import java.io.FileInputStream;
-import java.io.IOException;
-import java.net.MalformedURLException;
-import java.net.URL;
-import java.util.ArrayList;
-import java.util.Arrays;
-import java.util.Collections;
-import java.util.Comparator;
-import java.util.Deque;
-import java.util.HashSet;
-import java.util.Iterator;
-import java.util.LinkedList;
-import java.util.List;
-import java.util.NoSuchElementException;
-import java.util.Set;
-import java.util.jar.Manifest;
-
-/**
- * {@link Archive} implementation backed by an exploded archive directory.
- *
- * @author Phillip Webb
- * @author Andy Wilkinson
- * @since 1.0.0
- */
-public class ExplodedArchive implements Archive {
-
-	private static final Set<String> SKIPPED_NAMES = new HashSet<>(Arrays.asList(".", ".."));
-
-	private final File root;
-
-	private final boolean recursive;
-
-	private File manifestFile;
-
-	private Manifest manifest;
-
-	/**
-	 * Create a new {@link ExplodedArchive} instance.
-	 * @param root the root folder
-	 */
-	public ExplodedArchive(File root) {
-		this(root, true);
-	}
-
-	/**
-	 * Create a new {@link ExplodedArchive} instance.
-	 * @param root the root folder
-	 * @param recursive if recursive searching should be used to locate the manifest.
-	 * Defaults to {@code true}, folders with a large tree might want to set this to
-	 * {@code
-	 * false}.
-	 */
-	public ExplodedArchive(File root, boolean recursive) {
-		if (!root.exists() || !root.isDirectory()) {
-			throw new IllegalArgumentException("Invalid source folder " + root);
-		}
-		this.root = root;
-		this.recursive = recursive;
-		this.manifestFile = getManifestFile(root);
-	}
-
-	private File getManifestFile(File root) {
-		File metaInf = new File(root, "META-INF");
-		return new File(metaInf, "MANIFEST.MF");
-	}
-
-	@Override
-	public URL getUrl() throws MalformedURLException {
-		return this.root.toURI().toURL();
-	}
-
-	@Override
-	public Manifest getManifest() throws IOException {
-		if (this.manifest == null && this.manifestFile.exists()) {
-			try (FileInputStream inputStream = new FileInputStream(this.manifestFile)) {
-				this.manifest = new Manifest(inputStream);
-			}
-		}
-		return this.manifest;
-	}
-
-	@Override
-	public List<Archive> getNestedArchives(EntryFilter filter) throws IOException {
-		List<Archive> nestedArchives = new ArrayList<>();
-		for (Entry entry : this) {
-			if (filter.matches(entry)) {
-				nestedArchives.add(getNestedArchive(entry));
-			}
-		}
-		return Collections.unmodifiableList(nestedArchives);
-	}
-
-	@Override
-	public Iterator<Entry> iterator() {
-		return new FileEntryIterator(this.root, this.recursive);
-	}
-
-	protected Archive getNestedArchive(Entry entry) throws IOException {
-		File file = ((FileEntry) entry).getFile();
-		return (file.isDirectory() ? new ExplodedArchive(file) : new JarFileArchive(file));
-	}
-
-	@Override
-	public String toString() {
-		try {
-			return getUrl().toString();
-		}
-		catch (Exception ex) {
-			return "exploded archive";
-		}
-	}
-
-	/**
-	 * File based {@link Entry} {@link Iterator}.
-	 */
-	private static class FileEntryIterator implements Iterator<Entry> {
-
-		private final Comparator<File> entryComparator = new EntryComparator();
-
-		private final File root;
-
-		private final boolean recursive;
-
-		private final Deque<Iterator<File>> stack = new LinkedList<>();
-
-		private File current;
-
-		FileEntryIterator(File root, boolean recursive) {
-			this.root = root;
-			this.recursive = recursive;
-			this.stack.add(listFiles(root));
-			this.current = poll();
-		}
-
-		@Override
-		public boolean hasNext() {
-			return this.current != null;
-		}
-
-		@Override
-		public Entry next() {
-			if (this.current == null) {
-				throw new NoSuchElementException();
-			}
-			File file = this.current;
-			if (file.isDirectory() && (this.recursive || file.getParentFile().equals(this.root))) {
-				this.stack.addFirst(listFiles(file));
-			}
-			this.current = poll();
-			String name = file.toURI().getPath().substring(this.root.toURI().getPath().length());
-			return new FileEntry(name, file);
-		}
-
-		private Iterator<File> listFiles(File file) {
-			File[] files = file.listFiles();
-			if (files == null) {
-				return Collections.<File>emptyList().iterator();
-			}
-			Arrays.sort(files, this.entryComparator);
-			return Arrays.asList(files).iterator();
-		}
-
-		private File poll() {
-			while (!this.stack.isEmpty()) {
-				while (this.stack.peek().hasNext()) {
-					File file = this.stack.peek().next();
-					if (!SKIPPED_NAMES.contains(file.getName())) {
-						return file;
-					}
-				}
-				this.stack.poll();
-			}
-			return null;
-		}
-
-		@Override
-		public void remove() {
-			throw new UnsupportedOperationException("remove");
-		}
-
-		/**
-		 * {@link Comparator} that orders {@link File} entries by their absolute paths.
-		 */
-		private static class EntryComparator implements Comparator<File> {
-
-			@Override
-			public int compare(File o1, File o2) {
-				return o1.getAbsolutePath().compareTo(o2.getAbsolutePath());
-			}
-
-		}
-
-	}
-
-	/**
-	 * {@link Entry} backed by a File.
-	 */
-	private static class FileEntry implements Entry {
-
-		private final String name;
-
-		private final File file;
-
-		FileEntry(String name, File file) {
-			this.name = name;
-			this.file = file;
-		}
-
-		File getFile() {
-			return this.file;
-		}
-
-		@Override
-		public boolean isDirectory() {
-			return this.file.isDirectory();
-		}
-
-		@Override
-		public String getName() {
-			return this.name;
-		}
-
-	}
-
-}
-=======
 /*
  * Copyright 2012-2020 the original author or authors.
  *
@@ -585,5 +339,4 @@
 
 	}
 
-}
->>>>>>> 6755b480
+}