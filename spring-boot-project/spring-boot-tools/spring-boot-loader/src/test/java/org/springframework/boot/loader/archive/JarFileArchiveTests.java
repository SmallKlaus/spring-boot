--- conflicted
+++ resolved
@@ -1,200 +1,3 @@
-<<<<<<< HEAD
-/*
- * Copyright 2012-2019 the original author or authors.
- *
- * Licensed under the Apache License, Version 2.0 (the "License");
- * you may not use this file except in compliance with the License.
- * You may obtain a copy of the License at
- *
- *      https://www.apache.org/licenses/LICENSE-2.0
- *
- * Unless required by applicable law or agreed to in writing, software
- * distributed under the License is distributed on an "AS IS" BASIS,
- * WITHOUT WARRANTIES OR CONDITIONS OF ANY KIND, either express or implied.
- * See the License for the specific language governing permissions and
- * limitations under the License.
- */
-
-package org.springframework.boot.loader.archive;
-
-import java.io.ByteArrayOutputStream;
-import java.io.File;
-import java.io.FileOutputStream;
-import java.io.IOException;
-import java.net.URL;
-import java.util.HashMap;
-import java.util.Map;
-import java.util.jar.JarEntry;
-import java.util.jar.JarOutputStream;
-import java.util.zip.CRC32;
-import java.util.zip.ZipEntry;
-
-import org.junit.jupiter.api.AfterEach;
-import org.junit.jupiter.api.BeforeEach;
-import org.junit.jupiter.api.Test;
-import org.junit.jupiter.api.io.TempDir;
-
-import org.springframework.boot.loader.TestJarCreator;
-import org.springframework.boot.loader.archive.Archive.Entry;
-import org.springframework.util.FileCopyUtils;
-
-import static org.assertj.core.api.Assertions.assertThat;
-import static org.assertj.core.api.Assertions.assertThatIllegalStateException;
-
-/**
- * Tests for {@link JarFileArchive}.
- *
- * @author Phillip Webb
- * @author Andy Wilkinson
- */
-class JarFileArchiveTests {
-
-	@TempDir
-	File tempDir;
-
-	private File rootJarFile;
-
-	private JarFileArchive archive;
-
-	private String rootJarFileUrl;
-
-	@BeforeEach
-	void setup() throws Exception {
-		setup(false);
-	}
-
-	@AfterEach
-	void tearDown() throws Exception {
-		this.archive.close();
-	}
-
-	private void setup(boolean unpackNested) throws Exception {
-		this.rootJarFile = new File(this.tempDir, "root.jar");
-		this.rootJarFileUrl = this.rootJarFile.toURI().toString();
-		TestJarCreator.createTestJar(this.rootJarFile, unpackNested);
-		if (this.archive != null) {
-			this.archive.close();
-		}
-		this.archive = new JarFileArchive(this.rootJarFile);
-	}
-
-	@Test
-	void getManifest() throws Exception {
-		assertThat(this.archive.getManifest().getMainAttributes().getValue("Built-By")).isEqualTo("j1");
-	}
-
-	@Test
-	void getEntries() {
-		Map<String, Archive.Entry> entries = getEntriesMap(this.archive);
-		assertThat(entries.size()).isEqualTo(12);
-	}
-
-	@Test
-	void getUrl() throws Exception {
-		URL url = this.archive.getUrl();
-		assertThat(url.toString()).isEqualTo(this.rootJarFileUrl);
-	}
-
-	@Test
-	void getNestedArchive() throws Exception {
-		Entry entry = getEntriesMap(this.archive).get("nested.jar");
-		Archive nested = this.archive.getNestedArchive(entry);
-		assertThat(nested.getUrl().toString()).isEqualTo("jar:" + this.rootJarFileUrl + "!/nested.jar!/");
-		((JarFileArchive) nested).close();
-	}
-
-	@Test
-	void getNestedUnpackedArchive() throws Exception {
-		setup(true);
-		Entry entry = getEntriesMap(this.archive).get("nested.jar");
-		Archive nested = this.archive.getNestedArchive(entry);
-		assertThat(nested.getUrl().toString()).startsWith("file:");
-		assertThat(nested.getUrl().toString()).endsWith("/nested.jar");
-		((JarFileArchive) nested).close();
-	}
-
-	@Test
-	void unpackedLocationsAreUniquePerArchive() throws Exception {
-		setup(true);
-		Entry entry = getEntriesMap(this.archive).get("nested.jar");
-		Archive firstNested = this.archive.getNestedArchive(entry);
-		URL firstNestedUrl = firstNested.getUrl();
-		((JarFileArchive) firstNested).close();
-		this.archive.close();
-		setup(true);
-		entry = getEntriesMap(this.archive).get("nested.jar");
-		Archive secondNested = this.archive.getNestedArchive(entry);
-		URL secondNestedUrl = secondNested.getUrl();
-		assertThat(secondNestedUrl).isNotEqualTo(firstNestedUrl);
-		((JarFileArchive) secondNested).close();
-	}
-
-	@Test
-	void unpackedLocationsFromSameArchiveShareSameParent() throws Exception {
-		setup(true);
-		Archive nestedArchive = this.archive.getNestedArchive(getEntriesMap(this.archive).get("nested.jar"));
-		File nested = new File(nestedArchive.getUrl().toURI());
-		Archive anotherNestedArchive = this.archive
-				.getNestedArchive(getEntriesMap(this.archive).get("another-nested.jar"));
-		File anotherNested = new File(anotherNestedArchive.getUrl().toURI());
-		assertThat(nested.getParent()).isEqualTo(anotherNested.getParent());
-		((JarFileArchive) nestedArchive).close();
-		((JarFileArchive) anotherNestedArchive).close();
-	}
-
-	@Test
-	void zip64ArchivesAreHandledGracefully() throws IOException {
-		File file = new File(this.tempDir, "test.jar");
-		FileCopyUtils.copy(writeZip64Jar(), file);
-		assertThatIllegalStateException().isThrownBy(() -> new JarFileArchive(file))
-				.withMessageContaining("Zip64 archives are not supported");
-	}
-
-	@Test
-	void nestedZip64ArchivesAreHandledGracefully() throws IOException {
-		File file = new File(this.tempDir, "test.jar");
-		JarOutputStream output = new JarOutputStream(new FileOutputStream(file));
-		JarEntry zip64JarEntry = new JarEntry("nested/zip64.jar");
-		output.putNextEntry(zip64JarEntry);
-		byte[] zip64JarData = writeZip64Jar();
-		zip64JarEntry.setSize(zip64JarData.length);
-		zip64JarEntry.setCompressedSize(zip64JarData.length);
-		zip64JarEntry.setMethod(ZipEntry.STORED);
-		CRC32 crc32 = new CRC32();
-		crc32.update(zip64JarData);
-		zip64JarEntry.setCrc(crc32.getValue());
-		output.write(zip64JarData);
-		output.closeEntry();
-		output.close();
-		JarFileArchive jarFileArchive = new JarFileArchive(file);
-		assertThatIllegalStateException().isThrownBy(() -> {
-			Archive archive = jarFileArchive.getNestedArchive(getEntriesMap(jarFileArchive).get("nested/zip64.jar"));
-			((JarFileArchive) archive).close();
-		}).withMessageContaining("Failed to get nested archive for entry nested/zip64.jar");
-		jarFileArchive.close();
-	}
-
-	private byte[] writeZip64Jar() throws IOException {
-		ByteArrayOutputStream bytes = new ByteArrayOutputStream();
-		JarOutputStream jarOutput = new JarOutputStream(bytes);
-		for (int i = 0; i < 65537; i++) {
-			jarOutput.putNextEntry(new JarEntry(i + ".dat"));
-			jarOutput.closeEntry();
-		}
-		jarOutput.close();
-		return bytes.toByteArray();
-	}
-
-	private Map<String, Archive.Entry> getEntriesMap(Archive archive) {
-		Map<String, Archive.Entry> entries = new HashMap<>();
-		for (Archive.Entry entry : archive) {
-			entries.put(entry.getName(), entry);
-		}
-		return entries;
-	}
-
-}
-=======
 /*
  * Copyright 2012-2020 the original author or authors.
  *
@@ -401,5 +204,4 @@
 		return entries;
 	}
 
-}
->>>>>>> 6755b480
+}