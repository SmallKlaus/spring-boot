--- conflicted
+++ resolved
@@ -1,523 +1,3 @@
-<<<<<<< HEAD
-/*
- * Copyright 2012-2019 the original author or authors.
- *
- * Licensed under the Apache License, Version 2.0 (the "License");
- * you may not use this file except in compliance with the License.
- * You may obtain a copy of the License at
- *
- *      https://www.apache.org/licenses/LICENSE-2.0
- *
- * Unless required by applicable law or agreed to in writing, software
- * distributed under the License is distributed on an "AS IS" BASIS,
- * WITHOUT WARRANTIES OR CONDITIONS OF ANY KIND, either express or implied.
- * See the License for the specific language governing permissions and
- * limitations under the License.
- */
-
-package org.springframework.boot.loader.jar;
-
-import java.io.File;
-import java.io.FileInputStream;
-import java.io.FileNotFoundException;
-import java.io.FileOutputStream;
-import java.io.FilePermission;
-import java.io.InputStream;
-import java.net.URL;
-import java.net.URLClassLoader;
-import java.nio.charset.Charset;
-import java.util.Enumeration;
-import java.util.jar.JarEntry;
-import java.util.jar.JarInputStream;
-import java.util.jar.Manifest;
-import java.util.zip.ZipEntry;
-import java.util.zip.ZipFile;
-
-import org.junit.jupiter.api.AfterEach;
-import org.junit.jupiter.api.BeforeEach;
-import org.junit.jupiter.api.Test;
-import org.junit.jupiter.api.extension.ExtendWith;
-import org.junit.jupiter.api.io.TempDir;
-
-import org.springframework.boot.loader.TestJarCreator;
-import org.springframework.boot.loader.data.RandomAccessDataFile;
-import org.springframework.util.FileCopyUtils;
-import org.springframework.util.StreamUtils;
-
-import static org.assertj.core.api.Assertions.assertThat;
-import static org.assertj.core.api.Assertions.assertThatExceptionOfType;
-import static org.assertj.core.api.Assertions.assertThatIOException;
-import static org.mockito.Mockito.spy;
-import static org.mockito.Mockito.verify;
-
-/**
- * Tests for {@link JarFile}.
- *
- * @author Phillip Webb
- * @author Martin Lau
- * @author Andy Wilkinson
- */
-@ExtendWith(JarUrlProtocolHandler.class)
-class JarFileTests {
-
-	private static final String PROTOCOL_HANDLER = "java.protocol.handler.pkgs";
-
-	private static final String HANDLERS_PACKAGE = "org.springframework.boot.loader";
-
-	@TempDir
-	File tempDir;
-
-	private File rootJarFile;
-
-	private JarFile jarFile;
-
-	@BeforeEach
-	void setup() throws Exception {
-		this.rootJarFile = new File(this.tempDir, "root.jar");
-		TestJarCreator.createTestJar(this.rootJarFile);
-		this.jarFile = new JarFile(this.rootJarFile);
-	}
-
-	@AfterEach
-	void tearDown() throws Exception {
-		this.jarFile.close();
-	}
-
-	@Test
-	void jdkJarFile() throws Exception {
-		// Sanity checks to see how the default jar file operates
-		java.util.jar.JarFile jarFile = new java.util.jar.JarFile(this.rootJarFile);
-		Enumeration<java.util.jar.JarEntry> entries = jarFile.entries();
-		assertThat(entries.nextElement().getName()).isEqualTo("META-INF/");
-		assertThat(entries.nextElement().getName()).isEqualTo("META-INF/MANIFEST.MF");
-		assertThat(entries.nextElement().getName()).isEqualTo("1.dat");
-		assertThat(entries.nextElement().getName()).isEqualTo("2.dat");
-		assertThat(entries.nextElement().getName()).isEqualTo("d/");
-		assertThat(entries.nextElement().getName()).isEqualTo("d/9.dat");
-		assertThat(entries.nextElement().getName()).isEqualTo("special/");
-		assertThat(entries.nextElement().getName()).isEqualTo("special/\u00EB.dat");
-		assertThat(entries.nextElement().getName()).isEqualTo("nested.jar");
-		assertThat(entries.nextElement().getName()).isEqualTo("another-nested.jar");
-		assertThat(entries.nextElement().getName()).isEqualTo("space nested.jar");
-		assertThat(entries.nextElement().getName()).isEqualTo("multi-release.jar");
-		assertThat(entries.hasMoreElements()).isFalse();
-		URL jarUrl = new URL("jar:" + this.rootJarFile.toURI() + "!/");
-		URLClassLoader urlClassLoader = new URLClassLoader(new URL[] { jarUrl });
-		assertThat(urlClassLoader.getResource("special/\u00EB.dat")).isNotNull();
-		assertThat(urlClassLoader.getResource("d/9.dat")).isNotNull();
-		urlClassLoader.close();
-		jarFile.close();
-	}
-
-	@Test
-	void createFromFile() throws Exception {
-		JarFile jarFile = new JarFile(this.rootJarFile);
-		assertThat(jarFile.getName()).isNotNull();
-		jarFile.close();
-	}
-
-	@Test
-	void getManifest() throws Exception {
-		assertThat(this.jarFile.getManifest().getMainAttributes().getValue("Built-By")).isEqualTo("j1");
-	}
-
-	@Test
-	void getManifestEntry() throws Exception {
-		ZipEntry entry = this.jarFile.getJarEntry("META-INF/MANIFEST.MF");
-		Manifest manifest = new Manifest(this.jarFile.getInputStream(entry));
-		assertThat(manifest.getMainAttributes().getValue("Built-By")).isEqualTo("j1");
-	}
-
-	@Test
-	void getEntries() {
-		Enumeration<java.util.jar.JarEntry> entries = this.jarFile.entries();
-		assertThat(entries.nextElement().getName()).isEqualTo("META-INF/");
-		assertThat(entries.nextElement().getName()).isEqualTo("META-INF/MANIFEST.MF");
-		assertThat(entries.nextElement().getName()).isEqualTo("1.dat");
-		assertThat(entries.nextElement().getName()).isEqualTo("2.dat");
-		assertThat(entries.nextElement().getName()).isEqualTo("d/");
-		assertThat(entries.nextElement().getName()).isEqualTo("d/9.dat");
-		assertThat(entries.nextElement().getName()).isEqualTo("special/");
-		assertThat(entries.nextElement().getName()).isEqualTo("special/\u00EB.dat");
-		assertThat(entries.nextElement().getName()).isEqualTo("nested.jar");
-		assertThat(entries.nextElement().getName()).isEqualTo("another-nested.jar");
-		assertThat(entries.nextElement().getName()).isEqualTo("space nested.jar");
-		assertThat(entries.nextElement().getName()).isEqualTo("multi-release.jar");
-		assertThat(entries.hasMoreElements()).isFalse();
-	}
-
-	@Test
-	void getSpecialResourceViaClassLoader() throws Exception {
-		URLClassLoader urlClassLoader = new URLClassLoader(new URL[] { this.jarFile.getUrl() });
-		assertThat(urlClassLoader.getResource("special/\u00EB.dat")).isNotNull();
-		urlClassLoader.close();
-	}
-
-	@Test
-	void getJarEntry() {
-		java.util.jar.JarEntry entry = this.jarFile.getJarEntry("1.dat");
-		assertThat(entry).isNotNull();
-		assertThat(entry.getName()).isEqualTo("1.dat");
-	}
-
-	@Test
-	void getInputStream() throws Exception {
-		InputStream inputStream = this.jarFile.getInputStream(this.jarFile.getEntry("1.dat"));
-		assertThat(inputStream.available()).isEqualTo(1);
-		assertThat(inputStream.read()).isEqualTo(1);
-		assertThat(inputStream.available()).isEqualTo(0);
-		assertThat(inputStream.read()).isEqualTo(-1);
-	}
-
-	@Test
-	void getName() {
-		assertThat(this.jarFile.getName()).isEqualTo(this.rootJarFile.getPath());
-	}
-
-	@Test
-	void getSize() throws Exception {
-		try (ZipFile zip = new ZipFile(this.rootJarFile)) {
-			assertThat(this.jarFile.size()).isEqualTo(zip.size());
-		}
-	}
-
-	@Test
-	void getEntryTime() throws Exception {
-		java.util.jar.JarFile jdkJarFile = new java.util.jar.JarFile(this.rootJarFile);
-		assertThat(this.jarFile.getEntry("META-INF/MANIFEST.MF").getTime())
-				.isEqualTo(jdkJarFile.getEntry("META-INF/MANIFEST.MF").getTime());
-		jdkJarFile.close();
-	}
-
-	@Test
-	void close() throws Exception {
-		RandomAccessDataFile randomAccessDataFile = spy(new RandomAccessDataFile(this.rootJarFile));
-		JarFile jarFile = new JarFile(randomAccessDataFile);
-		jarFile.close();
-		verify(randomAccessDataFile).close();
-	}
-
-	@Test
-	void getUrl() throws Exception {
-		URL url = this.jarFile.getUrl();
-		assertThat(url.toString()).isEqualTo("jar:" + this.rootJarFile.toURI() + "!/");
-		JarURLConnection jarURLConnection = (JarURLConnection) url.openConnection();
-		assertThat(jarURLConnection.getJarFile()).isSameAs(this.jarFile);
-		assertThat(jarURLConnection.getJarEntry()).isNull();
-		assertThat(jarURLConnection.getContentLength()).isGreaterThan(1);
-		assertThat(jarURLConnection.getContent()).isSameAs(this.jarFile);
-		assertThat(jarURLConnection.getContentType()).isEqualTo("x-java/jar");
-		assertThat(jarURLConnection.getJarFileURL().toURI()).isEqualTo(this.rootJarFile.toURI());
-	}
-
-	@Test
-	void createEntryUrl() throws Exception {
-		URL url = new URL(this.jarFile.getUrl(), "1.dat");
-		assertThat(url.toString()).isEqualTo("jar:" + this.rootJarFile.toURI() + "!/1.dat");
-		JarURLConnection jarURLConnection = (JarURLConnection) url.openConnection();
-		assertThat(jarURLConnection.getJarFile()).isSameAs(this.jarFile);
-		assertThat(jarURLConnection.getJarEntry()).isSameAs(this.jarFile.getJarEntry("1.dat"));
-		assertThat(jarURLConnection.getContentLength()).isEqualTo(1);
-		assertThat(jarURLConnection.getContent()).isInstanceOf(InputStream.class);
-		assertThat(jarURLConnection.getContentType()).isEqualTo("content/unknown");
-		assertThat(jarURLConnection.getPermission()).isInstanceOf(FilePermission.class);
-		FilePermission permission = (FilePermission) jarURLConnection.getPermission();
-		assertThat(permission.getActions()).isEqualTo("read");
-		assertThat(permission.getName()).isEqualTo(this.rootJarFile.getPath());
-	}
-
-	@Test
-	void getMissingEntryUrl() throws Exception {
-		URL url = new URL(this.jarFile.getUrl(), "missing.dat");
-		assertThat(url.toString()).isEqualTo("jar:" + this.rootJarFile.toURI() + "!/missing.dat");
-		assertThatExceptionOfType(FileNotFoundException.class)
-				.isThrownBy(((JarURLConnection) url.openConnection())::getJarEntry);
-	}
-
-	@Test
-	void getUrlStream() throws Exception {
-		URL url = this.jarFile.getUrl();
-		url.openConnection();
-		assertThatIOException().isThrownBy(url::openStream);
-	}
-
-	@Test
-	void getEntryUrlStream() throws Exception {
-		URL url = new URL(this.jarFile.getUrl(), "1.dat");
-		url.openConnection();
-		InputStream stream = url.openStream();
-		assertThat(stream.read()).isEqualTo(1);
-		assertThat(stream.read()).isEqualTo(-1);
-	}
-
-	@Test
-	void getNestedJarFile() throws Exception {
-		try (JarFile nestedJarFile = this.jarFile.getNestedJarFile(this.jarFile.getEntry("nested.jar"))) {
-			Enumeration<java.util.jar.JarEntry> entries = nestedJarFile.entries();
-			assertThat(entries.nextElement().getName()).isEqualTo("META-INF/");
-			assertThat(entries.nextElement().getName()).isEqualTo("META-INF/MANIFEST.MF");
-			assertThat(entries.nextElement().getName()).isEqualTo("3.dat");
-			assertThat(entries.nextElement().getName()).isEqualTo("4.dat");
-			assertThat(entries.nextElement().getName()).isEqualTo("\u00E4.dat");
-			assertThat(entries.hasMoreElements()).isFalse();
-
-			InputStream inputStream = nestedJarFile.getInputStream(nestedJarFile.getEntry("3.dat"));
-			assertThat(inputStream.read()).isEqualTo(3);
-			assertThat(inputStream.read()).isEqualTo(-1);
-
-			URL url = nestedJarFile.getUrl();
-			assertThat(url.toString()).isEqualTo("jar:" + this.rootJarFile.toURI() + "!/nested.jar!/");
-			JarURLConnection conn = (JarURLConnection) url.openConnection();
-			assertThat(conn.getJarFile()).isSameAs(nestedJarFile);
-			assertThat(conn.getJarFileURL().toString()).isEqualTo("jar:" + this.rootJarFile.toURI() + "!/nested.jar");
-			assertThat(conn.getInputStream()).isNotNull();
-			JarInputStream jarInputStream = new JarInputStream(conn.getInputStream());
-			assertThat(jarInputStream.getNextJarEntry().getName()).isEqualTo("3.dat");
-			assertThat(jarInputStream.getNextJarEntry().getName()).isEqualTo("4.dat");
-			assertThat(jarInputStream.getNextJarEntry().getName()).isEqualTo("\u00E4.dat");
-			jarInputStream.close();
-			assertThat(conn.getPermission()).isInstanceOf(FilePermission.class);
-			FilePermission permission = (FilePermission) conn.getPermission();
-			assertThat(permission.getActions()).isEqualTo("read");
-			assertThat(permission.getName()).isEqualTo(this.rootJarFile.getPath());
-		}
-	}
-
-	@Test
-	void getNestedJarDirectory() throws Exception {
-		try (JarFile nestedJarFile = this.jarFile.getNestedJarFile(this.jarFile.getEntry("d/"))) {
-			Enumeration<java.util.jar.JarEntry> entries = nestedJarFile.entries();
-			assertThat(entries.nextElement().getName()).isEqualTo("9.dat");
-			assertThat(entries.hasMoreElements()).isFalse();
-
-			try (InputStream inputStream = nestedJarFile.getInputStream(nestedJarFile.getEntry("9.dat"))) {
-				assertThat(inputStream.read()).isEqualTo(9);
-				assertThat(inputStream.read()).isEqualTo(-1);
-			}
-
-			URL url = nestedJarFile.getUrl();
-			assertThat(url.toString()).isEqualTo("jar:" + this.rootJarFile.toURI() + "!/d!/");
-			assertThat(((JarURLConnection) url.openConnection()).getJarFile()).isSameAs(nestedJarFile);
-		}
-	}
-
-	@Test
-	void getNestedJarEntryUrl() throws Exception {
-		try (JarFile nestedJarFile = this.jarFile.getNestedJarFile(this.jarFile.getEntry("nested.jar"))) {
-			URL url = nestedJarFile.getJarEntry("3.dat").getUrl();
-			assertThat(url.toString()).isEqualTo("jar:" + this.rootJarFile.toURI() + "!/nested.jar!/3.dat");
-			try (InputStream inputStream = url.openStream()) {
-				assertThat(inputStream).isNotNull();
-				assertThat(inputStream.read()).isEqualTo(3);
-			}
-		}
-	}
-
-	@Test
-	void createUrlFromString() throws Exception {
-		String spec = "jar:" + this.rootJarFile.toURI() + "!/nested.jar!/3.dat";
-		URL url = new URL(spec);
-		assertThat(url.toString()).isEqualTo(spec);
-		JarURLConnection connection = (JarURLConnection) url.openConnection();
-		try (InputStream inputStream = connection.getInputStream()) {
-			assertThat(inputStream).isNotNull();
-			assertThat(inputStream.read()).isEqualTo(3);
-			assertThat(connection.getURL().toString()).isEqualTo(spec);
-			assertThat(connection.getJarFileURL().toString())
-					.isEqualTo("jar:" + this.rootJarFile.toURI() + "!/nested.jar");
-			assertThat(connection.getEntryName()).isEqualTo("3.dat");
-			connection.getJarFile().close();
-		}
-	}
-
-	@Test
-	void createNonNestedUrlFromString() throws Exception {
-		nonNestedJarFileFromString("jar:" + this.rootJarFile.toURI() + "!/2.dat");
-	}
-
-	@Test
-	void createNonNestedUrlFromPathString() throws Exception {
-		nonNestedJarFileFromString("jar:" + this.rootJarFile.toPath().toUri() + "!/2.dat");
-	}
-
-	private void nonNestedJarFileFromString(String spec) throws Exception {
-		JarFile.registerUrlProtocolHandler();
-		URL url = new URL(spec);
-		assertThat(url.toString()).isEqualTo(spec);
-		JarURLConnection connection = (JarURLConnection) url.openConnection();
-		try (InputStream inputStream = connection.getInputStream()) {
-			assertThat(inputStream).isNotNull();
-			assertThat(inputStream.read()).isEqualTo(2);
-			assertThat(connection.getURL().toString()).isEqualTo(spec);
-			assertThat(connection.getJarFileURL().toURI()).isEqualTo(this.rootJarFile.toURI());
-			assertThat(connection.getEntryName()).isEqualTo("2.dat");
-		}
-		connection.getJarFile().close();
-	}
-
-	@Test
-	void getDirectoryInputStream() throws Exception {
-		InputStream inputStream = this.jarFile.getInputStream(this.jarFile.getEntry("d/"));
-		assertThat(inputStream).isNotNull();
-		assertThat(inputStream.read()).isEqualTo(-1);
-	}
-
-	@Test
-	void getDirectoryInputStreamWithoutSlash() throws Exception {
-		InputStream inputStream = this.jarFile.getInputStream(this.jarFile.getEntry("d"));
-		assertThat(inputStream).isNotNull();
-		assertThat(inputStream.read()).isEqualTo(-1);
-	}
-
-	@Test
-	void sensibleToString() throws Exception {
-		assertThat(this.jarFile.toString()).isEqualTo(this.rootJarFile.getPath());
-		try (JarFile nested = this.jarFile.getNestedJarFile(this.jarFile.getEntry("nested.jar"))) {
-			assertThat(nested.toString()).isEqualTo(this.rootJarFile.getPath() + "!/nested.jar");
-		}
-	}
-
-	@Test
-	void verifySignedJar() throws Exception {
-		String classpath = System.getProperty("java.class.path");
-		String[] entries = classpath.split(System.getProperty("path.separator"));
-		String signedJarFile = null;
-		for (String entry : entries) {
-			if (entry.contains("bcprov")) {
-				signedJarFile = entry;
-			}
-		}
-		assertThat(signedJarFile).isNotNull();
-		java.util.jar.JarFile jarFile = new JarFile(new File(signedJarFile));
-		jarFile.getManifest();
-		Enumeration<JarEntry> jarEntries = jarFile.entries();
-		while (jarEntries.hasMoreElements()) {
-			JarEntry jarEntry = jarEntries.nextElement();
-			InputStream inputStream = jarFile.getInputStream(jarEntry);
-			inputStream.skip(Long.MAX_VALUE);
-			inputStream.close();
-			if (!jarEntry.getName().startsWith("META-INF") && !jarEntry.isDirectory()
-					&& !jarEntry.getName().endsWith("TigerDigest.class")) {
-				assertThat(jarEntry.getCertificates()).isNotNull();
-			}
-		}
-		jarFile.close();
-	}
-
-	@Test
-	void jarFileWithScriptAtTheStart() throws Exception {
-		File file = new File(this.tempDir, "test.jar");
-		InputStream sourceJarContent = new FileInputStream(this.rootJarFile);
-		FileOutputStream outputStream = new FileOutputStream(file);
-		StreamUtils.copy("#/bin/bash", Charset.defaultCharset(), outputStream);
-		FileCopyUtils.copy(sourceJarContent, outputStream);
-		this.rootJarFile = file;
-		this.jarFile.close();
-		this.jarFile = new JarFile(file);
-		// Call some other tests to verify
-		getEntries();
-		getNestedJarFile();
-	}
-
-	@Test
-	void cannotLoadMissingJar() throws Exception {
-		// relates to gh-1070
-		try (JarFile nestedJarFile = this.jarFile.getNestedJarFile(this.jarFile.getEntry("nested.jar"))) {
-			URL nestedUrl = nestedJarFile.getUrl();
-			URL url = new URL(nestedUrl, nestedJarFile.getUrl() + "missing.jar!/3.dat");
-			assertThatExceptionOfType(FileNotFoundException.class).isThrownBy(url.openConnection()::getInputStream);
-		}
-	}
-
-	@Test
-	void registerUrlProtocolHandlerWithNoExistingRegistration() {
-		String original = System.getProperty(PROTOCOL_HANDLER);
-		try {
-			System.clearProperty(PROTOCOL_HANDLER);
-			JarFile.registerUrlProtocolHandler();
-			String protocolHandler = System.getProperty(PROTOCOL_HANDLER);
-			assertThat(protocolHandler).isEqualTo(HANDLERS_PACKAGE);
-		}
-		finally {
-			if (original == null) {
-				System.clearProperty(PROTOCOL_HANDLER);
-			}
-			else {
-				System.setProperty(PROTOCOL_HANDLER, original);
-			}
-		}
-	}
-
-	@Test
-	void registerUrlProtocolHandlerAddsToExistingRegistration() {
-		String original = System.getProperty(PROTOCOL_HANDLER);
-		try {
-			System.setProperty(PROTOCOL_HANDLER, "com.example");
-			JarFile.registerUrlProtocolHandler();
-			String protocolHandler = System.getProperty(PROTOCOL_HANDLER);
-			assertThat(protocolHandler).isEqualTo("com.example|" + HANDLERS_PACKAGE);
-		}
-		finally {
-			if (original == null) {
-				System.clearProperty(PROTOCOL_HANDLER);
-			}
-			else {
-				System.setProperty(PROTOCOL_HANDLER, original);
-			}
-		}
-	}
-
-	@Test
-	void jarFileCanBeDeletedOnceItHasBeenClosed() throws Exception {
-		File jar = new File(this.tempDir, "test.jar");
-		TestJarCreator.createTestJar(jar);
-		JarFile jf = new JarFile(jar);
-		jf.close();
-		assertThat(jar.delete()).isTrue();
-	}
-
-	@Test
-	void createUrlFromStringWithContextWhenNotFound() throws Exception {
-		// gh-12483
-		JarURLConnection.setUseFastExceptions(true);
-		try {
-			try (JarFile nested = this.jarFile.getNestedJarFile(this.jarFile.getEntry("nested.jar"))) {
-				URL context = nested.getUrl();
-				new URL(context, "jar:" + this.rootJarFile.toURI() + "!/nested.jar!/3.dat").openConnection()
-						.getInputStream().close();
-				assertThatExceptionOfType(FileNotFoundException.class)
-						.isThrownBy(new URL(context, "jar:" + this.rootJarFile.toURI() + "!/no.dat")
-								.openConnection()::getInputStream);
-			}
-		}
-		finally {
-			JarURLConnection.setUseFastExceptions(false);
-		}
-	}
-
-	@Test
-	void multiReleaseEntry() throws Exception {
-		try (JarFile multiRelease = this.jarFile.getNestedJarFile(this.jarFile.getEntry("multi-release.jar"))) {
-			ZipEntry entry = multiRelease.getEntry("multi-release.dat");
-			assertThat(entry.getName()).isEqualTo("multi-release.dat");
-			InputStream inputStream = multiRelease.getInputStream(entry);
-			assertThat(inputStream.available()).isEqualTo(1);
-			assertThat(inputStream.read()).isEqualTo(getJavaVersion());
-		}
-	}
-
-	private int getJavaVersion() {
-		try {
-			Object runtimeVersion = Runtime.class.getMethod("version").invoke(null);
-			return (int) runtimeVersion.getClass().getMethod("major").invoke(runtimeVersion);
-		}
-		catch (Throwable ex) {
-			return 8;
-		}
-	}
-
-}
-=======
 /*
  * Copyright 2012-2020 the original author or authors.
  *
@@ -1205,5 +685,4 @@
 		}
 	}
 
-}
->>>>>>> 6755b480
+}