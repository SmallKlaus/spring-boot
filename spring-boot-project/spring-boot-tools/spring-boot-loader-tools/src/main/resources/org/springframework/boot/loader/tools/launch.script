--- conflicted
+++ resolved
@@ -1,4 +1,3 @@
-<<<<<<< HEAD
 #!/bin/bash
 #
 #    .   ____          _            __ _ _
@@ -128,6 +127,21 @@
 # Determine the user to run as if we are root
 # shellcheck disable=SC2012
 [[ $(id -u) == "0" ]] && run_user=$(ls -ld "$jarfile" | awk '{print $3}')
+
+# Run as user specified in RUN_AS_USER
+if [[ -n "$RUN_AS_USER" ]]; then
+    if ! [[ "$action" =~ ^(status|run)$ ]]; then
+        id -u "$RUN_AS_USER" || {
+            echoRed "Cannot run as '$RUN_AS_USER': no such user"
+            exit 2
+        }
+        [[ $(id -u) == 0 ]] || {
+            echoRed "Cannot run as '$RUN_AS_USER': current user is not root"
+            exit 4
+        }
+    fi
+    run_user="$RUN_AS_USER"
+fi
 
 # Issue a warning if the application will run as root
 [[ $(id -u ${run_user}) == "0" ]] && { echoYellow "Application is running as root (UID 0). This is considered insecure."; }
@@ -209,7 +223,7 @@
 
 do_stop() {
   kill "$1" &> /dev/null || { echoRed "Unable to kill process $1"; return 1; }
-  for i in $(seq 1 $STOP_WAIT_TIME); do
+  for ((i = 1; i <= STOP_WAIT_TIME; i++)); do
     isRunning "$1" || { echoGreen "Stopped [$1]"; rm -f "$2"; return 0; }
     [[ $i -eq STOP_WAIT_TIME/2 ]] && kill "$1" &> /dev/null
     sleep 1
@@ -227,7 +241,7 @@
 
 do_force_stop() {
   kill -9 "$1" &> /dev/null || { echoRed "Unable to kill process $1"; return 1; }
-  for i in $(seq 1 $STOP_WAIT_TIME); do
+  for ((i = 1; i <= STOP_WAIT_TIME; i++)); do
     isRunning "$1" || { echoGreen "Stopped [$1]"; rm -f "$2"; return 0; }
     [[ $i -eq STOP_WAIT_TIME/2 ]] && kill -9 "$1" &> /dev/null
     sleep 1
@@ -289,312 +303,4 @@
   echo "Usage: $0 {start|stop|force-stop|restart|force-reload|status|run}"; exit 1;
 esac
 
-exit 0
-=======
-#!/bin/bash
-#
-#    .   ____          _            __ _ _
-#   /\\ / ___'_ __ _ _(_)_ __  __ _ \ \ \ \
-#  ( ( )\___ | '_ | '_| | '_ \/ _` | \ \ \ \
-#   \\/  ___)| |_)| | | | | || (_| |  ) ) ) )
-#    '  |____| .__|_| |_|_| |_\__, | / / / /
-#   =========|_|==============|___/=/_/_/_/
-#   :: Spring Boot Startup Script ::
-#
-
-### BEGIN INIT INFO
-# Provides:          {{initInfoProvides:spring-boot-application}}
-# Required-Start:    {{initInfoRequiredStart:$remote_fs $syslog $network}}
-# Required-Stop:     {{initInfoRequiredStop:$remote_fs $syslog $network}}
-# Default-Start:     {{initInfoDefaultStart:2 3 4 5}}
-# Default-Stop:      {{initInfoDefaultStop:0 1 6}}
-# Short-Description: {{initInfoShortDescription:Spring Boot Application}}
-# Description:       {{initInfoDescription:Spring Boot Application}}
-# chkconfig:         {{initInfoChkconfig:2345 99 01}}
-### END INIT INFO
-
-[[ -n "$DEBUG" ]] && set -x
-
-# Initialize variables that cannot be provided by a .conf file
-WORKING_DIR="$(pwd)"
-# shellcheck disable=SC2153
-[[ -n "$JARFILE" ]] && jarfile="$JARFILE"
-[[ -n "$APP_NAME" ]] && identity="$APP_NAME"
-
-# Follow symlinks to find the real jar and detect init.d script
-cd "$(dirname "$0")" || exit 1
-[[ -z "$jarfile" ]] && jarfile=$(pwd)/$(basename "$0")
-while [[ -L "$jarfile" ]]; do
-  if [[ "$jarfile" =~ init\.d ]]; then
-    init_script=$(basename "$jarfile")
-  else
-    configfile="${jarfile%.*}.conf"
-    # shellcheck source=/dev/null
-    [[ -r ${configfile} ]] && source "${configfile}"
-  fi
-  jarfile=$(readlink "$jarfile")
-  cd "$(dirname "$jarfile")" || exit 1
-  jarfile=$(pwd)/$(basename "$jarfile")
-done
-jarfolder="$( (cd "$(dirname "$jarfile")" && pwd -P) )"
-cd "$WORKING_DIR" || exit 1
-
-# Inline script specified in build properties
-{{inlinedConfScript:}}
-
-# Source any config file
-configfile="$(basename "${jarfile%.*}.conf")"
-
-# Initialize CONF_FOLDER location defaulting to jarfolder
-[[ -z "$CONF_FOLDER" ]] && CONF_FOLDER="{{confFolder:${jarfolder}}}"
-# shellcheck source=/dev/null
-[[ -r "${CONF_FOLDER}/${configfile}" ]] && source "${CONF_FOLDER}/${configfile}"
-
-# ANSI Colors
-echoRed() { echo $'\e[0;31m'"$1"$'\e[0m'; }
-echoGreen() { echo $'\e[0;32m'"$1"$'\e[0m'; }
-echoYellow() { echo $'\e[0;33m'"$1"$'\e[0m'; }
-
-# Initialize PID/LOG locations if they weren't provided by the config file
-[[ -z "$PID_FOLDER" ]] && PID_FOLDER="{{pidFolder:/var/run}}"
-[[ -z "$LOG_FOLDER" ]] && LOG_FOLDER="{{logFolder:/var/log}}"
-! [[ "$PID_FOLDER" == /* ]] && PID_FOLDER="$(dirname "$jarfile")"/"$PID_FOLDER"
-! [[ "$LOG_FOLDER" == /* ]] && LOG_FOLDER="$(dirname "$jarfile")"/"$LOG_FOLDER"
-! [[ -x "$PID_FOLDER" ]] && echoYellow "PID_FOLDER $PID_FOLDER does not exist. Falling back to /tmp" && PID_FOLDER="/tmp"
-! [[ -x "$LOG_FOLDER" ]] && echoYellow "LOG_FOLDER $LOG_FOLDER does not exist. Falling back to /tmp" && LOG_FOLDER="/tmp"
-
-# Set up defaults
-[[ -z "$MODE" ]] && MODE="{{mode:auto}}" # modes are "auto", "service" or "run"
-[[ -z "$USE_START_STOP_DAEMON" ]] && USE_START_STOP_DAEMON="{{useStartStopDaemon:true}}"
-
-# Create an identity for log/pid files
-if [[ -z "$identity" ]]; then
-  if [[ -n "$init_script" ]]; then
-    identity="${init_script}"
-  else
-    identity=$(basename "${jarfile%.*}")_${jarfolder//\//}
-  fi
-fi
-
-# Initialize log file name if not provided by the config file
-[[ -z "$LOG_FILENAME" ]] && LOG_FILENAME="{{logFilename:${identity}.log}}"
-
-# Initialize stop wait time if not provided by the config file
-[[ -z "$STOP_WAIT_TIME" ]] && STOP_WAIT_TIME="{{stopWaitTime:60}}"
-
-# Utility functions
-checkPermissions() {
-  touch "$pid_file" &> /dev/null || { echoRed "Operation not permitted (cannot access pid file)"; return 4; }
-  touch "$log_file" &> /dev/null || { echoRed "Operation not permitted (cannot access log file)"; return 4; }
-}
-
-isRunning() {
-  ps -p "$1" &> /dev/null
-}
-
-await_file() {
-  end=$(date +%s)
-  let "end+=10"
-  while [[ ! -s "$1" ]]
-  do
-    now=$(date +%s)
-    if [[ $now -ge $end ]]; then
-      break
-    fi
-    sleep 1
-  done
-}
-
-# Determine the script mode
-action="run"
-if [[ "$MODE" == "auto" && -n "$init_script" ]] || [[ "$MODE" == "service" ]]; then
-  action="$1"
-  shift
-fi
-
-# Build the pid and log filenames
-PID_FOLDER="$PID_FOLDER/${identity}"
-pid_file="$PID_FOLDER/{{pidFilename:${identity}.pid}}"
-log_file="$LOG_FOLDER/$LOG_FILENAME"
-
-# Determine the user to run as if we are root
-# shellcheck disable=SC2012
-[[ $(id -u) == "0" ]] && run_user=$(ls -ld "$jarfile" | awk '{print $3}')
-
-# Run as user specified in RUN_AS_USER
-if [[ -n "$RUN_AS_USER" ]]; then
-    if ! [[ "$action" =~ ^(status|run)$ ]]; then
-        id -u "$RUN_AS_USER" || {
-            echoRed "Cannot run as '$RUN_AS_USER': no such user"
-            exit 2
-        }
-        [[ $(id -u) == 0 ]] || {
-            echoRed "Cannot run as '$RUN_AS_USER': current user is not root"
-            exit 4
-        }
-    fi
-    run_user="$RUN_AS_USER"
-fi
-
-# Issue a warning if the application will run as root
-[[ $(id -u ${run_user}) == "0" ]] && { echoYellow "Application is running as root (UID 0). This is considered insecure."; }
-
-# Find Java
-if [[ -n "$JAVA_HOME" ]] && [[ -x "$JAVA_HOME/bin/java" ]]; then
-    javaexe="$JAVA_HOME/bin/java"
-elif type -p java > /dev/null 2>&1; then
-    javaexe=$(type -p java)
-elif [[ -x "/usr/bin/java" ]];  then
-    javaexe="/usr/bin/java"
-else
-    echo "Unable to find Java"
-    exit 1
-fi
-
-arguments=(-Dsun.misc.URLClassPath.disableJarChecking=true $JAVA_OPTS -jar "$jarfile" $RUN_ARGS "$@")
-
-# Action functions
-start() {
-  if [[ -f "$pid_file" ]]; then
-    pid=$(cat "$pid_file")
-    isRunning "$pid" && { echoYellow "Already running [$pid]"; return 0; }
-  fi
-  do_start "$@"
-}
-
-do_start() {
-  working_dir=$(dirname "$jarfile")
-  pushd "$working_dir" > /dev/null
-  if [[ ! -e "$PID_FOLDER" ]]; then
-    mkdir -p "$PID_FOLDER" &> /dev/null
-    if [[ -n "$run_user" ]]; then
-      chown "$run_user" "$PID_FOLDER"
-    fi
-  fi
-  if [[ ! -e "$log_file" ]]; then
-    touch "$log_file" &> /dev/null
-    if [[ -n "$run_user" ]]; then
-      chown "$run_user" "$log_file"
-    fi
-  fi
-  if [[ -n "$run_user" ]]; then
-    checkPermissions || return $?
-    if [ $USE_START_STOP_DAEMON = true ] && type start-stop-daemon > /dev/null 2>&1; then
-      start-stop-daemon --start --quiet \
-        --chuid "$run_user" \
-        --name "$identity" \
-        --make-pidfile --pidfile "$pid_file" \
-        --background --no-close \
-        --startas "$javaexe" \
-        --chdir "$working_dir" \
-        -- "${arguments[@]}" \
-        >> "$log_file" 2>&1
-      await_file "$pid_file"
-    else
-      su -s /bin/sh -c "$javaexe $(printf "\"%s\" " "${arguments[@]}") >> \"$log_file\" 2>&1 & echo \$!" "$run_user" > "$pid_file"
-    fi
-    pid=$(cat "$pid_file")
-  else
-    checkPermissions || return $?
-    "$javaexe" "${arguments[@]}" >> "$log_file" 2>&1 &
-    pid=$!
-    disown $pid
-    echo "$pid" > "$pid_file"
-  fi
-  [[ -z $pid ]] && { echoRed "Failed to start"; return 1; }
-  echoGreen "Started [$pid]"
-}
-
-stop() {
-  working_dir=$(dirname "$jarfile")
-  pushd "$working_dir" > /dev/null
-  [[ -f $pid_file ]] || { echoYellow "Not running (pidfile not found)"; return 0; }
-  pid=$(cat "$pid_file")
-  isRunning "$pid" || { echoYellow "Not running (process ${pid}). Removing stale pid file."; rm -f "$pid_file"; return 0; }
-  do_stop "$pid" "$pid_file"
-}
-
-do_stop() {
-  kill "$1" &> /dev/null || { echoRed "Unable to kill process $1"; return 1; }
-  for ((i = 1; i <= STOP_WAIT_TIME; i++)); do
-    isRunning "$1" || { echoGreen "Stopped [$1]"; rm -f "$2"; return 0; }
-    [[ $i -eq STOP_WAIT_TIME/2 ]] && kill "$1" &> /dev/null
-    sleep 1
-  done
-  echoRed "Unable to kill process $1";
-  return 1;
-}
-
-force_stop() {
-  [[ -f $pid_file ]] || { echoYellow "Not running (pidfile not found)"; return 0; }
-  pid=$(cat "$pid_file")
-  isRunning "$pid" || { echoYellow "Not running (process ${pid}). Removing stale pid file."; rm -f "$pid_file"; return 0; }
-  do_force_stop "$pid" "$pid_file"
-}
-
-do_force_stop() {
-  kill -9 "$1" &> /dev/null || { echoRed "Unable to kill process $1"; return 1; }
-  for ((i = 1; i <= STOP_WAIT_TIME; i++)); do
-    isRunning "$1" || { echoGreen "Stopped [$1]"; rm -f "$2"; return 0; }
-    [[ $i -eq STOP_WAIT_TIME/2 ]] && kill -9 "$1" &> /dev/null
-    sleep 1
-  done
-  echoRed "Unable to kill process $1";
-  return 1;
-}
-
-restart() {
-  stop && start
-}
-
-force_reload() {
-  working_dir=$(dirname "$jarfile")
-  pushd "$working_dir" > /dev/null
-  [[ -f $pid_file ]] || { echoRed "Not running (pidfile not found)"; return 7; }
-  pid=$(cat "$pid_file")
-  rm -f "$pid_file"
-  isRunning "$pid" || { echoRed "Not running (process ${pid} not found)"; return 7; }
-  do_stop "$pid" "$pid_file"
-  do_start
-}
-
-status() {
-  working_dir=$(dirname "$jarfile")
-  pushd "$working_dir" > /dev/null
-  [[ -f "$pid_file" ]] || { echoRed "Not running"; return 3; }
-  pid=$(cat "$pid_file")
-  isRunning "$pid" || { echoRed "Not running (process ${pid} not found)"; return 1; }
-  echoGreen "Running [$pid]"
-  return 0
-}
-
-run() {
-  pushd "$(dirname "$jarfile")" > /dev/null
-  "$javaexe" "${arguments[@]}"
-  result=$?
-  popd > /dev/null
-  return "$result"
-}
-
-# Call the appropriate action function
-case "$action" in
-start)
-  start "$@"; exit $?;;
-stop)
-  stop "$@"; exit $?;;
-force-stop)
-  force_stop "$@"; exit $?;;
-restart)
-  restart "$@"; exit $?;;
-force-reload)
-  force_reload "$@"; exit $?;;
-status)
-  status "$@"; exit $?;;
-run)
-  run "$@"; exit $?;;
-*)
-  echo "Usage: $0 {start|stop|force-stop|restart|force-reload|status|run}"; exit 1;
-esac
-
-exit 0
->>>>>>> 6755b480
+exit 0