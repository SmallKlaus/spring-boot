--- conflicted
+++ resolved
@@ -1,6 +1,5 @@
-<<<<<<< HEAD
 /*
- * Copyright 2012-2019 the original author or authors.
+ * Copyright 2012-2020 the original author or authors.
  *
  * Licensed under the Apache License, Version 2.0 (the "License");
  * you may not use this file except in compliance with the License.
@@ -204,9 +203,9 @@
 
 	@Test
 	void mergingOfAdditionalMetadata() throws Exception {
-		File metaInfFolder = new File(getCompiler().getOutputLocation(), "META-INF");
-		metaInfFolder.mkdirs();
-		File additionalMetadataFile = new File(metaInfFolder, "additional-spring-configuration-metadata.json");
+		File metaInfDirectory = new File(getCompiler().getOutputLocation(), "META-INF");
+		metaInfDirectory.mkdirs();
+		File additionalMetadataFile = new File(metaInfDirectory, "additional-spring-configuration-metadata.json");
 		additionalMetadataFile.createNewFile();
 		JSONObject property = new JSONObject();
 		property.put("name", "foo");
@@ -274,300 +273,6 @@
 	}
 
 	private File createAdditionalMetadataFile() throws IOException {
-		File metaInfFolder = new File(getCompiler().getOutputLocation(), "META-INF");
-		metaInfFolder.mkdirs();
-		File additionalMetadataFile = new File(metaInfFolder, "additional-spring-configuration-metadata.json");
-		additionalMetadataFile.createNewFile();
-		return additionalMetadataFile;
-	}
-
-	private void writeMetadata(File metadataFile, JSONObject metadata) throws Exception {
-		try (FileWriter writer = new FileWriter(metadataFile)) {
-			writer.append(metadata.toString(2));
-		}
-	}
-
-	static class AdditionalMetadata {
-
-	}
-
-}
-=======
-/*
- * Copyright 2012-2020 the original author or authors.
- *
- * Licensed under the Apache License, Version 2.0 (the "License");
- * you may not use this file except in compliance with the License.
- * You may obtain a copy of the License at
- *
- *      https://www.apache.org/licenses/LICENSE-2.0
- *
- * Unless required by applicable law or agreed to in writing, software
- * distributed under the License is distributed on an "AS IS" BASIS,
- * WITHOUT WARRANTIES OR CONDITIONS OF ANY KIND, either express or implied.
- * See the License for the specific language governing permissions and
- * limitations under the License.
- */
-
-package org.springframework.boot.configurationprocessor;
-
-import java.io.File;
-import java.io.FileWriter;
-import java.io.IOException;
-import java.util.Arrays;
-import java.util.Collections;
-import java.util.List;
-import java.util.stream.Collectors;
-
-import org.junit.jupiter.api.Test;
-
-import org.springframework.boot.configurationprocessor.json.JSONArray;
-import org.springframework.boot.configurationprocessor.json.JSONObject;
-import org.springframework.boot.configurationprocessor.metadata.ConfigurationMetadata;
-import org.springframework.boot.configurationprocessor.metadata.ItemDeprecation;
-import org.springframework.boot.configurationprocessor.metadata.ItemHint;
-import org.springframework.boot.configurationprocessor.metadata.ItemMetadata;
-import org.springframework.boot.configurationprocessor.metadata.Metadata;
-import org.springframework.boot.configurationprocessor.metadata.TestJsonConverter;
-import org.springframework.boot.configurationsample.simple.DeprecatedSingleProperty;
-import org.springframework.boot.configurationsample.simple.SimpleProperties;
-import org.springframework.boot.configurationsample.specific.SimpleConflictingProperties;
-import org.springframework.util.FileCopyUtils;
-
-import static org.assertj.core.api.Assertions.assertThat;
-import static org.assertj.core.api.Assertions.assertThatIllegalStateException;
-
-/**
- * Metadata generation tests for merging additional metadata.
- *
- * @author Stephane Nicoll
- */
-class MergeMetadataGenerationTests extends AbstractMetadataGenerationTests {
-
-	@Test
-	void mergingOfAdditionalProperty() throws Exception {
-		ItemMetadata property = ItemMetadata.newProperty(null, "foo", "java.lang.String",
-				AdditionalMetadata.class.getName(), null, null, null, null);
-		writeAdditionalMetadata(property);
-		ConfigurationMetadata metadata = compile(SimpleProperties.class);
-		assertThat(metadata).has(Metadata.withProperty("simple.comparator"));
-		assertThat(metadata).has(Metadata.withProperty("foo", String.class).fromSource(AdditionalMetadata.class));
-	}
-
-	@Test
-	void mergingOfAdditionalPropertyMatchingGroup() throws Exception {
-		ItemMetadata property = ItemMetadata.newProperty(null, "simple", "java.lang.String", null, null, null, null,
-				null);
-		writeAdditionalMetadata(property);
-		ConfigurationMetadata metadata = compile(SimpleProperties.class);
-		assertThat(metadata).has(Metadata.withGroup("simple").fromSource(SimpleProperties.class));
-		assertThat(metadata).has(Metadata.withProperty("simple", String.class));
-	}
-
-	@Test
-	void mergeExistingPropertyDefaultValue() throws Exception {
-		ItemMetadata property = ItemMetadata.newProperty("simple", "flag", null, null, null, null, true, null);
-		writeAdditionalMetadata(property);
-		ConfigurationMetadata metadata = compile(SimpleProperties.class);
-		assertThat(metadata).has(Metadata.withProperty("simple.flag", Boolean.class).fromSource(SimpleProperties.class)
-				.withDescription("A simple flag.").withDeprecation(null, null).withDefaultValue(true));
-		assertThat(metadata.getItems()).hasSize(4);
-	}
-
-	@Test
-	void mergeExistingPropertyWithSeveralCandidates() throws Exception {
-		ItemMetadata property = ItemMetadata.newProperty("simple", "flag", Boolean.class.getName(), null, null, null,
-				true, null);
-		writeAdditionalMetadata(property);
-		ConfigurationMetadata metadata = compile(SimpleProperties.class, SimpleConflictingProperties.class);
-		assertThat(metadata.getItems()).hasSize(6);
-		List<ItemMetadata> items = metadata.getItems().stream().filter((item) -> item.getName().equals("simple.flag"))
-				.collect(Collectors.toList());
-		assertThat(items).hasSize(2);
-		ItemMetadata matchingProperty = items.stream().filter((item) -> item.getType().equals(Boolean.class.getName()))
-				.findFirst().orElse(null);
-		assertThat(matchingProperty).isNotNull();
-		assertThat(matchingProperty.getDefaultValue()).isEqualTo(true);
-		assertThat(matchingProperty.getSourceType()).isEqualTo(SimpleProperties.class.getName());
-		assertThat(matchingProperty.getDescription()).isEqualTo("A simple flag.");
-		ItemMetadata nonMatchingProperty = items.stream()
-				.filter((item) -> item.getType().equals(String.class.getName())).findFirst().orElse(null);
-		assertThat(nonMatchingProperty).isNotNull();
-		assertThat(nonMatchingProperty.getDefaultValue()).isEqualTo("hello");
-		assertThat(nonMatchingProperty.getSourceType()).isEqualTo(SimpleConflictingProperties.class.getName());
-		assertThat(nonMatchingProperty.getDescription()).isNull();
-	}
-
-	@Test
-	void mergeExistingPropertyDescription() throws Exception {
-		ItemMetadata property = ItemMetadata.newProperty("simple", "comparator", null, null, null, "A nice comparator.",
-				null, null);
-		writeAdditionalMetadata(property);
-		ConfigurationMetadata metadata = compile(SimpleProperties.class);
-		assertThat(metadata).has(Metadata.withProperty("simple.comparator", "java.util.Comparator<?>")
-				.fromSource(SimpleProperties.class).withDescription("A nice comparator."));
-		assertThat(metadata.getItems()).hasSize(4);
-	}
-
-	@Test
-	void mergeExistingPropertyDeprecation() throws Exception {
-		ItemMetadata property = ItemMetadata.newProperty("simple", "comparator", null, null, null, null, null,
-				new ItemDeprecation("Don't use this.", "simple.complex-comparator", "error"));
-		writeAdditionalMetadata(property);
-		ConfigurationMetadata metadata = compile(SimpleProperties.class);
-		assertThat(metadata).has(
-				Metadata.withProperty("simple.comparator", "java.util.Comparator<?>").fromSource(SimpleProperties.class)
-						.withDeprecation("Don't use this.", "simple.complex-comparator", "error"));
-		assertThat(metadata.getItems()).hasSize(4);
-	}
-
-	@Test
-	void mergeExistingPropertyDeprecationOverride() throws Exception {
-		ItemMetadata property = ItemMetadata.newProperty("singledeprecated", "name", null, null, null, null, null,
-				new ItemDeprecation("Don't use this.", "single.name"));
-		writeAdditionalMetadata(property);
-		ConfigurationMetadata metadata = compile(DeprecatedSingleProperty.class);
-		assertThat(metadata).has(Metadata.withProperty("singledeprecated.name", String.class.getName())
-				.fromSource(DeprecatedSingleProperty.class).withDeprecation("Don't use this.", "single.name"));
-		assertThat(metadata.getItems()).hasSize(3);
-	}
-
-	@Test
-	void mergeExistingPropertyDeprecationOverrideLevel() throws Exception {
-		ItemMetadata property = ItemMetadata.newProperty("singledeprecated", "name", null, null, null, null, null,
-				new ItemDeprecation(null, null, "error"));
-		writeAdditionalMetadata(property);
-		ConfigurationMetadata metadata = compile(DeprecatedSingleProperty.class);
-		assertThat(metadata).has(Metadata.withProperty("singledeprecated.name", String.class.getName())
-				.fromSource(DeprecatedSingleProperty.class)
-				.withDeprecation("renamed", "singledeprecated.new-name", "error"));
-		assertThat(metadata.getItems()).hasSize(3);
-	}
-
-	@Test
-	void mergeOfInvalidAdditionalMetadata() throws IOException {
-		File additionalMetadataFile = createAdditionalMetadataFile();
-		FileCopyUtils.copy("Hello World", new FileWriter(additionalMetadataFile));
-		assertThatIllegalStateException().isThrownBy(() -> compile(SimpleProperties.class))
-				.withMessage("Compilation failed");
-	}
-
-	@Test
-	void mergingOfSimpleHint() throws Exception {
-		writeAdditionalHints(ItemHint.newHint("simple.the-name", new ItemHint.ValueHint("boot", "Bla bla"),
-				new ItemHint.ValueHint("spring", null)));
-		ConfigurationMetadata metadata = compile(SimpleProperties.class);
-		assertThat(metadata).has(Metadata.withProperty("simple.the-name", String.class)
-				.fromSource(SimpleProperties.class).withDescription("The name of this simple properties.")
-				.withDefaultValue("boot").withDeprecation(null, null));
-		assertThat(metadata)
-				.has(Metadata.withHint("simple.the-name").withValue(0, "boot", "Bla bla").withValue(1, "spring", null));
-	}
-
-	@Test
-	void mergingOfHintWithNonCanonicalName() throws Exception {
-		writeAdditionalHints(ItemHint.newHint("simple.theName", new ItemHint.ValueHint("boot", "Bla bla")));
-		ConfigurationMetadata metadata = compile(SimpleProperties.class);
-		assertThat(metadata).has(Metadata.withProperty("simple.the-name", String.class)
-				.fromSource(SimpleProperties.class).withDescription("The name of this simple properties.")
-				.withDefaultValue("boot").withDeprecation(null, null));
-		assertThat(metadata).has(Metadata.withHint("simple.the-name").withValue(0, "boot", "Bla bla"));
-	}
-
-	@Test
-	void mergingOfHintWithProvider() throws Exception {
-		writeAdditionalHints(new ItemHint("simple.theName", Collections.emptyList(),
-				Arrays.asList(new ItemHint.ValueProvider("first", Collections.singletonMap("target", "org.foo")),
-						new ItemHint.ValueProvider("second", null))));
-		ConfigurationMetadata metadata = compile(SimpleProperties.class);
-		assertThat(metadata).has(Metadata.withProperty("simple.the-name", String.class)
-				.fromSource(SimpleProperties.class).withDescription("The name of this simple properties.")
-				.withDefaultValue("boot").withDeprecation(null, null));
-		assertThat(metadata).has(
-				Metadata.withHint("simple.the-name").withProvider("first", "target", "org.foo").withProvider("second"));
-	}
-
-	@Test
-	void mergingOfAdditionalDeprecation() throws Exception {
-		writePropertyDeprecation(ItemMetadata.newProperty("simple", "wrongName", "java.lang.String", null, null, null,
-				null, new ItemDeprecation("Lame name.", "simple.the-name")));
-		ConfigurationMetadata metadata = compile(SimpleProperties.class);
-		assertThat(metadata).has(Metadata.withProperty("simple.wrong-name", String.class).withDeprecation("Lame name.",
-				"simple.the-name"));
-	}
-
-	@Test
-	void mergingOfAdditionalMetadata() throws Exception {
-		File metaInfDirectory = new File(getCompiler().getOutputLocation(), "META-INF");
-		metaInfDirectory.mkdirs();
-		File additionalMetadataFile = new File(metaInfDirectory, "additional-spring-configuration-metadata.json");
-		additionalMetadataFile.createNewFile();
-		JSONObject property = new JSONObject();
-		property.put("name", "foo");
-		property.put("type", "java.lang.String");
-		property.put("sourceType", AdditionalMetadata.class.getName());
-		JSONArray properties = new JSONArray();
-		properties.put(property);
-		JSONObject additionalMetadata = new JSONObject();
-		additionalMetadata.put("properties", properties);
-		FileWriter writer = new FileWriter(additionalMetadataFile);
-		writer.append(additionalMetadata.toString(2));
-		writer.flush();
-		writer.close();
-		ConfigurationMetadata metadata = compile(SimpleProperties.class);
-		assertThat(metadata).has(Metadata.withProperty("simple.comparator"));
-		assertThat(metadata).has(Metadata.withProperty("foo", String.class).fromSource(AdditionalMetadata.class));
-	}
-
-	private void writeAdditionalMetadata(ItemMetadata... metadata) throws Exception {
-		TestJsonConverter converter = new TestJsonConverter();
-		File additionalMetadataFile = createAdditionalMetadataFile();
-		JSONObject additionalMetadata = new JSONObject();
-		JSONArray properties = new JSONArray();
-		for (ItemMetadata itemMetadata : metadata) {
-			properties.put(converter.toJsonObject(itemMetadata));
-		}
-		additionalMetadata.put("properties", properties);
-		writeMetadata(additionalMetadataFile, additionalMetadata);
-	}
-
-	private void writeAdditionalHints(ItemHint... hints) throws Exception {
-		TestJsonConverter converter = new TestJsonConverter();
-		File additionalMetadataFile = createAdditionalMetadataFile();
-		JSONObject additionalMetadata = new JSONObject();
-		additionalMetadata.put("hints", converter.toJsonArray(Arrays.asList(hints)));
-		writeMetadata(additionalMetadataFile, additionalMetadata);
-	}
-
-	private void writePropertyDeprecation(ItemMetadata... items) throws Exception {
-		File additionalMetadataFile = createAdditionalMetadataFile();
-		JSONArray propertiesArray = new JSONArray();
-		for (ItemMetadata item : items) {
-			JSONObject jsonObject = new JSONObject();
-			jsonObject.put("name", item.getName());
-			if (item.getType() != null) {
-				jsonObject.put("type", item.getType());
-			}
-			ItemDeprecation deprecation = item.getDeprecation();
-			if (deprecation != null) {
-				JSONObject deprecationJson = new JSONObject();
-				if (deprecation.getReason() != null) {
-					deprecationJson.put("reason", deprecation.getReason());
-				}
-				if (deprecation.getReplacement() != null) {
-					deprecationJson.put("replacement", deprecation.getReplacement());
-				}
-				jsonObject.put("deprecation", deprecationJson);
-			}
-			propertiesArray.put(jsonObject);
-
-		}
-		JSONObject additionalMetadata = new JSONObject();
-		additionalMetadata.put("properties", propertiesArray);
-		writeMetadata(additionalMetadataFile, additionalMetadata);
-	}
-
-	private File createAdditionalMetadataFile() throws IOException {
 		File metaInfDirectory = new File(getCompiler().getOutputLocation(), "META-INF");
 		metaInfDirectory.mkdirs();
 		File additionalMetadataFile = new File(metaInfDirectory, "additional-spring-configuration-metadata.json");
@@ -585,5 +290,4 @@
 
 	}
 
-}
->>>>>>> 6755b480
+}