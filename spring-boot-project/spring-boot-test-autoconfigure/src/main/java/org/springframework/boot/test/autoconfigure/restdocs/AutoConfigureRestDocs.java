<<<<<<< HEAD
/*
 * Copyright 2012-2017 the original author or authors.
 *
 * Licensed under the Apache License, Version 2.0 (the "License");
 * you may not use this file except in compliance with the License.
 * You may obtain a copy of the License at
 *
 *      https://www.apache.org/licenses/LICENSE-2.0
 *
 * Unless required by applicable law or agreed to in writing, software
 * distributed under the License is distributed on an "AS IS" BASIS,
 * WITHOUT WARRANTIES OR CONDITIONS OF ANY KIND, either express or implied.
 * See the License for the specific language governing permissions and
 * limitations under the License.
 */

package org.springframework.boot.test.autoconfigure.restdocs;

import java.lang.annotation.Documented;
import java.lang.annotation.ElementType;
import java.lang.annotation.Inherited;
import java.lang.annotation.Retention;
import java.lang.annotation.RetentionPolicy;
import java.lang.annotation.Target;

import org.springframework.boot.autoconfigure.ImportAutoConfiguration;
import org.springframework.boot.test.autoconfigure.properties.PropertyMapping;
import org.springframework.context.annotation.Import;
import org.springframework.core.annotation.AliasFor;

/**
 * Annotation that can be applied to a test class to enable and configure
 * auto-configuration of Spring REST Docs. Allows configuration of the output directory
 * and the host, scheme, and port of generated URIs. When further configuration is
 * required a {@link RestDocsMockMvcConfigurationCustomizer} bean can be used.
 *
 * @author Andy Wilkinson
 * @since 1.4.0
 * @see RestDocsAutoConfiguration
 * @see RestDocsMockMvcConfigurationCustomizer
 */
@Target(ElementType.TYPE)
@Retention(RetentionPolicy.RUNTIME)
@Documented
@Inherited
@ImportAutoConfiguration
@Import(RestDocumentationContextProviderRegistrar.class)
@PropertyMapping("spring.test.restdocs")
public @interface AutoConfigureRestDocs {

	/**
	 * The output directory to which generated snippets will be written. An alias for
	 * {@link #outputDir}.
	 * @return the output directory
	 */
	@AliasFor("outputDir")
	String value() default "";

	/**
	 * The output directory to which generated snippets will be written. An alias for
	 * {@link #value}.
	 * @return the output directory
	 */
	@AliasFor("value")
	String outputDir() default "";

	/**
	 * The scheme (typically {@code http} or {@code https}) to be used in documented URIs.
	 * Defaults to {@code http}.
	 * @return the scheme
	 */
	String uriScheme() default "http";

	/**
	 * The host to be used in documented URIs. Defaults to {@code localhost}.
	 * @return the host
	 */
	String uriHost() default "localhost";

	/**
	 * The port to be used in documented URIs. Defaults to {@code 8080}.
	 * @return the port
	 */
	int uriPort() default 8080;

}
=======
/*
 * Copyright 2012-2020 the original author or authors.
 *
 * Licensed under the Apache License, Version 2.0 (the "License");
 * you may not use this file except in compliance with the License.
 * You may obtain a copy of the License at
 *
 *      https://www.apache.org/licenses/LICENSE-2.0
 *
 * Unless required by applicable law or agreed to in writing, software
 * distributed under the License is distributed on an "AS IS" BASIS,
 * WITHOUT WARRANTIES OR CONDITIONS OF ANY KIND, either express or implied.
 * See the License for the specific language governing permissions and
 * limitations under the License.
 */

package org.springframework.boot.test.autoconfigure.restdocs;

import java.lang.annotation.Documented;
import java.lang.annotation.ElementType;
import java.lang.annotation.Inherited;
import java.lang.annotation.Retention;
import java.lang.annotation.RetentionPolicy;
import java.lang.annotation.Target;

import io.restassured.RestAssured;

import org.springframework.boot.autoconfigure.ImportAutoConfiguration;
import org.springframework.boot.test.autoconfigure.properties.PropertyMapping;
import org.springframework.context.annotation.Import;
import org.springframework.core.annotation.AliasFor;
import org.springframework.test.web.reactive.server.WebTestClient;
import org.springframework.test.web.servlet.MockMvc;

/**
 * Annotation that can be applied to a test class to enable and configure
 * auto-configuration of Spring REST Docs. The auto-configuration sets up
 * {@link MockMvc}-based testing of a servlet web application, {@link WebTestClient}-based
 * testing of a reactive web application, or {@link RestAssured}-based testing of any web
 * application over HTTP.
 * <p>
 * Allows configuration of the output directory and the host, scheme, and port of
 * generated URIs. When further configuration is required a
 * {@link RestDocsMockMvcConfigurationCustomizer},
 * {@link RestDocsWebTestClientConfigurationCustomizer}, or
 * {@link RestDocsRestAssuredConfigurationCustomizer} bean can be used.
 *
 * @author Andy Wilkinson
 * @since 1.4.0
 * @see RestDocsAutoConfiguration
 * @see RestDocsMockMvcConfigurationCustomizer
 * @see RestDocsWebTestClientConfigurationCustomizer
 * @see RestDocsRestAssuredConfigurationCustomizer
 */
@Target(ElementType.TYPE)
@Retention(RetentionPolicy.RUNTIME)
@Documented
@Inherited
@ImportAutoConfiguration
@Import(RestDocumentationContextProviderRegistrar.class)
@PropertyMapping("spring.test.restdocs")
public @interface AutoConfigureRestDocs {

	/**
	 * The output directory to which generated snippets will be written. An alias for
	 * {@link #outputDir}.
	 * @return the output directory
	 */
	@AliasFor("outputDir")
	String value() default "";

	/**
	 * The output directory to which generated snippets will be written. An alias for
	 * {@link #value}.
	 * @return the output directory
	 */
	@AliasFor("value")
	String outputDir() default "";

	/**
	 * The scheme (typically {@code http} or {@code https}) to be used in documented URIs.
	 * Defaults to {@code http}.
	 * @return the scheme
	 */
	String uriScheme() default "http";

	/**
	 * The host to be used in documented URIs. Defaults to {@code localhost}.
	 * @return the host
	 */
	String uriHost() default "localhost";

	/**
	 * The port to be used in documented URIs. Defaults to {@code 8080}.
	 * @return the port
	 */
	int uriPort() default 8080;

}
>>>>>>> 6755b480
<|MERGE_RESOLUTION|>--- conflicted
+++ resolved
@@ -1,91 +1,3 @@
-<<<<<<< HEAD
-/*
- * Copyright 2012-2017 the original author or authors.
- *
- * Licensed under the Apache License, Version 2.0 (the "License");
- * you may not use this file except in compliance with the License.
- * You may obtain a copy of the License at
- *
- *      https://www.apache.org/licenses/LICENSE-2.0
- *
- * Unless required by applicable law or agreed to in writing, software
- * distributed under the License is distributed on an "AS IS" BASIS,
- * WITHOUT WARRANTIES OR CONDITIONS OF ANY KIND, either express or implied.
- * See the License for the specific language governing permissions and
- * limitations under the License.
- */
-
-package org.springframework.boot.test.autoconfigure.restdocs;
-
-import java.lang.annotation.Documented;
-import java.lang.annotation.ElementType;
-import java.lang.annotation.Inherited;
-import java.lang.annotation.Retention;
-import java.lang.annotation.RetentionPolicy;
-import java.lang.annotation.Target;
-
-import org.springframework.boot.autoconfigure.ImportAutoConfiguration;
-import org.springframework.boot.test.autoconfigure.properties.PropertyMapping;
-import org.springframework.context.annotation.Import;
-import org.springframework.core.annotation.AliasFor;
-
-/**
- * Annotation that can be applied to a test class to enable and configure
- * auto-configuration of Spring REST Docs. Allows configuration of the output directory
- * and the host, scheme, and port of generated URIs. When further configuration is
- * required a {@link RestDocsMockMvcConfigurationCustomizer} bean can be used.
- *
- * @author Andy Wilkinson
- * @since 1.4.0
- * @see RestDocsAutoConfiguration
- * @see RestDocsMockMvcConfigurationCustomizer
- */
-@Target(ElementType.TYPE)
-@Retention(RetentionPolicy.RUNTIME)
-@Documented
-@Inherited
-@ImportAutoConfiguration
-@Import(RestDocumentationContextProviderRegistrar.class)
-@PropertyMapping("spring.test.restdocs")
-public @interface AutoConfigureRestDocs {
-
-	/**
-	 * The output directory to which generated snippets will be written. An alias for
-	 * {@link #outputDir}.
-	 * @return the output directory
-	 */
-	@AliasFor("outputDir")
-	String value() default "";
-
-	/**
-	 * The output directory to which generated snippets will be written. An alias for
-	 * {@link #value}.
-	 * @return the output directory
-	 */
-	@AliasFor("value")
-	String outputDir() default "";
-
-	/**
-	 * The scheme (typically {@code http} or {@code https}) to be used in documented URIs.
-	 * Defaults to {@code http}.
-	 * @return the scheme
-	 */
-	String uriScheme() default "http";
-
-	/**
-	 * The host to be used in documented URIs. Defaults to {@code localhost}.
-	 * @return the host
-	 */
-	String uriHost() default "localhost";
-
-	/**
-	 * The port to be used in documented URIs. Defaults to {@code 8080}.
-	 * @return the port
-	 */
-	int uriPort() default 8080;
-
-}
-=======
 /*
  * Copyright 2012-2020 the original author or authors.
  *
@@ -184,5 +96,4 @@
 	 */
 	int uriPort() default 8080;
 
-}
->>>>>>> 6755b480
+}