--- conflicted
+++ resolved
@@ -1,62 +1,3 @@
-<<<<<<< HEAD
-/*
- * Copyright 2012-2019 the original author or authors.
- *
- * Licensed under the Apache License, Version 2.0 (the "License");
- * you may not use this file except in compliance with the License.
- * You may obtain a copy of the License at
- *
- *      https://www.apache.org/licenses/LICENSE-2.0
- *
- * Unless required by applicable law or agreed to in writing, software
- * distributed under the License is distributed on an "AS IS" BASIS,
- * WITHOUT WARRANTIES OR CONDITIONS OF ANY KIND, either express or implied.
- * See the License for the specific language governing permissions and
- * limitations under the License.
- */
-
-package org.springframework.boot.context.properties;
-
-import java.util.Arrays;
-import java.util.Collections;
-import java.util.List;
-import java.util.stream.Collectors;
-
-import org.springframework.beans.factory.config.ConfigurableListableBeanFactory;
-import org.springframework.beans.factory.support.BeanDefinitionRegistry;
-import org.springframework.context.annotation.ImportBeanDefinitionRegistrar;
-import org.springframework.core.type.AnnotationMetadata;
-import org.springframework.util.MultiValueMap;
-
-/**
- * {@link ImportBeanDefinitionRegistrar} for configuration properties support.
- *
- * @author Dave Syer
- * @author Christian Dupuis
- * @author Stephane Nicoll
- */
-class ConfigurationPropertiesBeanRegistrar implements ImportBeanDefinitionRegistrar {
-
-	@Override
-	public void registerBeanDefinitions(AnnotationMetadata metadata, BeanDefinitionRegistry registry) {
-		ConfigurableListableBeanFactory beanFactory = (ConfigurableListableBeanFactory) registry;
-		getTypes(metadata).forEach(
-				(type) -> ConfigurationPropertiesBeanDefinitionRegistrar.register(registry, beanFactory, type));
-	}
-
-	private List<Class<?>> getTypes(AnnotationMetadata metadata) {
-		MultiValueMap<String, Object> attributes = metadata
-				.getAllAnnotationAttributes(EnableConfigurationProperties.class.getName(), false);
-		return collectClasses((attributes != null) ? attributes.get("value") : Collections.emptyList());
-	}
-
-	private List<Class<?>> collectClasses(List<?> values) {
-		return values.stream().flatMap((value) -> Arrays.stream((Class<?>[]) value))
-				.filter((type) -> void.class != type).collect(Collectors.toList());
-	}
-
-}
-=======
 /*
  * Copyright 2012-2020 the original author or authors.
  *
@@ -156,5 +97,4 @@
 		return definition;
 	}
 
-}
->>>>>>> 6755b480
+}