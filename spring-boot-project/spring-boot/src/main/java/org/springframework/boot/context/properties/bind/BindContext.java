--- conflicted
+++ resolved
@@ -1,63 +1,3 @@
-<<<<<<< HEAD
-/*
- * Copyright 2012-2018 the original author or authors.
- *
- * Licensed under the Apache License, Version 2.0 (the "License");
- * you may not use this file except in compliance with the License.
- * You may obtain a copy of the License at
- *
- *      https://www.apache.org/licenses/LICENSE-2.0
- *
- * Unless required by applicable law or agreed to in writing, software
- * distributed under the License is distributed on an "AS IS" BASIS,
- * WITHOUT WARRANTIES OR CONDITIONS OF ANY KIND, either express or implied.
- * See the License for the specific language governing permissions and
- * limitations under the License.
- */
-
-package org.springframework.boot.context.properties.bind;
-
-import org.springframework.boot.context.properties.source.ConfigurationProperty;
-import org.springframework.boot.context.properties.source.ConfigurationPropertySource;
-
-/**
- * Context information for use by {@link BindHandler BindHandlers}.
- *
- * @author Phillip Webb
- * @author Madhura Bhave
- * @since 2.0.0
- */
-public interface BindContext {
-
-	/**
-	 * Return the source binder that is performing the bind operation.
-	 * @return the source binder
-	 */
-	Binder getBinder();
-
-	/**
-	 * Return the current depth of the binding. Root binding starts with a depth of
-	 * {@code 0}. Each subsequent property binding increases the depth by {@code 1}.
-	 * @return the depth of the current binding
-	 */
-	int getDepth();
-
-	/**
-	 * Return an {@link Iterable} of the {@link ConfigurationPropertySource sources} being
-	 * used by the {@link Binder}.
-	 * @return the sources
-	 */
-	Iterable<ConfigurationPropertySource> getSources();
-
-	/**
-	 * Return the {@link ConfigurationProperty} actually being bound or {@code null} if
-	 * the property has not yet been determined.
-	 * @return the configuration property (may be {@code null}).
-	 */
-	ConfigurationProperty getConfigurationProperty();
-
-}
-=======
 /*
  * Copyright 2012-2019 the original author or authors.
  *
@@ -115,5 +55,4 @@
 	 */
 	ConfigurationProperty getConfigurationProperty();
 
-}
->>>>>>> 6755b480
+}