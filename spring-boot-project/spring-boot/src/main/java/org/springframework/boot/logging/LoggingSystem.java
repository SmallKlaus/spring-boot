--- conflicted
+++ resolved
@@ -1,6 +1,5 @@
-<<<<<<< HEAD
 /*
- * Copyright 2012-2019 the original author or authors.
+ * Copyright 2012-2020 the original author or authors.
  *
  * Licensed under the Apache License, Version 2.0 (the "License");
  * you may not use this file except in compliance with the License.
@@ -20,11 +19,11 @@
 import java.lang.reflect.Constructor;
 import java.util.Collections;
 import java.util.EnumSet;
-import java.util.LinkedHashMap;
 import java.util.List;
-import java.util.Map;
 import java.util.Set;
 
+import org.springframework.core.env.ConfigurableEnvironment;
+import org.springframework.util.Assert;
 import org.springframework.util.ClassUtils;
 import org.springframework.util.StringUtils;
 
@@ -57,209 +56,6 @@
 	 */
 	public static final String ROOT_LOGGER_NAME = "ROOT";
 
-	private static final Map<String, String> SYSTEMS;
-
-	static {
-		Map<String, String> systems = new LinkedHashMap<>();
-		systems.put("ch.qos.logback.core.Appender", "org.springframework.boot.logging.logback.LogbackLoggingSystem");
-		systems.put("org.apache.logging.log4j.core.impl.Log4jContextFactory",
-				"org.springframework.boot.logging.log4j2.Log4J2LoggingSystem");
-		systems.put("java.util.logging.LogManager", "org.springframework.boot.logging.java.JavaLoggingSystem");
-		SYSTEMS = Collections.unmodifiableMap(systems);
-	}
-
-	/**
-	 * Reset the logging system to be limit output. This method may be called before
-	 * {@link #initialize(LoggingInitializationContext, String, LogFile)} to reduce
-	 * logging noise until the system has been fully initialized.
-	 */
-	public abstract void beforeInitialize();
-
-	/**
-	 * Fully initialize the logging system.
-	 * @param initializationContext the logging initialization context
-	 * @param configLocation a log configuration location or {@code null} if default
-	 * initialization is required
-	 * @param logFile the log output file that should be written or {@code null} for
-	 * console only output
-	 */
-	public void initialize(LoggingInitializationContext initializationContext, String configLocation, LogFile logFile) {
-	}
-
-	/**
-	 * Clean up the logging system. The default implementation does nothing. Subclasses
-	 * should override this method to perform any logging system-specific cleanup.
-	 */
-	public void cleanUp() {
-	}
-
-	/**
-	 * Returns a {@link Runnable} that can handle shutdown of this logging system when the
-	 * JVM exits. The default implementation returns {@code null}, indicating that no
-	 * shutdown is required.
-	 * @return the shutdown handler, or {@code null}
-	 */
-	public Runnable getShutdownHandler() {
-		return null;
-	}
-
-	/**
-	 * Returns a set of the {@link LogLevel LogLevels} that are actually supported by the
-	 * logging system.
-	 * @return the supported levels
-	 */
-	public Set<LogLevel> getSupportedLogLevels() {
-		return EnumSet.allOf(LogLevel.class);
-	}
-
-	/**
-	 * Sets the logging level for a given logger.
-	 * @param loggerName the name of the logger to set ({@code null} can be used for the
-	 * root logger).
-	 * @param level the log level ({@code null} can be used to remove any custom level for
-	 * the logger and use the default configuration instead)
-	 */
-	public void setLogLevel(String loggerName, LogLevel level) {
-		throw new UnsupportedOperationException("Unable to set log level");
-	}
-
-	/**
-	 * Returns a collection of the current configuration for all a {@link LoggingSystem}'s
-	 * loggers.
-	 * @return the current configurations
-	 * @since 1.5.0
-	 */
-	public List<LoggerConfiguration> getLoggerConfigurations() {
-		throw new UnsupportedOperationException("Unable to get logger configurations");
-	}
-
-	/**
-	 * Returns the current configuration for a {@link LoggingSystem}'s logger.
-	 * @param loggerName the name of the logger
-	 * @return the current configuration
-	 * @since 1.5.0
-	 */
-	public LoggerConfiguration getLoggerConfiguration(String loggerName) {
-		throw new UnsupportedOperationException("Unable to get logger configuration");
-	}
-
-	/**
-	 * Detect and return the logging system in use. Supports Logback and Java Logging.
-	 * @param classLoader the classloader
-	 * @return the logging system
-	 */
-	public static LoggingSystem get(ClassLoader classLoader) {
-		String loggingSystem = System.getProperty(SYSTEM_PROPERTY);
-		if (StringUtils.hasLength(loggingSystem)) {
-			if (NONE.equals(loggingSystem)) {
-				return new NoOpLoggingSystem();
-			}
-			return get(classLoader, loggingSystem);
-		}
-		return SYSTEMS.entrySet().stream().filter((entry) -> ClassUtils.isPresent(entry.getKey(), classLoader))
-				.map((entry) -> get(classLoader, entry.getValue())).findFirst()
-				.orElseThrow(() -> new IllegalStateException("No suitable logging system located"));
-	}
-
-	private static LoggingSystem get(ClassLoader classLoader, String loggingSystemClass) {
-		try {
-			Class<?> systemClass = ClassUtils.forName(loggingSystemClass, classLoader);
-			Constructor<?> constructor = systemClass.getDeclaredConstructor(ClassLoader.class);
-			constructor.setAccessible(true);
-			return (LoggingSystem) constructor.newInstance(classLoader);
-		}
-		catch (Exception ex) {
-			throw new IllegalStateException(ex);
-		}
-	}
-
-	/**
-	 * {@link LoggingSystem} that does nothing.
-	 */
-	static class NoOpLoggingSystem extends LoggingSystem {
-
-		@Override
-		public void beforeInitialize() {
-
-		}
-
-		@Override
-		public void setLogLevel(String loggerName, LogLevel level) {
-
-		}
-
-		@Override
-		public List<LoggerConfiguration> getLoggerConfigurations() {
-			return Collections.emptyList();
-		}
-
-		@Override
-		public LoggerConfiguration getLoggerConfiguration(String loggerName) {
-			return null;
-		}
-
-	}
-
-}
-=======
-/*
- * Copyright 2012-2020 the original author or authors.
- *
- * Licensed under the Apache License, Version 2.0 (the "License");
- * you may not use this file except in compliance with the License.
- * You may obtain a copy of the License at
- *
- *      https://www.apache.org/licenses/LICENSE-2.0
- *
- * Unless required by applicable law or agreed to in writing, software
- * distributed under the License is distributed on an "AS IS" BASIS,
- * WITHOUT WARRANTIES OR CONDITIONS OF ANY KIND, either express or implied.
- * See the License for the specific language governing permissions and
- * limitations under the License.
- */
-
-package org.springframework.boot.logging;
-
-import java.lang.reflect.Constructor;
-import java.util.Collections;
-import java.util.EnumSet;
-import java.util.List;
-import java.util.Set;
-
-import org.springframework.core.env.ConfigurableEnvironment;
-import org.springframework.util.Assert;
-import org.springframework.util.ClassUtils;
-import org.springframework.util.StringUtils;
-
-/**
- * Common abstraction over logging systems.
- *
- * @author Phillip Webb
- * @author Dave Syer
- * @author Andy Wilkinson
- * @author Ben Hale
- * @since 1.0.0
- */
-public abstract class LoggingSystem {
-
-	/**
-	 * A System property that can be used to indicate the {@link LoggingSystem} to use.
-	 */
-	public static final String SYSTEM_PROPERTY = LoggingSystem.class.getName();
-
-	/**
-	 * The value of the {@link #SYSTEM_PROPERTY} that can be used to indicate that no
-	 * {@link LoggingSystem} should be used.
-	 */
-	public static final String NONE = "none";
-
-	/**
-	 * The name used for the root logger. LoggingSystem implementations should ensure that
-	 * this is the name used to represent the root logger, regardless of the underlying
-	 * implementation.
-	 */
-	public static final String ROOT_LOGGER_NAME = "ROOT";
-
 	private static final LoggingSystemFactory SYSTEM_FACTORY = LoggingSystemFactory.fromSpringFactories();
 
 	/**
@@ -404,5 +200,4 @@
 
 	}
 
-}
->>>>>>> 6755b480
+}