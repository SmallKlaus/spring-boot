/*
 * Copyright 2012-2025 the original author or authors.
 *
 * Licensed under the Apache License, Version 2.0 (the "License");
 * you may not use this file except in compliance with the License.
 * You may obtain a copy of the License at
 *
 *      https://www.apache.org/licenses/LICENSE-2.0
 *
 * Unless required by applicable law or agreed to in writing, software
 * distributed under the License is distributed on an "AS IS" BASIS,
 * WITHOUT WARRANTIES OR CONDITIONS OF ANY KIND, either express or implied.
 * See the License for the specific language governing permissions and
 * limitations under the License.
 */

package org.springframework.boot.web.servlet;

import java.util.AbstractCollection;
import java.util.ArrayList;
import java.util.Arrays;
import java.util.Collections;
import java.util.EnumSet;
import java.util.EventListener;
import java.util.HashMap;
import java.util.HashSet;
import java.util.Iterator;
import java.util.LinkedHashMap;
import java.util.List;
import java.util.Map;
import java.util.Map.Entry;
import java.util.Set;
import java.util.stream.Collectors;

import jakarta.servlet.Filter;
import jakarta.servlet.MultipartConfigElement;
import jakarta.servlet.Servlet;
import jakarta.servlet.annotation.WebInitParam;
import org.apache.commons.logging.Log;
import org.apache.commons.logging.LogFactory;

import org.springframework.aop.scope.ScopedProxyUtils;
import org.springframework.beans.factory.ListableBeanFactory;
import org.springframework.beans.factory.support.BeanDefinitionRegistry;
import org.springframework.core.Ordered;
import org.springframework.core.annotation.AnnotationAwareOrderComparator;
import org.springframework.core.annotation.Order;
import org.springframework.util.Assert;
import org.springframework.util.LinkedMultiValueMap;
import org.springframework.util.MultiValueMap;
import org.springframework.util.StringUtils;

/**
 * A collection {@link ServletContextInitializer}s obtained from a
 * {@link ListableBeanFactory}. Includes all {@link ServletContextInitializer} beans and
 * also adapts {@link Servlet}, {@link Filter} and certain {@link EventListener} beans.
 * <p>
 * Items are sorted so that adapted beans are top ({@link Servlet}, {@link Filter} then
 * {@link EventListener}) and direct {@link ServletContextInitializer} beans are at the
 * end. Further sorting is applied within these groups using the
 * {@link AnnotationAwareOrderComparator}.
 *
 * @author Dave Syer
 * @author Phillip Webb
 * @author Brian Clozel
 * @author Moritz Halbritter
 * @author Daeho Kwon
 * @since 1.4.0
 */
public class ServletContextInitializerBeans extends AbstractCollection<ServletContextInitializer> {

	private static final String DISPATCHER_SERVLET_NAME = "dispatcherServlet";

	private static final Log logger = LogFactory.getLog(ServletContextInitializerBeans.class);

	/**
	 * Seen bean instances or bean names.
	 */
	private final Seen seen = new Seen();

	private final MultiValueMap<Class<?>, ServletContextInitializer> initializers;

	private final List<Class<? extends ServletContextInitializer>> initializerTypes;

	private final List<ServletContextInitializer> sortedList;

	@SafeVarargs
	@SuppressWarnings("varargs")
	public ServletContextInitializerBeans(ListableBeanFactory beanFactory,
			Class<? extends ServletContextInitializer>... initializerTypes) {
		this.initializers = new LinkedMultiValueMap<>();
		this.initializerTypes = (initializerTypes.length != 0) ? Arrays.asList(initializerTypes)
				: Collections.singletonList(ServletContextInitializer.class);
		addServletContextInitializerBeans(beanFactory);
		addAdaptableBeans(beanFactory);
		this.sortedList = this.initializers.values()
			.stream()
			.flatMap((value) -> value.stream().sorted(AnnotationAwareOrderComparator.INSTANCE))
			.toList();
		logMappings(this.initializers);
	}

	private void addServletContextInitializerBeans(ListableBeanFactory beanFactory) {
		for (Class<? extends ServletContextInitializer> initializerType : this.initializerTypes) {
			for (Entry<String, ? extends ServletContextInitializer> initializerBean : getOrderedBeansOfType(beanFactory,
					initializerType)) {
				addServletContextInitializerBean(initializerBean.getKey(), initializerBean.getValue(), beanFactory);
			}
		}
	}

	private void addServletContextInitializerBean(String beanName, ServletContextInitializer initializer,
			ListableBeanFactory beanFactory) {
		if (initializer instanceof ServletRegistrationBean<?> servletRegistrationBean) {
			Servlet source = servletRegistrationBean.getServlet();
			addServletContextInitializerBean(Servlet.class, beanName, servletRegistrationBean, beanFactory, source);
		}
		else if (initializer instanceof FilterRegistrationBean<?> filterRegistrationBean) {
			Filter source = filterRegistrationBean.getFilter();
			addServletContextInitializerBean(Filter.class, beanName, filterRegistrationBean, beanFactory, source);
		}
		else if (initializer instanceof DelegatingFilterProxyRegistrationBean registrationBean) {
			String source = registrationBean.getTargetBeanName();
			addServletContextInitializerBean(Filter.class, beanName, registrationBean, beanFactory, source);
		}
		else if (initializer instanceof ServletListenerRegistrationBean<?> registrationBean) {
			EventListener source = registrationBean.getListener();
			addServletContextInitializerBean(EventListener.class, beanName, registrationBean, beanFactory, source);
		}
		else {
			addServletContextInitializerBean(ServletContextInitializer.class, beanName, initializer, beanFactory,
					initializer);
		}
	}

	private void addServletContextInitializerBean(Class<?> type, String beanName, ServletContextInitializer initializer,
			ListableBeanFactory beanFactory, Object source) {
		this.initializers.add(type, initializer);
		if (source != null) {
			// Mark the underlying source as seen in case it wraps an existing bean
			this.seen.add(type, source);
		}
		if (logger.isTraceEnabled()) {
			String resourceDescription = getResourceDescription(beanName, beanFactory);
			int order = getOrder(initializer);
			logger.trace("Added existing " + type.getSimpleName() + " initializer bean '" + beanName + "'; order="
					+ order + ", resource=" + resourceDescription);
		}
	}

	private String getResourceDescription(String beanName, ListableBeanFactory beanFactory) {
		if (beanFactory instanceof BeanDefinitionRegistry registry) {
			return registry.getBeanDefinition(beanName).getResourceDescription();
		}
		return "unknown";
	}

	@SuppressWarnings("unchecked")
	protected void addAdaptableBeans(ListableBeanFactory beanFactory) {
		MultipartConfigElement multipartConfig = getMultipartConfig(beanFactory);
		addAsRegistrationBean(beanFactory, Servlet.class,
				new ServletRegistrationBeanAdapter(multipartConfig, beanFactory));
		addAsRegistrationBean(beanFactory, Filter.class, new FilterRegistrationBeanAdapter(beanFactory));
		for (Class<?> listenerType : ServletListenerRegistrationBean.getSupportedTypes()) {
			addAsRegistrationBean(beanFactory, EventListener.class, (Class<EventListener>) listenerType,
					new ServletListenerRegistrationBeanAdapter());
		}
	}

	private MultipartConfigElement getMultipartConfig(ListableBeanFactory beanFactory) {
		List<Entry<String, MultipartConfigElement>> beans = getOrderedBeansOfType(beanFactory,
				MultipartConfigElement.class);
		return beans.isEmpty() ? null : beans.get(0).getValue();
	}

	protected <T> void addAsRegistrationBean(ListableBeanFactory beanFactory, Class<T> type,
			RegistrationBeanAdapter<T> adapter) {
		addAsRegistrationBean(beanFactory, type, type, adapter);
	}

	private <T, B extends T> void addAsRegistrationBean(ListableBeanFactory beanFactory, Class<T> type,
			Class<B> beanType, RegistrationBeanAdapter<T> adapter) {
		List<Map.Entry<String, B>> entries = getOrderedBeansOfType(beanFactory, beanType, this.seen);
		for (Entry<String, B> entry : entries) {
			String beanName = entry.getKey();
			B bean = entry.getValue();
			if (this.seen.add(type, bean)) {
				// One that we haven't already seen
				RegistrationBean registration = adapter.createRegistrationBean(beanName, bean, entries.size());
				Integer order = findOrder(bean);
				if (order != null) {
					registration.setOrder(order);
				}
				this.initializers.add(type, registration);
				if (logger.isTraceEnabled()) {
					logger.trace("Created " + type.getSimpleName() + " initializer for bean '" + beanName + "'; order="
							+ order + ", resource=" + getResourceDescription(beanName, beanFactory));
				}
			}
		}
	}

	private int getOrder(Object value) {
		Integer order = findOrder(value);
		return (order != null) ? order : Ordered.LOWEST_PRECEDENCE;
	}

	private Integer findOrder(Object value) {
		return new AnnotationAwareOrderComparator() {

			@Override
			public Integer findOrder(Object obj) {
				return super.findOrder(obj);
			}

		}.findOrder(value);
	}

	private <T> List<Entry<String, T>> getOrderedBeansOfType(ListableBeanFactory beanFactory, Class<T> type) {
		return getOrderedBeansOfType(beanFactory, type, Seen.empty());
	}

	private <T> List<Entry<String, T>> getOrderedBeansOfType(ListableBeanFactory beanFactory, Class<T> type,
			Seen seen) {
		String[] names = beanFactory.getBeanNamesForType(type, true, false);
		Map<String, T> map = new LinkedHashMap<>();
		for (String name : names) {
			if (!seen.contains(type, name) && !ScopedProxyUtils.isScopedTarget(name)) {
				T bean = beanFactory.getBean(name, type);
				if (!seen.contains(type, bean)) {
					map.put(name, bean);
				}
			}
		}
		List<Entry<String, T>> beans = new ArrayList<>(map.entrySet());
		beans.sort((o1, o2) -> AnnotationAwareOrderComparator.INSTANCE.compare(o1.getValue(), o2.getValue()));
		return beans;
	}

	private void logMappings(MultiValueMap<Class<?>, ServletContextInitializer> initializers) {
		if (logger.isDebugEnabled()) {
			logMappings("filters", initializers, Filter.class, FilterRegistrationBean.class);
			logMappings("servlets", initializers, Servlet.class, ServletRegistrationBean.class);
		}
	}

	private void logMappings(String name, MultiValueMap<Class<?>, ServletContextInitializer> initializers,
			Class<?> type, Class<? extends RegistrationBean> registrationType) {
		List<ServletContextInitializer> registrations = new ArrayList<>();
		registrations.addAll(initializers.getOrDefault(registrationType, Collections.emptyList()));
		registrations.addAll(initializers.getOrDefault(type, Collections.emptyList()));
		String info = registrations.stream().map(Object::toString).collect(Collectors.joining(", "));
		logger.debug("Mapping " + name + ": " + info);
	}

	@Override
	public Iterator<ServletContextInitializer> iterator() {
		return this.sortedList.iterator();
	}

	@Override
	public int size() {
		return this.sortedList.size();
	}

	/**
	 * Adapter to convert a given Bean type into a {@link RegistrationBean} (and hence a
	 * {@link ServletContextInitializer}).
	 *
	 * @param <T> the type of the Bean to adapt
	 */
	@FunctionalInterface
	protected interface RegistrationBeanAdapter<T> {

		RegistrationBean createRegistrationBean(String beanName, T source, int totalNumberOfSourceBeans);

	}

	/**
	 * {@link RegistrationBeanAdapter} for {@link Servlet} beans.
	 */
	private static class ServletRegistrationBeanAdapter implements RegistrationBeanAdapter<Servlet> {

		private final MultipartConfigElement multipartConfig;

		private final ListableBeanFactory beanFactory;

		ServletRegistrationBeanAdapter(MultipartConfigElement multipartConfig, ListableBeanFactory beanFactory) {
			this.multipartConfig = multipartConfig;
			this.beanFactory = beanFactory;
		}

		@Override
		public RegistrationBean createRegistrationBean(String beanName, Servlet source, int totalNumberOfSourceBeans) {
			String url = (totalNumberOfSourceBeans != 1) ? "/" + beanName + "/" : "/";
			if (beanName.equals(DISPATCHER_SERVLET_NAME)) {
				url = "/"; // always map the main dispatcherServlet to "/"
			}
			ServletRegistrationBean<Servlet> bean = new ServletRegistrationBean<>(source, url);
			bean.setName(beanName);
			bean.setMultipartConfig(this.multipartConfig);
			ServletRegistration registrationAnnotation = this.beanFactory.findAnnotationOnBean(beanName,
					ServletRegistration.class);
			if (registrationAnnotation != null) {
				Order orderAnnotation = this.beanFactory.findAnnotationOnBean(beanName, Order.class);
				Assert.notNull(orderAnnotation, "'orderAnnotation' must not be null");
				configureFromAnnotation(bean, registrationAnnotation, orderAnnotation);
			}
			return bean;
		}

		private void configureFromAnnotation(ServletRegistrationBean<Servlet> bean, ServletRegistration registration,
				Order order) {
			bean.setEnabled(registration.enabled());
			bean.setOrder(order.value());
			if (StringUtils.hasText(registration.name())) {
				bean.setName(registration.name());
			}
			bean.setAsyncSupported(registration.asyncSupported());
			bean.setIgnoreRegistrationFailure(registration.ignoreRegistrationFailure());
			bean.setLoadOnStartup(registration.loadOnStartup());
			bean.setUrlMappings(Arrays.asList(registration.urlMappings()));
		}

	}

	/**
	 * {@link RegistrationBeanAdapter} for {@link Filter} beans.
	 */
	private static class FilterRegistrationBeanAdapter implements RegistrationBeanAdapter<Filter> {

		private final ListableBeanFactory beanFactory;

		FilterRegistrationBeanAdapter(ListableBeanFactory beanFactory) {
			this.beanFactory = beanFactory;
		}

		@Override
		public RegistrationBean createRegistrationBean(String beanName, Filter source, int totalNumberOfSourceBeans) {
			FilterRegistrationBean<Filter> bean = new FilterRegistrationBean<>(source);
			bean.setName(beanName);
			FilterRegistration registrationAnnotation = this.beanFactory.findAnnotationOnBean(beanName,
					FilterRegistration.class);
			if (registrationAnnotation != null) {
				Order orderAnnotation = this.beanFactory.findAnnotationOnBean(beanName, Order.class);
				Assert.notNull(orderAnnotation, "'orderAnnotation' must not be null");
				configureFromAnnotation(bean, registrationAnnotation, orderAnnotation);
			}
			return bean;
		}

		private void configureFromAnnotation(FilterRegistrationBean<Filter> bean, FilterRegistration registration,
				Order order) {
			bean.setEnabled(registration.enabled());
			bean.setOrder(order.value());
			if (StringUtils.hasText(registration.name())) {
				bean.setName(registration.name());
			}
			bean.setAsyncSupported(registration.asyncSupported());
			if (registration.dispatcherTypes().length > 0) {
				bean.setDispatcherTypes(EnumSet.copyOf(Arrays.asList(registration.dispatcherTypes())));
			}
			bean.setIgnoreRegistrationFailure(registration.ignoreRegistrationFailure());
			bean.setMatchAfter(registration.matchAfter());
<<<<<<< HEAD
			if (registration.servletNames().length > 0) {
				bean.setServletNames(Arrays.asList(registration.servletNames()));
			}
			if (registration.urlPatterns().length > 0) {
				bean.setUrlPatterns(Arrays.asList(registration.urlPatterns()));
			}
			for (WebInitParam param : registration.initParameters()) {
				bean.addInitParameter(param.name(), param.value());
			}

			this.beanFactory.getBeanProvider(ServletRegistrationBean.class).forEach((servletRegistrationBean) -> {
				for (Class<?> servletClass : registration.servletRegistrationBeans()) {
					if (servletClass.isInstance(servletRegistrationBean.getServlet())) {
						bean.addServletRegistrationBeans(servletRegistrationBean);
					}
				}
			});
=======
			bean.setServletNames(Arrays.asList(registration.servletNames()));
			bean.setUrlPatterns(Arrays.asList(registration.urlPatterns()));
>>>>>>> 04e945c3
		}

	}

	/**
	 * {@link RegistrationBeanAdapter} for certain {@link EventListener} beans.
	 */
	private static final class ServletListenerRegistrationBeanAdapter
			implements RegistrationBeanAdapter<EventListener> {

		@Override
		public RegistrationBean createRegistrationBean(String beanName, EventListener source,
				int totalNumberOfSourceBeans) {
			return new ServletListenerRegistrationBean<>(source);
		}

	}

	/**
	 * Tracks seen initializers.
	 */
	private static final class Seen {

		private final Map<Class<?>, Set<Object>> seen = new HashMap<>();

		boolean add(Class<?> type, Object object) {
			if (contains(type, object)) {
				return false;
			}
			return this.seen.computeIfAbsent(type, (ignore) -> new HashSet<>()).add(object);
		}

		boolean contains(Class<?> type, Object object) {
			if (this.seen.isEmpty()) {
				return false;
			}
			// If it has been directly seen, or the implemented ServletContextInitializer
			// has been seen already
			if (type != ServletContextInitializer.class
					&& this.seen.getOrDefault(type, Collections.emptySet()).contains(object)) {
				return true;
			}
			return this.seen.getOrDefault(ServletContextInitializer.class, Collections.emptySet()).contains(object);
		}

		static Seen empty() {
			return new Seen();
		}

	}

}<|MERGE_RESOLUTION|>--- conflicted
+++ resolved
@@ -64,7 +64,6 @@
  * @author Phillip Webb
  * @author Brian Clozel
  * @author Moritz Halbritter
- * @author Daeho Kwon
  * @since 1.4.0
  */
 public class ServletContextInitializerBeans extends AbstractCollection<ServletContextInitializer> {
@@ -362,13 +361,8 @@
 			}
 			bean.setIgnoreRegistrationFailure(registration.ignoreRegistrationFailure());
 			bean.setMatchAfter(registration.matchAfter());
-<<<<<<< HEAD
-			if (registration.servletNames().length > 0) {
-				bean.setServletNames(Arrays.asList(registration.servletNames()));
-			}
-			if (registration.urlPatterns().length > 0) {
-				bean.setUrlPatterns(Arrays.asList(registration.urlPatterns()));
-			}
+			bean.setServletNames(Arrays.asList(registration.servletNames()));
+			bean.setUrlPatterns(Arrays.asList(registration.urlPatterns()));
 			for (WebInitParam param : registration.initParameters()) {
 				bean.addInitParameter(param.name(), param.value());
 			}
@@ -380,10 +374,6 @@
 					}
 				}
 			});
-=======
-			bean.setServletNames(Arrays.asList(registration.servletNames()));
-			bean.setUrlPatterns(Arrays.asList(registration.urlPatterns()));
->>>>>>> 04e945c3
 		}
 
 	}
