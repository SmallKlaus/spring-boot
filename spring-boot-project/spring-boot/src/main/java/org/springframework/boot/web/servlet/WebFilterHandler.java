--- conflicted
+++ resolved
@@ -1,79 +1,3 @@
-<<<<<<< HEAD
-/*
- * Copyright 2012-2019 the original author or authors.
- *
- * Licensed under the Apache License, Version 2.0 (the "License");
- * you may not use this file except in compliance with the License.
- * You may obtain a copy of the License at
- *
- *      https://www.apache.org/licenses/LICENSE-2.0
- *
- * Unless required by applicable law or agreed to in writing, software
- * distributed under the License is distributed on an "AS IS" BASIS,
- * WITHOUT WARRANTIES OR CONDITIONS OF ANY KIND, either express or implied.
- * See the License for the specific language governing permissions and
- * limitations under the License.
- */
-
-package org.springframework.boot.web.servlet;
-
-import java.util.Arrays;
-import java.util.EnumSet;
-import java.util.Map;
-
-import javax.servlet.DispatcherType;
-import javax.servlet.annotation.WebFilter;
-
-import org.springframework.beans.factory.config.BeanDefinition;
-import org.springframework.beans.factory.support.BeanDefinitionBuilder;
-import org.springframework.beans.factory.support.BeanDefinitionRegistry;
-import org.springframework.context.annotation.ScannedGenericBeanDefinition;
-import org.springframework.util.StringUtils;
-
-/**
- * Handler for {@link WebFilter @WebFilter}-annotated classes.
- *
- * @author Andy Wilkinson
- */
-class WebFilterHandler extends ServletComponentHandler {
-
-	WebFilterHandler() {
-		super(WebFilter.class);
-	}
-
-	@Override
-	public void doHandle(Map<String, Object> attributes, ScannedGenericBeanDefinition beanDefinition,
-			BeanDefinitionRegistry registry) {
-		BeanDefinitionBuilder builder = BeanDefinitionBuilder.rootBeanDefinition(FilterRegistrationBean.class);
-		builder.addPropertyValue("asyncSupported", attributes.get("asyncSupported"));
-		builder.addPropertyValue("dispatcherTypes", extractDispatcherTypes(attributes));
-		builder.addPropertyValue("filter", beanDefinition);
-		builder.addPropertyValue("initParameters", extractInitParameters(attributes));
-		String name = determineName(attributes, beanDefinition);
-		builder.addPropertyValue("name", name);
-		builder.addPropertyValue("servletNames", attributes.get("servletNames"));
-		builder.addPropertyValue("urlPatterns", extractUrlPatterns(attributes));
-		registry.registerBeanDefinition(name, builder.getBeanDefinition());
-	}
-
-	private EnumSet<DispatcherType> extractDispatcherTypes(Map<String, Object> attributes) {
-		DispatcherType[] dispatcherTypes = (DispatcherType[]) attributes.get("dispatcherTypes");
-		if (dispatcherTypes.length == 0) {
-			return EnumSet.noneOf(DispatcherType.class);
-		}
-		if (dispatcherTypes.length == 1) {
-			return EnumSet.of(dispatcherTypes[0]);
-		}
-		return EnumSet.of(dispatcherTypes[0], Arrays.copyOfRange(dispatcherTypes, 1, dispatcherTypes.length));
-	}
-
-	private String determineName(Map<String, Object> attributes, BeanDefinition beanDefinition) {
-		return (String) (StringUtils.hasText((String) attributes.get("filterName")) ? attributes.get("filterName")
-				: beanDefinition.getBeanClassName());
-	}
-
-}
-=======
 /*
  * Copyright 2012-2019 the original author or authors.
  *
@@ -147,5 +71,4 @@
 				: beanDefinition.getBeanClassName());
 	}
 
-}
->>>>>>> 6755b480
+}