<<<<<<< HEAD
/*
 * Copyright 2012-2019 the original author or authors.
 *
 * Licensed under the Apache License, Version 2.0 (the "License");
 * you may not use this file except in compliance with the License.
 * You may obtain a copy of the License at
 *
 *      https://www.apache.org/licenses/LICENSE-2.0
 *
 * Unless required by applicable law or agreed to in writing, software
 * distributed under the License is distributed on an "AS IS" BASIS,
 * WITHOUT WARRANTIES OR CONDITIONS OF ANY KIND, either express or implied.
 * See the License for the specific language governing permissions and
 * limitations under the License.
 */

package org.springframework.boot.web.servlet.server;

import java.io.File;
import java.io.IOException;
import java.lang.management.ManagementFactory;
import java.net.JarURLConnection;
import java.net.MalformedURLException;
import java.net.URISyntaxException;
import java.net.URL;
import java.net.URLClassLoader;
import java.net.URLConnection;
import java.util.ArrayList;
import java.util.List;
import java.util.jar.JarFile;
import java.util.stream.Stream;

/**
 * Logic to extract URLs of static resource jars (those containing
 * {@code "META-INF/resources"} directories).
 *
 * @author Andy Wilkinson
 * @author Phillip Webb
 */
class StaticResourceJars {

	List<URL> getUrls() {
		ClassLoader classLoader = getClass().getClassLoader();
		if (classLoader instanceof URLClassLoader) {
			return getUrlsFrom(((URLClassLoader) classLoader).getURLs());
		}
		else {
			return getUrlsFrom(Stream.of(ManagementFactory.getRuntimeMXBean().getClassPath().split(File.pathSeparator))
					.map(this::toUrl).toArray(URL[]::new));
		}
	}

	List<URL> getUrlsFrom(URL... urls) {
		List<URL> resourceJarUrls = new ArrayList<>();
		for (URL url : urls) {
			addUrl(resourceJarUrls, url);
		}
		return resourceJarUrls;
	}

	private URL toUrl(String classPathEntry) {
		try {
			return new File(classPathEntry).toURI().toURL();
		}
		catch (MalformedURLException ex) {
			throw new IllegalArgumentException("URL could not be created from '" + classPathEntry + "'", ex);
		}
	}

	private File toFile(URL url) {
		try {
			return new File(url.toURI());
		}
		catch (URISyntaxException ex) {
			throw new IllegalStateException("Failed to create File from URL '" + url + "'");
		}
		catch (IllegalArgumentException ex) {
			return null;
		}
	}

	private void addUrl(List<URL> urls, URL url) {
		try {
			if (!"file".equals(url.getProtocol())) {
				addUrlConnection(urls, url, url.openConnection());
			}
			else {
				File file = toFile(url);
				if (file != null) {
					addUrlFile(urls, url, file);
				}
				else {
					addUrlConnection(urls, url, url.openConnection());
				}
			}
		}
		catch (IOException ex) {
			throw new IllegalStateException(ex);
		}
	}

	private void addUrlFile(List<URL> urls, URL url, File file) {
		if ((file.isDirectory() && new File(file, "META-INF/resources").isDirectory()) || isResourcesJar(file)) {
			urls.add(url);
		}
	}

	private void addUrlConnection(List<URL> urls, URL url, URLConnection connection) {
		if (connection instanceof JarURLConnection && isResourcesJar((JarURLConnection) connection)) {
			urls.add(url);
		}
	}

	private boolean isResourcesJar(JarURLConnection connection) {
		try {
			return isResourcesJar(connection.getJarFile());
		}
		catch (IOException ex) {
			return false;
		}
	}

	private boolean isResourcesJar(File file) {
		try {
			return isResourcesJar(new JarFile(file));
		}
		catch (IOException ex) {
			return false;
		}
	}

	private boolean isResourcesJar(JarFile jar) throws IOException {
		try {
			return jar.getName().endsWith(".jar") && (jar.getJarEntry("META-INF/resources") != null);
		}
		finally {
			jar.close();
		}
	}

}
=======
/*
 * Copyright 2012-2020 the original author or authors.
 *
 * Licensed under the Apache License, Version 2.0 (the "License");
 * you may not use this file except in compliance with the License.
 * You may obtain a copy of the License at
 *
 *      https://www.apache.org/licenses/LICENSE-2.0
 *
 * Unless required by applicable law or agreed to in writing, software
 * distributed under the License is distributed on an "AS IS" BASIS,
 * WITHOUT WARRANTIES OR CONDITIONS OF ANY KIND, either express or implied.
 * See the License for the specific language governing permissions and
 * limitations under the License.
 */

package org.springframework.boot.web.servlet.server;

import java.io.File;
import java.io.IOException;
import java.lang.management.ManagementFactory;
import java.net.JarURLConnection;
import java.net.MalformedURLException;
import java.net.URISyntaxException;
import java.net.URL;
import java.net.URLClassLoader;
import java.net.URLConnection;
import java.nio.file.InvalidPathException;
import java.util.ArrayList;
import java.util.List;
import java.util.jar.JarFile;
import java.util.stream.Stream;

/**
 * Logic to extract URLs of static resource jars (those containing
 * {@code "META-INF/resources"} directories).
 *
 * @author Andy Wilkinson
 * @author Phillip Webb
 */
class StaticResourceJars {

	List<URL> getUrls() {
		ClassLoader classLoader = getClass().getClassLoader();
		if (classLoader instanceof URLClassLoader) {
			return getUrlsFrom(((URLClassLoader) classLoader).getURLs());
		}
		else {
			return getUrlsFrom(Stream.of(ManagementFactory.getRuntimeMXBean().getClassPath().split(File.pathSeparator))
					.map(this::toUrl).toArray(URL[]::new));
		}
	}

	List<URL> getUrlsFrom(URL... urls) {
		List<URL> resourceJarUrls = new ArrayList<>();
		for (URL url : urls) {
			addUrl(resourceJarUrls, url);
		}
		return resourceJarUrls;
	}

	private URL toUrl(String classPathEntry) {
		try {
			return new File(classPathEntry).toURI().toURL();
		}
		catch (MalformedURLException ex) {
			throw new IllegalArgumentException("URL could not be created from '" + classPathEntry + "'", ex);
		}
	}

	private File toFile(URL url) {
		try {
			return new File(url.toURI());
		}
		catch (URISyntaxException ex) {
			throw new IllegalStateException("Failed to create File from URL '" + url + "'");
		}
		catch (IllegalArgumentException ex) {
			return null;
		}
	}

	private void addUrl(List<URL> urls, URL url) {
		try {
			if (!"file".equals(url.getProtocol())) {
				addUrlConnection(urls, url, url.openConnection());
			}
			else {
				File file = toFile(url);
				if (file != null) {
					addUrlFile(urls, url, file);
				}
				else {
					addUrlConnection(urls, url, url.openConnection());
				}
			}
		}
		catch (IOException ex) {
			throw new IllegalStateException(ex);
		}
	}

	private void addUrlFile(List<URL> urls, URL url, File file) {
		if ((file.isDirectory() && new File(file, "META-INF/resources").isDirectory()) || isResourcesJar(file)) {
			urls.add(url);
		}
	}

	private void addUrlConnection(List<URL> urls, URL url, URLConnection connection) {
		if (connection instanceof JarURLConnection && isResourcesJar((JarURLConnection) connection)) {
			urls.add(url);
		}
	}

	private boolean isResourcesJar(JarURLConnection connection) {
		try {
			return isResourcesJar(connection.getJarFile());
		}
		catch (IOException ex) {
			return false;
		}
	}

	private boolean isResourcesJar(File file) {
		try {
			return isResourcesJar(new JarFile(file));
		}
		catch (IOException | InvalidPathException ex) {
			return false;
		}
	}

	private boolean isResourcesJar(JarFile jar) throws IOException {
		try {
			return jar.getName().endsWith(".jar") && (jar.getJarEntry("META-INF/resources") != null);
		}
		finally {
			jar.close();
		}
	}

}
>>>>>>> 6755b480
<|MERGE_RESOLUTION|>--- conflicted
+++ resolved
@@ -1,146 +1,3 @@
-<<<<<<< HEAD
-/*
- * Copyright 2012-2019 the original author or authors.
- *
- * Licensed under the Apache License, Version 2.0 (the "License");
- * you may not use this file except in compliance with the License.
- * You may obtain a copy of the License at
- *
- *      https://www.apache.org/licenses/LICENSE-2.0
- *
- * Unless required by applicable law or agreed to in writing, software
- * distributed under the License is distributed on an "AS IS" BASIS,
- * WITHOUT WARRANTIES OR CONDITIONS OF ANY KIND, either express or implied.
- * See the License for the specific language governing permissions and
- * limitations under the License.
- */
-
-package org.springframework.boot.web.servlet.server;
-
-import java.io.File;
-import java.io.IOException;
-import java.lang.management.ManagementFactory;
-import java.net.JarURLConnection;
-import java.net.MalformedURLException;
-import java.net.URISyntaxException;
-import java.net.URL;
-import java.net.URLClassLoader;
-import java.net.URLConnection;
-import java.util.ArrayList;
-import java.util.List;
-import java.util.jar.JarFile;
-import java.util.stream.Stream;
-
-/**
- * Logic to extract URLs of static resource jars (those containing
- * {@code "META-INF/resources"} directories).
- *
- * @author Andy Wilkinson
- * @author Phillip Webb
- */
-class StaticResourceJars {
-
-	List<URL> getUrls() {
-		ClassLoader classLoader = getClass().getClassLoader();
-		if (classLoader instanceof URLClassLoader) {
-			return getUrlsFrom(((URLClassLoader) classLoader).getURLs());
-		}
-		else {
-			return getUrlsFrom(Stream.of(ManagementFactory.getRuntimeMXBean().getClassPath().split(File.pathSeparator))
-					.map(this::toUrl).toArray(URL[]::new));
-		}
-	}
-
-	List<URL> getUrlsFrom(URL... urls) {
-		List<URL> resourceJarUrls = new ArrayList<>();
-		for (URL url : urls) {
-			addUrl(resourceJarUrls, url);
-		}
-		return resourceJarUrls;
-	}
-
-	private URL toUrl(String classPathEntry) {
-		try {
-			return new File(classPathEntry).toURI().toURL();
-		}
-		catch (MalformedURLException ex) {
-			throw new IllegalArgumentException("URL could not be created from '" + classPathEntry + "'", ex);
-		}
-	}
-
-	private File toFile(URL url) {
-		try {
-			return new File(url.toURI());
-		}
-		catch (URISyntaxException ex) {
-			throw new IllegalStateException("Failed to create File from URL '" + url + "'");
-		}
-		catch (IllegalArgumentException ex) {
-			return null;
-		}
-	}
-
-	private void addUrl(List<URL> urls, URL url) {
-		try {
-			if (!"file".equals(url.getProtocol())) {
-				addUrlConnection(urls, url, url.openConnection());
-			}
-			else {
-				File file = toFile(url);
-				if (file != null) {
-					addUrlFile(urls, url, file);
-				}
-				else {
-					addUrlConnection(urls, url, url.openConnection());
-				}
-			}
-		}
-		catch (IOException ex) {
-			throw new IllegalStateException(ex);
-		}
-	}
-
-	private void addUrlFile(List<URL> urls, URL url, File file) {
-		if ((file.isDirectory() && new File(file, "META-INF/resources").isDirectory()) || isResourcesJar(file)) {
-			urls.add(url);
-		}
-	}
-
-	private void addUrlConnection(List<URL> urls, URL url, URLConnection connection) {
-		if (connection instanceof JarURLConnection && isResourcesJar((JarURLConnection) connection)) {
-			urls.add(url);
-		}
-	}
-
-	private boolean isResourcesJar(JarURLConnection connection) {
-		try {
-			return isResourcesJar(connection.getJarFile());
-		}
-		catch (IOException ex) {
-			return false;
-		}
-	}
-
-	private boolean isResourcesJar(File file) {
-		try {
-			return isResourcesJar(new JarFile(file));
-		}
-		catch (IOException ex) {
-			return false;
-		}
-	}
-
-	private boolean isResourcesJar(JarFile jar) throws IOException {
-		try {
-			return jar.getName().endsWith(".jar") && (jar.getJarEntry("META-INF/resources") != null);
-		}
-		finally {
-			jar.close();
-		}
-	}
-
-}
-=======
 /*
  * Copyright 2012-2020 the original author or authors.
  *
@@ -282,5 +139,4 @@
 		}
 	}
 
-}
->>>>>>> 6755b480
+}