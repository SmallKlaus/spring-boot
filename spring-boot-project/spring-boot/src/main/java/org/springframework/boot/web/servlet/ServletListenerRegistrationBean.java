--- conflicted
+++ resolved
@@ -1,150 +1,3 @@
-<<<<<<< HEAD
-/*
- * Copyright 2012-2019 the original author or authors.
- *
- * Licensed under the Apache License, Version 2.0 (the "License");
- * you may not use this file except in compliance with the License.
- * You may obtain a copy of the License at
- *
- *      https://www.apache.org/licenses/LICENSE-2.0
- *
- * Unless required by applicable law or agreed to in writing, software
- * distributed under the License is distributed on an "AS IS" BASIS,
- * WITHOUT WARRANTIES OR CONDITIONS OF ANY KIND, either express or implied.
- * See the License for the specific language governing permissions and
- * limitations under the License.
- */
-
-package org.springframework.boot.web.servlet;
-
-import java.util.Collections;
-import java.util.EventListener;
-import java.util.HashSet;
-import java.util.Set;
-
-import javax.servlet.ServletContext;
-import javax.servlet.ServletContextAttributeListener;
-import javax.servlet.ServletContextListener;
-import javax.servlet.ServletRequestAttributeListener;
-import javax.servlet.ServletRequestListener;
-import javax.servlet.http.HttpSessionAttributeListener;
-import javax.servlet.http.HttpSessionListener;
-
-import org.springframework.util.Assert;
-import org.springframework.util.ClassUtils;
-
-/**
- * A {@link ServletContextInitializer} to register {@link EventListener}s in a Servlet
- * 3.0+ container. Similar to the {@link ServletContext#addListener(EventListener)
- * registration} features provided by {@link ServletContext} but with a Spring Bean
- * friendly design.
- *
- * This bean can be used to register the following types of listener:
- * <ul>
- * <li>{@link ServletContextAttributeListener}</li>
- * <li>{@link ServletRequestListener}</li>
- * <li>{@link ServletRequestAttributeListener}</li>
- * <li>{@link HttpSessionAttributeListener}</li>
- * <li>{@link HttpSessionListener}</li>
- * <li>{@link ServletContextListener}</li>
- * </ul>
- *
- * @param <T> the type of listener
- * @author Dave Syer
- * @author Phillip Webb
- * @since 1.4.0
- */
-public class ServletListenerRegistrationBean<T extends EventListener> extends RegistrationBean {
-
-	private static final Set<Class<?>> SUPPORTED_TYPES;
-
-	static {
-		Set<Class<?>> types = new HashSet<>();
-		types.add(ServletContextAttributeListener.class);
-		types.add(ServletRequestListener.class);
-		types.add(ServletRequestAttributeListener.class);
-		types.add(HttpSessionAttributeListener.class);
-		types.add(HttpSessionListener.class);
-		types.add(ServletContextListener.class);
-		SUPPORTED_TYPES = Collections.unmodifiableSet(types);
-	}
-
-	private T listener;
-
-	/**
-	 * Create a new {@link ServletListenerRegistrationBean} instance.
-	 */
-	public ServletListenerRegistrationBean() {
-	}
-
-	/**
-	 * Create a new {@link ServletListenerRegistrationBean} instance.
-	 * @param listener the listener to register
-	 */
-	public ServletListenerRegistrationBean(T listener) {
-		Assert.notNull(listener, "Listener must not be null");
-		Assert.isTrue(isSupportedType(listener), "Listener is not of a supported type");
-		this.listener = listener;
-	}
-
-	/**
-	 * Set the listener that will be registered.
-	 * @param listener the listener to register
-	 */
-	public void setListener(T listener) {
-		Assert.notNull(listener, "Listener must not be null");
-		Assert.isTrue(isSupportedType(listener), "Listener is not of a supported type");
-		this.listener = listener;
-	}
-
-	/**
-	 * Return the listener to be registered.
-	 * @return the listener to be registered
-	 */
-	public T getListener() {
-		return this.listener;
-	}
-
-	@Override
-	protected String getDescription() {
-		Assert.notNull(this.listener, "Listener must not be null");
-		return "listener " + this.listener;
-	}
-
-	@Override
-	protected void register(String description, ServletContext servletContext) {
-		try {
-			servletContext.addListener(this.listener);
-		}
-		catch (RuntimeException ex) {
-			throw new IllegalStateException("Failed to add listener '" + this.listener + "' to servlet context", ex);
-		}
-	}
-
-	/**
-	 * Returns {@code true} if the specified listener is one of the supported types.
-	 * @param listener the listener to test
-	 * @return if the listener is of a supported type
-	 */
-	public static boolean isSupportedType(EventListener listener) {
-		for (Class<?> type : SUPPORTED_TYPES) {
-			if (ClassUtils.isAssignableValue(type, listener)) {
-				return true;
-			}
-		}
-		return false;
-	}
-
-	/**
-	 * Return the supported types for this registration.
-	 * @return the supported types
-	 */
-	public static Set<Class<?>> getSupportedTypes() {
-		return SUPPORTED_TYPES;
-	}
-
-}
-=======
 /*
  * Copyright 2012-2021 the original author or authors.
  *
@@ -292,5 +145,4 @@
 		return SUPPORTED_TYPES;
 	}
 
-}
->>>>>>> 6755b480
+}