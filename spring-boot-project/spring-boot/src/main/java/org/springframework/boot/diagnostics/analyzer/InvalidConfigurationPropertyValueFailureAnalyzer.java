--- conflicted
+++ resolved
@@ -1,163 +1,3 @@
-<<<<<<< HEAD
-/*
- * Copyright 2012-2019 the original author or authors.
- *
- * Licensed under the Apache License, Version 2.0 (the "License");
- * you may not use this file except in compliance with the License.
- * You may obtain a copy of the License at
- *
- *      https://www.apache.org/licenses/LICENSE-2.0
- *
- * Unless required by applicable law or agreed to in writing, software
- * distributed under the License is distributed on an "AS IS" BASIS,
- * WITHOUT WARRANTIES OR CONDITIONS OF ANY KIND, either express or implied.
- * See the License for the specific language governing permissions and
- * limitations under the License.
- */
-
-package org.springframework.boot.diagnostics.analyzer;
-
-import java.util.List;
-import java.util.stream.Collectors;
-import java.util.stream.Stream;
-
-import org.springframework.boot.context.properties.source.ConfigurationPropertySources;
-import org.springframework.boot.context.properties.source.InvalidConfigurationPropertyValueException;
-import org.springframework.boot.diagnostics.AbstractFailureAnalyzer;
-import org.springframework.boot.diagnostics.FailureAnalysis;
-import org.springframework.boot.diagnostics.FailureAnalyzer;
-import org.springframework.boot.origin.Origin;
-import org.springframework.boot.origin.OriginLookup;
-import org.springframework.context.EnvironmentAware;
-import org.springframework.core.env.ConfigurableEnvironment;
-import org.springframework.core.env.Environment;
-import org.springframework.core.env.PropertySource;
-import org.springframework.util.StringUtils;
-
-/**
- * A {@link FailureAnalyzer} that performs analysis of failures caused by an
- * {@link InvalidConfigurationPropertyValueException}.
- *
- * @author Stephane Nicoll
- */
-class InvalidConfigurationPropertyValueFailureAnalyzer
-		extends AbstractFailureAnalyzer<InvalidConfigurationPropertyValueException> implements EnvironmentAware {
-
-	private ConfigurableEnvironment environment;
-
-	@Override
-	public void setEnvironment(Environment environment) {
-		this.environment = (ConfigurableEnvironment) environment;
-	}
-
-	@Override
-	protected FailureAnalysis analyze(Throwable rootFailure, InvalidConfigurationPropertyValueException cause) {
-		List<Descriptor> descriptors = getDescriptors(cause.getName());
-		if (descriptors.isEmpty()) {
-			return null;
-		}
-		StringBuilder description = new StringBuilder();
-		appendDetails(description, cause, descriptors);
-		appendReason(description, cause);
-		appendAdditionalProperties(description, descriptors);
-		return new FailureAnalysis(description.toString(), getAction(cause), cause);
-	}
-
-	private List<Descriptor> getDescriptors(String propertyName) {
-		return getPropertySources().filter((source) -> source.containsProperty(propertyName))
-				.map((source) -> Descriptor.get(source, propertyName)).collect(Collectors.toList());
-	}
-
-	private Stream<PropertySource<?>> getPropertySources() {
-		if (this.environment == null) {
-			return Stream.empty();
-		}
-		return this.environment.getPropertySources().stream()
-				.filter((source) -> !ConfigurationPropertySources.isAttachedConfigurationPropertySource(source));
-	}
-
-	private void appendDetails(StringBuilder message, InvalidConfigurationPropertyValueException cause,
-			List<Descriptor> descriptors) {
-		Descriptor mainDescriptor = descriptors.get(0);
-		message.append("Invalid value '").append(mainDescriptor.getValue()).append("' for configuration property '");
-		message.append(cause.getName()).append("'");
-		mainDescriptor.appendOrigin(message);
-		message.append(".");
-	}
-
-	private void appendReason(StringBuilder message, InvalidConfigurationPropertyValueException cause) {
-		if (StringUtils.hasText(cause.getReason())) {
-			message.append(String.format(" Validation failed for the following " + "reason:%n%n"));
-			message.append(cause.getReason());
-		}
-		else {
-			message.append(" No reason was provided.");
-		}
-	}
-
-	private void appendAdditionalProperties(StringBuilder message, List<Descriptor> descriptors) {
-		List<Descriptor> others = descriptors.subList(1, descriptors.size());
-		if (!others.isEmpty()) {
-			message.append(
-					String.format("%n%nAdditionally, this property is also set in the following " + "property %s:%n%n",
-							(others.size() > 1) ? "sources" : "source"));
-			for (Descriptor other : others) {
-				message.append("\t- In '").append(other.getPropertySource()).append("'");
-				message.append(" with the value '").append(other.getValue()).append("'");
-				other.appendOrigin(message);
-				message.append(String.format(".%n"));
-			}
-		}
-	}
-
-	private String getAction(InvalidConfigurationPropertyValueException cause) {
-		StringBuilder action = new StringBuilder();
-		action.append("Review the value of the property");
-		if (cause.getReason() != null) {
-			action.append(" with the provided reason");
-		}
-		action.append(".");
-		return action.toString();
-	}
-
-	private static final class Descriptor {
-
-		private final String propertySource;
-
-		private final Object value;
-
-		private final Origin origin;
-
-		private Descriptor(String propertySource, Object value, Origin origin) {
-			this.propertySource = propertySource;
-			this.value = value;
-			this.origin = origin;
-		}
-
-		String getPropertySource() {
-			return this.propertySource;
-		}
-
-		Object getValue() {
-			return this.value;
-		}
-
-		void appendOrigin(StringBuilder message) {
-			if (this.origin != null) {
-				message.append(" (originating from '").append(this.origin).append("')");
-			}
-		}
-
-		static Descriptor get(PropertySource<?> source, String propertyName) {
-			Object value = source.getProperty(propertyName);
-			Origin origin = OriginLookup.getOrigin(source, propertyName);
-			return new Descriptor(source.getName(), value, origin);
-		}
-
-	}
-
-}
-=======
 /*
  * Copyright 2012-2019 the original author or authors.
  *
@@ -315,5 +155,4 @@
 
 	}
 
-}
->>>>>>> 6755b480
+}