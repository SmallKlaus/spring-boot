--- conflicted
+++ resolved
@@ -1,210 +1,3 @@
-<<<<<<< HEAD
-/*
- * Copyright 2012-2019 the original author or authors.
- *
- * Licensed under the Apache License, Version 2.0 (the "License");
- * you may not use this file except in compliance with the License.
- * You may obtain a copy of the License at
- *
- *      https://www.apache.org/licenses/LICENSE-2.0
- *
- * Unless required by applicable law or agreed to in writing, software
- * distributed under the License is distributed on an "AS IS" BASIS,
- * WITHOUT WARRANTIES OR CONDITIONS OF ANY KIND, either express or implied.
- * See the License for the specific language governing permissions and
- * limitations under the License.
- */
-
-package org.springframework.boot.env;
-
-import java.util.Collection;
-import java.util.LinkedHashMap;
-import java.util.Map;
-import java.util.Objects;
-
-import org.springframework.boot.SpringApplication;
-import org.springframework.boot.json.JsonParser;
-import org.springframework.boot.json.JsonParserFactory;
-import org.springframework.boot.origin.Origin;
-import org.springframework.boot.origin.OriginLookup;
-import org.springframework.boot.origin.PropertySourceOrigin;
-import org.springframework.core.Ordered;
-import org.springframework.core.env.ConfigurableEnvironment;
-import org.springframework.core.env.Environment;
-import org.springframework.core.env.MapPropertySource;
-import org.springframework.core.env.MutablePropertySources;
-import org.springframework.core.env.PropertySource;
-import org.springframework.core.env.StandardEnvironment;
-import org.springframework.util.ClassUtils;
-import org.springframework.util.StringUtils;
-import org.springframework.web.context.support.StandardServletEnvironment;
-
-/**
- * An {@link EnvironmentPostProcessor} that parses JSON from
- * {@code spring.application.json} or equivalently {@code SPRING_APPLICATION_JSON} and
- * adds it as a map property source to the {@link Environment}. The new properties are
- * added with higher priority than the system properties.
- *
- * @author Dave Syer
- * @author Phillip Webb
- * @author Madhura Bhave
- * @author Artsiom Yudovin
- * @since 1.3.0
- */
-public class SpringApplicationJsonEnvironmentPostProcessor implements EnvironmentPostProcessor, Ordered {
-
-	/**
-	 * Name of the {@code spring.application.json} property.
-	 */
-	public static final String SPRING_APPLICATION_JSON_PROPERTY = "spring.application.json";
-
-	/**
-	 * Name of the {@code SPRING_APPLICATION_JSON} environment variable.
-	 */
-	public static final String SPRING_APPLICATION_JSON_ENVIRONMENT_VARIABLE = "SPRING_APPLICATION_JSON";
-
-	private static final String SERVLET_ENVIRONMENT_CLASS = "org.springframework.web."
-			+ "context.support.StandardServletEnvironment";
-
-	/**
-	 * The default order for the processor.
-	 */
-	public static final int DEFAULT_ORDER = Ordered.HIGHEST_PRECEDENCE + 5;
-
-	private int order = DEFAULT_ORDER;
-
-	@Override
-	public int getOrder() {
-		return this.order;
-	}
-
-	public void setOrder(int order) {
-		this.order = order;
-	}
-
-	@Override
-	public void postProcessEnvironment(ConfigurableEnvironment environment, SpringApplication application) {
-		MutablePropertySources propertySources = environment.getPropertySources();
-		propertySources.stream().map(JsonPropertyValue::get).filter(Objects::nonNull).findFirst()
-				.ifPresent((v) -> processJson(environment, v));
-	}
-
-	private void processJson(ConfigurableEnvironment environment, JsonPropertyValue propertyValue) {
-		JsonParser parser = JsonParserFactory.getJsonParser();
-		Map<String, Object> map = parser.parseMap(propertyValue.getJson());
-		if (!map.isEmpty()) {
-			addJsonPropertySource(environment, new JsonPropertySource(propertyValue, flatten(map)));
-		}
-	}
-
-	/**
-	 * Flatten the map keys using period separator.
-	 * @param map the map that should be flattened
-	 * @return the flattened map
-	 */
-	private Map<String, Object> flatten(Map<String, Object> map) {
-		Map<String, Object> result = new LinkedHashMap<>();
-		flatten(null, result, map);
-		return result;
-	}
-
-	private void flatten(String prefix, Map<String, Object> result, Map<String, Object> map) {
-		String namePrefix = (prefix != null) ? prefix + "." : "";
-		map.forEach((key, value) -> extract(namePrefix + key, result, value));
-	}
-
-	@SuppressWarnings("unchecked")
-	private void extract(String name, Map<String, Object> result, Object value) {
-		if (value instanceof Map) {
-			flatten(name, result, (Map<String, Object>) value);
-		}
-		else if (value instanceof Collection) {
-			int index = 0;
-			for (Object object : (Collection<Object>) value) {
-				extract(name + "[" + index + "]", result, object);
-				index++;
-			}
-		}
-		else {
-			result.put(name, value);
-		}
-	}
-
-	private void addJsonPropertySource(ConfigurableEnvironment environment, PropertySource<?> source) {
-		MutablePropertySources sources = environment.getPropertySources();
-		String name = findPropertySource(sources);
-		if (sources.contains(name)) {
-			sources.addBefore(name, source);
-		}
-		else {
-			sources.addFirst(source);
-		}
-	}
-
-	private String findPropertySource(MutablePropertySources sources) {
-		if (ClassUtils.isPresent(SERVLET_ENVIRONMENT_CLASS, null)
-				&& sources.contains(StandardServletEnvironment.JNDI_PROPERTY_SOURCE_NAME)) {
-			return StandardServletEnvironment.JNDI_PROPERTY_SOURCE_NAME;
-
-		}
-		return StandardEnvironment.SYSTEM_PROPERTIES_PROPERTY_SOURCE_NAME;
-	}
-
-	private static class JsonPropertySource extends MapPropertySource implements OriginLookup<String> {
-
-		private final JsonPropertyValue propertyValue;
-
-		JsonPropertySource(JsonPropertyValue propertyValue, Map<String, Object> source) {
-			super(SPRING_APPLICATION_JSON_PROPERTY, source);
-			this.propertyValue = propertyValue;
-		}
-
-		@Override
-		public Origin getOrigin(String key) {
-			return this.propertyValue.getOrigin();
-		}
-
-	}
-
-	private static class JsonPropertyValue {
-
-		private static final String[] CANDIDATES = { SPRING_APPLICATION_JSON_PROPERTY,
-				SPRING_APPLICATION_JSON_ENVIRONMENT_VARIABLE };
-
-		private final PropertySource<?> propertySource;
-
-		private final String propertyName;
-
-		private final String json;
-
-		JsonPropertyValue(PropertySource<?> propertySource, String propertyName, String json) {
-			this.propertySource = propertySource;
-			this.propertyName = propertyName;
-			this.json = json;
-		}
-
-		String getJson() {
-			return this.json;
-		}
-
-		Origin getOrigin() {
-			return PropertySourceOrigin.get(this.propertySource, this.propertyName);
-		}
-
-		static JsonPropertyValue get(PropertySource<?> propertySource) {
-			for (String candidate : CANDIDATES) {
-				Object value = propertySource.getProperty(candidate);
-				if (value != null && value instanceof String && StringUtils.hasLength((String) value)) {
-					return new JsonPropertyValue(propertySource, candidate, (String) value);
-				}
-			}
-			return null;
-		}
-
-	}
-
-}
-=======
 /*
  * Copyright 2012-2020 the original author or authors.
  *
@@ -429,5 +222,4 @@
 
 	}
 
-}
->>>>>>> 6755b480
+}