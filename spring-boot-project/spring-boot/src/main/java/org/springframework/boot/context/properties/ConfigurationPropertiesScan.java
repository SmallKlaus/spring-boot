--- conflicted
+++ resolved
@@ -1,79 +1,3 @@
-<<<<<<< HEAD
-/*
- * Copyright 2012-2019 the original author or authors.
- *
- * Licensed under the Apache License, Version 2.0 (the "License");
- * you may not use this file except in compliance with the License.
- * You may obtain a copy of the License at
- *
- *      https://www.apache.org/licenses/LICENSE-2.0
- *
- * Unless required by applicable law or agreed to in writing, software
- * distributed under the License is distributed on an "AS IS" BASIS,
- * WITHOUT WARRANTIES OR CONDITIONS OF ANY KIND, either express or implied.
- * See the License for the specific language governing permissions and
- * limitations under the License.
- */
-package org.springframework.boot.context.properties;
-
-import java.lang.annotation.Documented;
-import java.lang.annotation.ElementType;
-import java.lang.annotation.Retention;
-import java.lang.annotation.RetentionPolicy;
-import java.lang.annotation.Target;
-
-import org.springframework.context.annotation.Import;
-import org.springframework.core.annotation.AliasFor;
-
-/**
- * Configures the base packages used when scanning for
- * {@link ConfigurationProperties @ConfigurationProperties} classes. One of
- * {@link #basePackageClasses()}, {@link #basePackages()} or its alias {@link #value()}
- * may be specified to define specific packages to scan. If specific packages are not
- * defined scanning will occur from the package of the class with this annotation.
- *
- * @author Madhura Bhave
- * @since 2.2.0
- */
-@Target(ElementType.TYPE)
-@Retention(RetentionPolicy.RUNTIME)
-@Documented
-@Import(ConfigurationPropertiesScanRegistrar.class)
-public @interface ConfigurationPropertiesScan {
-
-	/**
-	 * Alias for the {@link #basePackages()} attribute. Allows for more concise annotation
-	 * declarations e.g.: {@code @ConfigurationPropertiesScan("org.my.pkg")} instead of
-	 * {@code @ConfigurationPropertiesScan(basePackages="org.my.pkg")}.
-	 * @return the base packages to scan
-	 */
-	@AliasFor("basePackages")
-	String[] value() default {};
-
-	/**
-	 * Base packages to scan for configuration properties. {@link #value()} is an alias
-	 * for (and mutually exclusive with) this attribute.
-	 * <p>
-	 * Use {@link #basePackageClasses()} for a type-safe alternative to String-based
-	 * package names.
-	 * @return the base packages to scan
-	 */
-	@AliasFor("value")
-	String[] basePackages() default {};
-
-	/**
-	 * Type-safe alternative to {@link #basePackages()} for specifying the packages to
-	 * scan for configuration properties. The package of each class specified will be
-	 * scanned.
-	 * <p>
-	 * Consider creating a special no-op marker class or interface in each package that
-	 * serves no purpose other than being referenced by this attribute.
-	 * @return classes from the base packages to scan
-	 */
-	Class<?>[] basePackageClasses() default {};
-
-}
-=======
 /*
  * Copyright 2012-2020 the original author or authors.
  *
@@ -153,5 +77,4 @@
 	 */
 	Class<?>[] basePackageClasses() default {};
 
-}
->>>>>>> 6755b480
+}