--- conflicted
+++ resolved
@@ -1,140 +1,3 @@
-<<<<<<< HEAD
-/*
- * Copyright 2012-2019 the original author or authors.
- *
- * Licensed under the Apache License, Version 2.0 (the "License");
- * you may not use this file except in compliance with the License.
- * You may obtain a copy of the License at
- *
- *      https://www.apache.org/licenses/LICENSE-2.0
- *
- * Unless required by applicable law or agreed to in writing, software
- * distributed under the License is distributed on an "AS IS" BASIS,
- * WITHOUT WARRANTIES OR CONDITIONS OF ANY KIND, either express or implied.
- * See the License for the specific language governing permissions and
- * limitations under the License.
- */
-
-package org.springframework.boot.ansi;
-
-import java.awt.Color;
-import java.awt.color.ColorSpace;
-import java.util.Collections;
-import java.util.EnumMap;
-import java.util.Map;
-import java.util.Map.Entry;
-
-import org.springframework.util.Assert;
-
-/**
- * Utility for working with {@link AnsiColor} in the context of {@link Color AWT Colors}.
- *
- * @author Craig Burke
- * @author Ruben Dijkstra
- * @author Phillip Webb
- * @author Michael Simons
- * @since 1.4.0
- */
-public final class AnsiColors {
-
-	private static final Map<AnsiColor, LabColor> ANSI_COLOR_MAP;
-
-	static {
-		Map<AnsiColor, LabColor> colorMap = new EnumMap<>(AnsiColor.class);
-		colorMap.put(AnsiColor.BLACK, new LabColor(0x000000));
-		colorMap.put(AnsiColor.RED, new LabColor(0xAA0000));
-		colorMap.put(AnsiColor.GREEN, new LabColor(0x00AA00));
-		colorMap.put(AnsiColor.YELLOW, new LabColor(0xAA5500));
-		colorMap.put(AnsiColor.BLUE, new LabColor(0x0000AA));
-		colorMap.put(AnsiColor.MAGENTA, new LabColor(0xAA00AA));
-		colorMap.put(AnsiColor.CYAN, new LabColor(0x00AAAA));
-		colorMap.put(AnsiColor.WHITE, new LabColor(0xAAAAAA));
-		colorMap.put(AnsiColor.BRIGHT_BLACK, new LabColor(0x555555));
-		colorMap.put(AnsiColor.BRIGHT_RED, new LabColor(0xFF5555));
-		colorMap.put(AnsiColor.BRIGHT_GREEN, new LabColor(0x55FF00));
-		colorMap.put(AnsiColor.BRIGHT_YELLOW, new LabColor(0xFFFF55));
-		colorMap.put(AnsiColor.BRIGHT_BLUE, new LabColor(0x5555FF));
-		colorMap.put(AnsiColor.BRIGHT_MAGENTA, new LabColor(0xFF55FF));
-		colorMap.put(AnsiColor.BRIGHT_CYAN, new LabColor(0x55FFFF));
-		colorMap.put(AnsiColor.BRIGHT_WHITE, new LabColor(0xFFFFFF));
-		ANSI_COLOR_MAP = Collections.unmodifiableMap(colorMap);
-	}
-
-	private AnsiColors() {
-	}
-
-	public static AnsiColor getClosest(Color color) {
-		return getClosest(new LabColor(color));
-	}
-
-	private static AnsiColor getClosest(LabColor color) {
-		AnsiColor result = null;
-		double resultDistance = Float.MAX_VALUE;
-		for (Entry<AnsiColor, LabColor> entry : ANSI_COLOR_MAP.entrySet()) {
-			double distance = color.getDistance(entry.getValue());
-			if (result == null || distance < resultDistance) {
-				resultDistance = distance;
-				result = entry.getKey();
-			}
-		}
-		return result;
-	}
-
-	/**
-	 * Represents a color stored in LAB form.
-	 */
-	private static final class LabColor {
-
-		private static final ColorSpace XYZ_COLOR_SPACE = ColorSpace.getInstance(ColorSpace.CS_CIEXYZ);
-
-		private final double l;
-
-		private final double a;
-
-		private final double b;
-
-		LabColor(Integer rgb) {
-			this((rgb != null) ? new Color(rgb) : null);
-		}
-
-		LabColor(Color color) {
-			Assert.notNull(color, "Color must not be null");
-			float[] lab = fromXyz(color.getColorComponents(XYZ_COLOR_SPACE, null));
-			this.l = lab[0];
-			this.a = lab[1];
-			this.b = lab[2];
-		}
-
-		private float[] fromXyz(float[] xyz) {
-			return fromXyz(xyz[0], xyz[1], xyz[2]);
-		}
-
-		private float[] fromXyz(float x, float y, float z) {
-			double l = (f(y) - 16.0) * 116.0;
-			double a = (f(x) - f(y)) * 500.0;
-			double b = (f(y) - f(z)) * 200.0;
-			return new float[] { (float) l, (float) a, (float) b };
-		}
-
-		private double f(double t) {
-			return (t > (216.0 / 24389.0)) ? Math.cbrt(t) : (1.0 / 3.0) * Math.pow(29.0 / 6.0, 2) * t + (4.0 / 29.0);
-		}
-
-		// See https://en.wikipedia.org/wiki/Color_difference#CIE94
-		double getDistance(LabColor other) {
-			double c1 = Math.sqrt(this.a * this.a + this.b * this.b);
-			double deltaC = c1 - Math.sqrt(other.a * other.a + other.b * other.b);
-			double deltaA = this.a - other.a;
-			double deltaB = this.b - other.b;
-			double deltaH = Math.sqrt(Math.max(0.0, deltaA * deltaA + deltaB * deltaB - deltaC * deltaC));
-			return Math.sqrt(Math.max(0.0, Math.pow((this.l - other.l) / (1.0), 2)
-					+ Math.pow(deltaC / (1 + 0.045 * c1), 2) + Math.pow(deltaH / (1 + 0.015 * c1), 2.0)));
-		}
-
-	}
-
-}
-=======
 /*
  * Copyright 2012-2020 the original author or authors.
  *
@@ -354,5 +217,4 @@
 
 	}
 
-}
->>>>>>> 6755b480
+}