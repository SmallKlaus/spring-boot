--- conflicted
+++ resolved
@@ -1,69 +1,3 @@
-<<<<<<< HEAD
-/*
- * Copyright 2012-2019 the original author or authors.
- *
- * Licensed under the Apache License, Version 2.0 (the "License");
- * you may not use this file except in compliance with the License.
- * You may obtain a copy of the License at
- *
- *      https://www.apache.org/licenses/LICENSE-2.0
- *
- * Unless required by applicable law or agreed to in writing, software
- * distributed under the License is distributed on an "AS IS" BASIS,
- * WITHOUT WARRANTIES OR CONDITIONS OF ANY KIND, either express or implied.
- * See the License for the specific language governing permissions and
- * limitations under the License.
- */
-
-package org.springframework.boot.env;
-
-import java.io.IOException;
-import java.util.Collections;
-import java.util.List;
-import java.util.Map;
-
-import org.springframework.core.env.PropertySource;
-import org.springframework.core.io.Resource;
-import org.springframework.core.io.support.PropertiesLoaderUtils;
-
-/**
- * Strategy to load '.properties' files into a {@link PropertySource}.
- *
- * @author Dave Syer
- * @author Phillip Webb
- * @author Madhura Bhave
- * @since 1.0.0
- */
-public class PropertiesPropertySourceLoader implements PropertySourceLoader {
-
-	private static final String XML_FILE_EXTENSION = ".xml";
-
-	@Override
-	public String[] getFileExtensions() {
-		return new String[] { "properties", "xml" };
-	}
-
-	@Override
-	public List<PropertySource<?>> load(String name, Resource resource) throws IOException {
-		Map<String, ?> properties = loadProperties(resource);
-		if (properties.isEmpty()) {
-			return Collections.emptyList();
-		}
-		return Collections
-				.singletonList(new OriginTrackedMapPropertySource(name, Collections.unmodifiableMap(properties), true));
-	}
-
-	@SuppressWarnings({ "unchecked", "rawtypes" })
-	private Map<String, ?> loadProperties(Resource resource) throws IOException {
-		String filename = resource.getFilename();
-		if (filename != null && filename.endsWith(XML_FILE_EXTENSION)) {
-			return (Map) PropertiesLoaderUtils.loadProperties(resource);
-		}
-		return new OriginTrackedPropertiesLoader(resource).load();
-	}
-
-}
-=======
 /*
  * Copyright 2012-2020 the original author or authors.
  *
@@ -139,5 +73,4 @@
 		return result;
 	}
 
-}
->>>>>>> 6755b480
+}