--- conflicted
+++ resolved
@@ -1,271 +1,3 @@
-<<<<<<< HEAD
-/*
- * Copyright 2012-2019 the original author or authors.
- *
- * Licensed under the Apache License, Version 2.0 (the "License");
- * you may not use this file except in compliance with the License.
- * You may obtain a copy of the License at
- *
- *      https://www.apache.org/licenses/LICENSE-2.0
- *
- * Unless required by applicable law or agreed to in writing, software
- * distributed under the License is distributed on an "AS IS" BASIS,
- * WITHOUT WARRANTIES OR CONDITIONS OF ANY KIND, either express or implied.
- * See the License for the specific language governing permissions and
- * limitations under the License.
- */
-
-package org.springframework.boot.web.servlet;
-
-import java.util.Arrays;
-import java.util.Collection;
-import java.util.Collections;
-import java.util.EnumSet;
-import java.util.LinkedHashSet;
-import java.util.Set;
-
-import javax.servlet.DispatcherType;
-import javax.servlet.Filter;
-import javax.servlet.FilterRegistration;
-import javax.servlet.FilterRegistration.Dynamic;
-import javax.servlet.ServletContext;
-
-import org.springframework.util.Assert;
-import org.springframework.util.StringUtils;
-
-/**
- * Abstract base {@link ServletContextInitializer} to register {@link Filter}s in a
- * Servlet 3.0+ container.
- *
- * @param <T> the type of {@link Filter} to register
- * @author Phillip Webb
- * @author Brian Clozel
- * @since 1.5.22
- */
-public abstract class AbstractFilterRegistrationBean<T extends Filter> extends DynamicRegistrationBean<Dynamic> {
-
-	private static final String[] DEFAULT_URL_MAPPINGS = { "/*" };
-
-	private Set<ServletRegistrationBean<?>> servletRegistrationBeans = new LinkedHashSet<>();
-
-	private Set<String> servletNames = new LinkedHashSet<>();
-
-	private Set<String> urlPatterns = new LinkedHashSet<>();
-
-	private EnumSet<DispatcherType> dispatcherTypes;
-
-	private boolean matchAfter = false;
-
-	/**
-	 * Create a new instance to be registered with the specified
-	 * {@link ServletRegistrationBean}s.
-	 * @param servletRegistrationBeans associate {@link ServletRegistrationBean}s
-	 */
-	AbstractFilterRegistrationBean(ServletRegistrationBean<?>... servletRegistrationBeans) {
-		Assert.notNull(servletRegistrationBeans, "ServletRegistrationBeans must not be null");
-		Collections.addAll(this.servletRegistrationBeans, servletRegistrationBeans);
-	}
-
-	/**
-	 * Set {@link ServletRegistrationBean}s that the filter will be registered against.
-	 * @param servletRegistrationBeans the Servlet registration beans
-	 */
-	public void setServletRegistrationBeans(Collection<? extends ServletRegistrationBean<?>> servletRegistrationBeans) {
-		Assert.notNull(servletRegistrationBeans, "ServletRegistrationBeans must not be null");
-		this.servletRegistrationBeans = new LinkedHashSet<>(servletRegistrationBeans);
-	}
-
-	/**
-	 * Return a mutable collection of the {@link ServletRegistrationBean} that the filter
-	 * will be registered against. {@link ServletRegistrationBean}s.
-	 * @return the Servlet registration beans
-	 * @see #setServletNames
-	 * @see #setUrlPatterns
-	 */
-	public Collection<ServletRegistrationBean<?>> getServletRegistrationBeans() {
-		return this.servletRegistrationBeans;
-	}
-
-	/**
-	 * Add {@link ServletRegistrationBean}s for the filter.
-	 * @param servletRegistrationBeans the servlet registration beans to add
-	 * @see #setServletRegistrationBeans
-	 */
-	public void addServletRegistrationBeans(ServletRegistrationBean<?>... servletRegistrationBeans) {
-		Assert.notNull(servletRegistrationBeans, "ServletRegistrationBeans must not be null");
-		Collections.addAll(this.servletRegistrationBeans, servletRegistrationBeans);
-	}
-
-	/**
-	 * Set servlet names that the filter will be registered against. This will replace any
-	 * previously specified servlet names.
-	 * @param servletNames the servlet names
-	 * @see #setServletRegistrationBeans
-	 * @see #setUrlPatterns
-	 */
-	public void setServletNames(Collection<String> servletNames) {
-		Assert.notNull(servletNames, "ServletNames must not be null");
-		this.servletNames = new LinkedHashSet<>(servletNames);
-	}
-
-	/**
-	 * Return a mutable collection of servlet names that the filter will be registered
-	 * against.
-	 * @return the servlet names
-	 */
-	public Collection<String> getServletNames() {
-		return this.servletNames;
-	}
-
-	/**
-	 * Add servlet names for the filter.
-	 * @param servletNames the servlet names to add
-	 */
-	public void addServletNames(String... servletNames) {
-		Assert.notNull(servletNames, "ServletNames must not be null");
-		this.servletNames.addAll(Arrays.asList(servletNames));
-	}
-
-	/**
-	 * Set the URL patterns that the filter will be registered against. This will replace
-	 * any previously specified URL patterns.
-	 * @param urlPatterns the URL patterns
-	 * @see #setServletRegistrationBeans
-	 * @see #setServletNames
-	 */
-	public void setUrlPatterns(Collection<String> urlPatterns) {
-		Assert.notNull(urlPatterns, "UrlPatterns must not be null");
-		this.urlPatterns = new LinkedHashSet<>(urlPatterns);
-	}
-
-	/**
-	 * Return a mutable collection of URL patterns, as defined in the Servlet
-	 * specification, that the filter will be registered against.
-	 * @return the URL patterns
-	 */
-	public Collection<String> getUrlPatterns() {
-		return this.urlPatterns;
-	}
-
-	/**
-	 * Add URL patterns, as defined in the Servlet specification, that the filter will be
-	 * registered against.
-	 * @param urlPatterns the URL patterns
-	 */
-	public void addUrlPatterns(String... urlPatterns) {
-		Assert.notNull(urlPatterns, "UrlPatterns must not be null");
-		Collections.addAll(this.urlPatterns, urlPatterns);
-	}
-
-	/**
-	 * Convenience method to {@link #setDispatcherTypes(EnumSet) set dispatcher types}
-	 * using the specified elements.
-	 * @param first the first dispatcher type
-	 * @param rest additional dispatcher types
-	 */
-	public void setDispatcherTypes(DispatcherType first, DispatcherType... rest) {
-		this.dispatcherTypes = EnumSet.of(first, rest);
-	}
-
-	/**
-	 * Sets the dispatcher types that should be used with the registration. If not
-	 * specified the types will be deduced based on the value of
-	 * {@link #isAsyncSupported()}.
-	 * @param dispatcherTypes the dispatcher types
-	 */
-	public void setDispatcherTypes(EnumSet<DispatcherType> dispatcherTypes) {
-		this.dispatcherTypes = dispatcherTypes;
-	}
-
-	/**
-	 * Set if the filter mappings should be matched after any declared filter mappings of
-	 * the ServletContext. Defaults to {@code false} indicating the filters are supposed
-	 * to be matched before any declared filter mappings of the ServletContext.
-	 * @param matchAfter if filter mappings are matched after
-	 */
-	public void setMatchAfter(boolean matchAfter) {
-		this.matchAfter = matchAfter;
-	}
-
-	/**
-	 * Return if filter mappings should be matched after any declared Filter mappings of
-	 * the ServletContext.
-	 * @return if filter mappings are matched after
-	 */
-	public boolean isMatchAfter() {
-		return this.matchAfter;
-	}
-
-	@Override
-	protected String getDescription() {
-		Filter filter = getFilter();
-		Assert.notNull(filter, "Filter must not be null");
-		return "filter " + getOrDeduceName(filter);
-	}
-
-	@Override
-	protected Dynamic addRegistration(String description, ServletContext servletContext) {
-		Filter filter = getFilter();
-		return servletContext.addFilter(getOrDeduceName(filter), filter);
-	}
-
-	/**
-	 * Configure registration settings. Subclasses can override this method to perform
-	 * additional configuration if required.
-	 * @param registration the registration
-	 */
-	@Override
-	protected void configure(FilterRegistration.Dynamic registration) {
-		super.configure(registration);
-		EnumSet<DispatcherType> dispatcherTypes = this.dispatcherTypes;
-		if (dispatcherTypes == null) {
-			dispatcherTypes = EnumSet.of(DispatcherType.REQUEST);
-		}
-		Set<String> servletNames = new LinkedHashSet<>();
-		for (ServletRegistrationBean<?> servletRegistrationBean : this.servletRegistrationBeans) {
-			servletNames.add(servletRegistrationBean.getServletName());
-		}
-		servletNames.addAll(this.servletNames);
-		if (servletNames.isEmpty() && this.urlPatterns.isEmpty()) {
-			registration.addMappingForUrlPatterns(dispatcherTypes, this.matchAfter, DEFAULT_URL_MAPPINGS);
-		}
-		else {
-			if (!servletNames.isEmpty()) {
-				registration.addMappingForServletNames(dispatcherTypes, this.matchAfter,
-						StringUtils.toStringArray(servletNames));
-			}
-			if (!this.urlPatterns.isEmpty()) {
-				registration.addMappingForUrlPatterns(dispatcherTypes, this.matchAfter,
-						StringUtils.toStringArray(this.urlPatterns));
-			}
-		}
-	}
-
-	/**
-	 * Return the {@link Filter} to be registered.
-	 * @return the filter
-	 */
-	public abstract T getFilter();
-
-	@Override
-	public String toString() {
-		StringBuilder builder = new StringBuilder(getOrDeduceName(this));
-		if (this.servletNames.isEmpty() && this.urlPatterns.isEmpty()) {
-			builder.append(" urls=").append(Arrays.toString(DEFAULT_URL_MAPPINGS));
-		}
-		else {
-			if (!this.servletNames.isEmpty()) {
-				builder.append(" servlets=").append(this.servletNames);
-			}
-			if (!this.urlPatterns.isEmpty()) {
-				builder.append(" urls=").append(this.urlPatterns);
-			}
-		}
-		return builder.toString();
-	}
-
-}
-=======
 /*
  * Copyright 2012-2020 the original author or authors.
  *
@@ -541,5 +273,4 @@
 		return builder.toString();
 	}
 
-}
->>>>>>> 6755b480
+}