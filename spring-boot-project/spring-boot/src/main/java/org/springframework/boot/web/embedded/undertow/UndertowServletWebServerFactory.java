--- conflicted
+++ resolved
@@ -1,673 +1,3 @@
-<<<<<<< HEAD
-/*
- * Copyright 2012-2019 the original author or authors.
- *
- * Licensed under the Apache License, Version 2.0 (the "License");
- * you may not use this file except in compliance with the License.
- * You may obtain a copy of the License at
- *
- *      https://www.apache.org/licenses/LICENSE-2.0
- *
- * Unless required by applicable law or agreed to in writing, software
- * distributed under the License is distributed on an "AS IS" BASIS,
- * WITHOUT WARRANTIES OR CONDITIONS OF ANY KIND, either express or implied.
- * See the License for the specific language governing permissions and
- * limitations under the License.
- */
-
-package org.springframework.boot.web.embedded.undertow;
-
-import java.io.File;
-import java.io.IOException;
-import java.net.MalformedURLException;
-import java.net.URL;
-import java.time.Duration;
-import java.util.ArrayList;
-import java.util.Arrays;
-import java.util.Collection;
-import java.util.Collections;
-import java.util.EventListener;
-import java.util.List;
-import java.util.Set;
-import java.util.concurrent.TimeUnit;
-
-import javax.servlet.ServletContainerInitializer;
-import javax.servlet.ServletContext;
-import javax.servlet.ServletContextEvent;
-import javax.servlet.ServletContextListener;
-import javax.servlet.ServletException;
-
-import io.undertow.Undertow;
-import io.undertow.Undertow.Builder;
-import io.undertow.UndertowOptions;
-import io.undertow.server.HttpHandler;
-import io.undertow.server.handlers.accesslog.AccessLogHandler;
-import io.undertow.server.handlers.accesslog.AccessLogReceiver;
-import io.undertow.server.handlers.accesslog.DefaultAccessLogReceiver;
-import io.undertow.server.handlers.resource.FileResourceManager;
-import io.undertow.server.handlers.resource.Resource;
-import io.undertow.server.handlers.resource.ResourceChangeListener;
-import io.undertow.server.handlers.resource.ResourceManager;
-import io.undertow.server.handlers.resource.URLResource;
-import io.undertow.server.session.SessionManager;
-import io.undertow.servlet.Servlets;
-import io.undertow.servlet.api.DeploymentInfo;
-import io.undertow.servlet.api.DeploymentManager;
-import io.undertow.servlet.api.ListenerInfo;
-import io.undertow.servlet.api.MimeMapping;
-import io.undertow.servlet.api.ServletContainerInitializerInfo;
-import io.undertow.servlet.api.ServletStackTraces;
-import io.undertow.servlet.handlers.DefaultServlet;
-import io.undertow.servlet.util.ImmediateInstanceFactory;
-import org.xnio.OptionMap;
-import org.xnio.Options;
-import org.xnio.Xnio;
-import org.xnio.XnioWorker;
-
-import org.springframework.boot.web.server.ErrorPage;
-import org.springframework.boot.web.server.MimeMappings.Mapping;
-import org.springframework.boot.web.server.WebServer;
-import org.springframework.boot.web.servlet.ServletContextInitializer;
-import org.springframework.boot.web.servlet.server.AbstractServletWebServerFactory;
-import org.springframework.boot.web.servlet.server.ServletWebServerFactory;
-import org.springframework.context.ResourceLoaderAware;
-import org.springframework.core.io.ResourceLoader;
-import org.springframework.util.Assert;
-
-/**
- * {@link ServletWebServerFactory} that can be used to create
- * {@link UndertowServletWebServer}s.
- * <p>
- * Unless explicitly configured otherwise, the factory will create servers that listen for
- * HTTP requests on port 8080.
- *
- * @author Ivan Sopov
- * @author Andy Wilkinson
- * @author Marcos Barbero
- * @author Eddú Meléndez
- * @since 2.0.0
- * @see UndertowServletWebServer
- */
-public class UndertowServletWebServerFactory extends AbstractServletWebServerFactory
-		implements ConfigurableUndertowWebServerFactory, ResourceLoaderAware {
-
-	private static final Set<Class<?>> NO_CLASSES = Collections.emptySet();
-
-	private List<UndertowBuilderCustomizer> builderCustomizers = new ArrayList<>();
-
-	private List<UndertowDeploymentInfoCustomizer> deploymentInfoCustomizers = new ArrayList<>();
-
-	private ResourceLoader resourceLoader;
-
-	private Integer bufferSize;
-
-	private Integer ioThreads;
-
-	private Integer workerThreads;
-
-	private Boolean directBuffers;
-
-	private File accessLogDirectory;
-
-	private String accessLogPattern;
-
-	private String accessLogPrefix;
-
-	private String accessLogSuffix;
-
-	private boolean accessLogEnabled = false;
-
-	private boolean accessLogRotate = true;
-
-	private boolean useForwardHeaders;
-
-	private boolean eagerInitFilters = true;
-
-	/**
-	 * Create a new {@link UndertowServletWebServerFactory} instance.
-	 */
-	public UndertowServletWebServerFactory() {
-		getJsp().setRegistered(false);
-	}
-
-	/**
-	 * Create a new {@link UndertowServletWebServerFactory} that listens for requests
-	 * using the specified port.
-	 * @param port the port to listen on
-	 */
-	public UndertowServletWebServerFactory(int port) {
-		super(port);
-		getJsp().setRegistered(false);
-	}
-
-	/**
-	 * Create a new {@link UndertowServletWebServerFactory} with the specified context
-	 * path and port.
-	 * @param contextPath the root context path
-	 * @param port the port to listen on
-	 */
-	public UndertowServletWebServerFactory(String contextPath, int port) {
-		super(contextPath, port);
-		getJsp().setRegistered(false);
-	}
-
-	/**
-	 * Set {@link UndertowBuilderCustomizer}s that should be applied to the Undertow
-	 * {@link Builder}. Calling this method will replace any existing customizers.
-	 * @param customizers the customizers to set
-	 */
-	public void setBuilderCustomizers(Collection<? extends UndertowBuilderCustomizer> customizers) {
-		Assert.notNull(customizers, "Customizers must not be null");
-		this.builderCustomizers = new ArrayList<>(customizers);
-	}
-
-	/**
-	 * Returns a mutable collection of the {@link UndertowBuilderCustomizer}s that will be
-	 * applied to the Undertow {@link Builder}.
-	 * @return the customizers that will be applied
-	 */
-	public Collection<UndertowBuilderCustomizer> getBuilderCustomizers() {
-		return this.builderCustomizers;
-	}
-
-	@Override
-	public void addBuilderCustomizers(UndertowBuilderCustomizer... customizers) {
-		Assert.notNull(customizers, "Customizers must not be null");
-		this.builderCustomizers.addAll(Arrays.asList(customizers));
-	}
-
-	/**
-	 * Set {@link UndertowDeploymentInfoCustomizer}s that should be applied to the
-	 * Undertow {@link DeploymentInfo}. Calling this method will replace any existing
-	 * customizers.
-	 * @param customizers the customizers to set
-	 */
-	public void setDeploymentInfoCustomizers(Collection<? extends UndertowDeploymentInfoCustomizer> customizers) {
-		Assert.notNull(customizers, "Customizers must not be null");
-		this.deploymentInfoCustomizers = new ArrayList<>(customizers);
-	}
-
-	/**
-	 * Returns a mutable collection of the {@link UndertowDeploymentInfoCustomizer}s that
-	 * will be applied to the Undertow {@link DeploymentInfo}.
-	 * @return the customizers that will be applied
-	 */
-	public Collection<UndertowDeploymentInfoCustomizer> getDeploymentInfoCustomizers() {
-		return this.deploymentInfoCustomizers;
-	}
-
-	@Override
-	public void addDeploymentInfoCustomizers(UndertowDeploymentInfoCustomizer... customizers) {
-		Assert.notNull(customizers, "UndertowDeploymentInfoCustomizers must not be null");
-		this.deploymentInfoCustomizers.addAll(Arrays.asList(customizers));
-	}
-
-	@Override
-	public WebServer getWebServer(ServletContextInitializer... initializers) {
-		DeploymentManager manager = createDeploymentManager(initializers);
-		int port = getPort();
-		Builder builder = createBuilder(port);
-		return getUndertowWebServer(builder, manager, port);
-	}
-
-	private Builder createBuilder(int port) {
-		Builder builder = Undertow.builder();
-		if (this.bufferSize != null) {
-			builder.setBufferSize(this.bufferSize);
-		}
-		if (this.ioThreads != null) {
-			builder.setIoThreads(this.ioThreads);
-		}
-		if (this.workerThreads != null) {
-			builder.setWorkerThreads(this.workerThreads);
-		}
-		if (this.directBuffers != null) {
-			builder.setDirectBuffers(this.directBuffers);
-		}
-		if (getSsl() != null && getSsl().isEnabled()) {
-			customizeSsl(builder);
-		}
-		else {
-			builder.addHttpListener(port, getListenAddress());
-		}
-		for (UndertowBuilderCustomizer customizer : this.builderCustomizers) {
-			customizer.customize(builder);
-		}
-		return builder;
-	}
-
-	private void customizeSsl(Builder builder) {
-		new SslBuilderCustomizer(getPort(), getAddress(), getSsl(), getSslStoreProvider()).customize(builder);
-		if (getHttp2() != null) {
-			builder.setServerOption(UndertowOptions.ENABLE_HTTP2, getHttp2().isEnabled());
-		}
-	}
-
-	private String getListenAddress() {
-		if (getAddress() == null) {
-			return "0.0.0.0";
-		}
-		return getAddress().getHostAddress();
-	}
-
-	private DeploymentManager createDeploymentManager(ServletContextInitializer... initializers) {
-		DeploymentInfo deployment = Servlets.deployment();
-		registerServletContainerInitializerToDriveServletContextInitializers(deployment, initializers);
-		deployment.setClassLoader(getServletClassLoader());
-		deployment.setContextPath(getContextPath());
-		deployment.setDisplayName(getDisplayName());
-		deployment.setDeploymentName("spring-boot");
-		if (isRegisterDefaultServlet()) {
-			deployment.addServlet(Servlets.servlet("default", DefaultServlet.class));
-		}
-		configureErrorPages(deployment);
-		deployment.setServletStackTraces(ServletStackTraces.NONE);
-		deployment.setResourceManager(getDocumentRootResourceManager());
-		deployment.setEagerFilterInit(this.eagerInitFilters);
-		configureMimeMappings(deployment);
-		for (UndertowDeploymentInfoCustomizer customizer : this.deploymentInfoCustomizers) {
-			customizer.customize(deployment);
-		}
-		if (isAccessLogEnabled()) {
-			configureAccessLog(deployment);
-		}
-		if (getSession().isPersistent()) {
-			File dir = getValidSessionStoreDir();
-			deployment.setSessionPersistenceManager(new FileSessionPersistence(dir));
-		}
-		addLocaleMappings(deployment);
-		DeploymentManager manager = Servlets.newContainer().addDeployment(deployment);
-		manager.deploy();
-		SessionManager sessionManager = manager.getDeployment().getSessionManager();
-		Duration timeoutDuration = getSession().getTimeout();
-		int sessionTimeout = (isZeroOrLess(timeoutDuration) ? -1 : (int) timeoutDuration.getSeconds());
-		sessionManager.setDefaultSessionTimeout(sessionTimeout);
-		return manager;
-	}
-
-	private boolean isZeroOrLess(Duration timeoutDuration) {
-		return timeoutDuration == null || timeoutDuration.isZero() || timeoutDuration.isNegative();
-	}
-
-	private void configureAccessLog(DeploymentInfo deploymentInfo) {
-		try {
-			createAccessLogDirectoryIfNecessary();
-			XnioWorker worker = createWorker();
-			String prefix = (this.accessLogPrefix != null) ? this.accessLogPrefix : "access_log.";
-			DefaultAccessLogReceiver accessLogReceiver = new DefaultAccessLogReceiver(worker, this.accessLogDirectory,
-					prefix, this.accessLogSuffix, this.accessLogRotate);
-			EventListener listener = new AccessLogShutdownListener(worker, accessLogReceiver);
-			deploymentInfo.addListener(
-					new ListenerInfo(AccessLogShutdownListener.class, new ImmediateInstanceFactory<>(listener)));
-			deploymentInfo
-					.addInitialHandlerChainWrapper((handler) -> createAccessLogHandler(handler, accessLogReceiver));
-		}
-		catch (IOException ex) {
-			throw new IllegalStateException("Failed to create AccessLogHandler", ex);
-		}
-	}
-
-	private AccessLogHandler createAccessLogHandler(HttpHandler handler, AccessLogReceiver accessLogReceiver) {
-		createAccessLogDirectoryIfNecessary();
-		String formatString = (this.accessLogPattern != null) ? this.accessLogPattern : "common";
-		return new AccessLogHandler(handler, accessLogReceiver, formatString, Undertow.class.getClassLoader());
-	}
-
-	private void createAccessLogDirectoryIfNecessary() {
-		Assert.state(this.accessLogDirectory != null, "Access log directory is not set");
-		if (!this.accessLogDirectory.isDirectory() && !this.accessLogDirectory.mkdirs()) {
-			throw new IllegalStateException("Failed to create access log directory '" + this.accessLogDirectory + "'");
-		}
-	}
-
-	private XnioWorker createWorker() throws IOException {
-		Xnio xnio = Xnio.getInstance(Undertow.class.getClassLoader());
-		return xnio.createWorker(OptionMap.builder().set(Options.THREAD_DAEMON, true).getMap());
-	}
-
-	private void addLocaleMappings(DeploymentInfo deployment) {
-		getLocaleCharsetMappings().forEach(
-				(locale, charset) -> deployment.addLocaleCharsetMapping(locale.toString(), charset.toString()));
-	}
-
-	private void registerServletContainerInitializerToDriveServletContextInitializers(DeploymentInfo deployment,
-			ServletContextInitializer... initializers) {
-		ServletContextInitializer[] mergedInitializers = mergeInitializers(initializers);
-		Initializer initializer = new Initializer(mergedInitializers);
-		deployment.addServletContainerInitializer(new ServletContainerInitializerInfo(Initializer.class,
-				new ImmediateInstanceFactory<ServletContainerInitializer>(initializer), NO_CLASSES));
-	}
-
-	private ClassLoader getServletClassLoader() {
-		if (this.resourceLoader != null) {
-			return this.resourceLoader.getClassLoader();
-		}
-		return getClass().getClassLoader();
-	}
-
-	private ResourceManager getDocumentRootResourceManager() {
-		File root = getValidDocumentRoot();
-		File docBase = getCanonicalDocumentRoot(root);
-		List<URL> metaInfResourceUrls = getUrlsOfJarsWithMetaInfResources();
-		List<URL> resourceJarUrls = new ArrayList<>();
-		List<ResourceManager> managers = new ArrayList<>();
-		ResourceManager rootManager = (docBase.isDirectory() ? new FileResourceManager(docBase, 0)
-				: new JarResourceManager(docBase));
-		if (root != null) {
-			rootManager = new LoaderHidingResourceManager(rootManager);
-		}
-		managers.add(rootManager);
-		for (URL url : metaInfResourceUrls) {
-			if ("file".equals(url.getProtocol())) {
-				try {
-					File file = new File(url.toURI());
-					if (file.isFile()) {
-						resourceJarUrls.add(new URL("jar:" + url + "!/"));
-					}
-					else {
-						managers.add(new FileResourceManager(new File(file, "META-INF/resources"), 0));
-					}
-				}
-				catch (Exception ex) {
-					throw new RuntimeException(ex);
-				}
-			}
-			else {
-				resourceJarUrls.add(url);
-			}
-		}
-		managers.add(new MetaInfResourcesResourceManager(resourceJarUrls));
-		return new CompositeResourceManager(managers.toArray(new ResourceManager[0]));
-	}
-
-	private File getCanonicalDocumentRoot(File docBase) {
-		try {
-			File root = (docBase != null) ? docBase : createTempDir("undertow-docbase");
-			return root.getCanonicalFile();
-		}
-		catch (IOException ex) {
-			throw new IllegalStateException("Cannot get canonical document root", ex);
-		}
-	}
-
-	private void configureErrorPages(DeploymentInfo servletBuilder) {
-		for (ErrorPage errorPage : getErrorPages()) {
-			servletBuilder.addErrorPage(getUndertowErrorPage(errorPage));
-		}
-	}
-
-	private io.undertow.servlet.api.ErrorPage getUndertowErrorPage(ErrorPage errorPage) {
-		if (errorPage.getStatus() != null) {
-			return new io.undertow.servlet.api.ErrorPage(errorPage.getPath(), errorPage.getStatusCode());
-		}
-		if (errorPage.getException() != null) {
-			return new io.undertow.servlet.api.ErrorPage(errorPage.getPath(), errorPage.getException());
-		}
-		return new io.undertow.servlet.api.ErrorPage(errorPage.getPath());
-	}
-
-	private void configureMimeMappings(DeploymentInfo servletBuilder) {
-		for (Mapping mimeMapping : getMimeMappings()) {
-			servletBuilder.addMimeMapping(new MimeMapping(mimeMapping.getExtension(), mimeMapping.getMimeType()));
-		}
-	}
-
-	/**
-	 * Factory method called to create the {@link UndertowServletWebServer}. Subclasses
-	 * can override this method to return a different {@link UndertowServletWebServer} or
-	 * apply additional processing to the {@link Builder} and {@link DeploymentManager}
-	 * used to bootstrap Undertow
-	 * @param builder the builder
-	 * @param manager the deployment manager
-	 * @param port the port that Undertow should listen on
-	 * @return a new {@link UndertowServletWebServer} instance
-	 */
-	protected UndertowServletWebServer getUndertowWebServer(Builder builder, DeploymentManager manager, int port) {
-		return new UndertowServletWebServer(builder, manager, getContextPath(), isUseForwardHeaders(), port >= 0,
-				getCompression(), getServerHeader());
-	}
-
-	@Override
-	public void setResourceLoader(ResourceLoader resourceLoader) {
-		this.resourceLoader = resourceLoader;
-	}
-
-	@Override
-	public void setBufferSize(Integer bufferSize) {
-		this.bufferSize = bufferSize;
-	}
-
-	@Override
-	public void setIoThreads(Integer ioThreads) {
-		this.ioThreads = ioThreads;
-	}
-
-	@Override
-	public void setWorkerThreads(Integer workerThreads) {
-		this.workerThreads = workerThreads;
-	}
-
-	@Override
-	public void setUseDirectBuffers(Boolean directBuffers) {
-		this.directBuffers = directBuffers;
-	}
-
-	@Override
-	public void setAccessLogDirectory(File accessLogDirectory) {
-		this.accessLogDirectory = accessLogDirectory;
-	}
-
-	@Override
-	public void setAccessLogPattern(String accessLogPattern) {
-		this.accessLogPattern = accessLogPattern;
-	}
-
-	public String getAccessLogPrefix() {
-		return this.accessLogPrefix;
-	}
-
-	@Override
-	public void setAccessLogPrefix(String accessLogPrefix) {
-		this.accessLogPrefix = accessLogPrefix;
-	}
-
-	@Override
-	public void setAccessLogSuffix(String accessLogSuffix) {
-		this.accessLogSuffix = accessLogSuffix;
-	}
-
-	@Override
-	public void setAccessLogEnabled(boolean accessLogEnabled) {
-		this.accessLogEnabled = accessLogEnabled;
-	}
-
-	public boolean isAccessLogEnabled() {
-		return this.accessLogEnabled;
-	}
-
-	@Override
-	public void setAccessLogRotate(boolean accessLogRotate) {
-		this.accessLogRotate = accessLogRotate;
-	}
-
-	protected final boolean isUseForwardHeaders() {
-		return this.useForwardHeaders;
-	}
-
-	@Override
-	public void setUseForwardHeaders(boolean useForwardHeaders) {
-		this.useForwardHeaders = useForwardHeaders;
-	}
-
-	/**
-	 * Return if filters should be initialized eagerly.
-	 * @return {@code true} if filters are initialized eagerly, otherwise {@code false}.
-	 * @since 2.0.0
-	 */
-	public boolean isEagerInitFilters() {
-		return this.eagerInitFilters;
-	}
-
-	/**
-	 * Set whether filters should be initialized eagerly.
-	 * @param eagerInitFilters {@code true} if filters are initialized eagerly, otherwise
-	 * {@code false}.
-	 * @since 2.0.0
-	 */
-	public void setEagerInitFilters(boolean eagerInitFilters) {
-		this.eagerInitFilters = eagerInitFilters;
-	}
-
-	/**
-	 * {@link ResourceManager} that exposes resource in {@code META-INF/resources}
-	 * directory of nested (in {@code BOOT-INF/lib} or {@code WEB-INF/lib}) jars.
-	 */
-	private static final class MetaInfResourcesResourceManager implements ResourceManager {
-
-		private final List<URL> metaInfResourceJarUrls;
-
-		private MetaInfResourcesResourceManager(List<URL> metaInfResourceJarUrls) {
-			this.metaInfResourceJarUrls = metaInfResourceJarUrls;
-		}
-
-		@Override
-		public void close() throws IOException {
-		}
-
-		@Override
-		public Resource getResource(String path) {
-			for (URL url : this.metaInfResourceJarUrls) {
-				URLResource resource = getMetaInfResource(url, path);
-				if (resource != null) {
-					return resource;
-				}
-			}
-			return null;
-		}
-
-		@Override
-		public boolean isResourceChangeListenerSupported() {
-			return false;
-		}
-
-		@Override
-		public void registerResourceChangeListener(ResourceChangeListener listener) {
-		}
-
-		@Override
-		public void removeResourceChangeListener(ResourceChangeListener listener) {
-
-		}
-
-		private URLResource getMetaInfResource(URL resourceJar, String path) {
-			try {
-				URL resourceUrl = new URL(resourceJar + "META-INF/resources" + path);
-				URLResource resource = new URLResource(resourceUrl, path);
-				if (resource.getContentLength() < 0) {
-					return null;
-				}
-				return resource;
-			}
-			catch (MalformedURLException ex) {
-				return null;
-			}
-		}
-
-	}
-
-	/**
-	 * {@link ServletContainerInitializer} to initialize {@link ServletContextInitializer
-	 * ServletContextInitializers}.
-	 */
-	private static class Initializer implements ServletContainerInitializer {
-
-		private final ServletContextInitializer[] initializers;
-
-		Initializer(ServletContextInitializer[] initializers) {
-			this.initializers = initializers;
-		}
-
-		@Override
-		public void onStartup(Set<Class<?>> classes, ServletContext servletContext) throws ServletException {
-			for (ServletContextInitializer initializer : this.initializers) {
-				initializer.onStartup(servletContext);
-			}
-		}
-
-	}
-
-	private static final class LoaderHidingResourceManager implements ResourceManager {
-
-		private final ResourceManager delegate;
-
-		private LoaderHidingResourceManager(ResourceManager delegate) {
-			this.delegate = delegate;
-		}
-
-		@Override
-		public Resource getResource(String path) throws IOException {
-			if (path.startsWith("/org/springframework/boot")) {
-				return null;
-			}
-			return this.delegate.getResource(path);
-		}
-
-		@Override
-		public boolean isResourceChangeListenerSupported() {
-			return this.delegate.isResourceChangeListenerSupported();
-		}
-
-		@Override
-		public void registerResourceChangeListener(ResourceChangeListener listener) {
-			this.delegate.registerResourceChangeListener(listener);
-		}
-
-		@Override
-		public void removeResourceChangeListener(ResourceChangeListener listener) {
-			this.delegate.removeResourceChangeListener(listener);
-		}
-
-		@Override
-		public void close() throws IOException {
-			this.delegate.close();
-		}
-
-	}
-
-	private static class AccessLogShutdownListener implements ServletContextListener {
-
-		private final XnioWorker worker;
-
-		private final DefaultAccessLogReceiver accessLogReceiver;
-
-		AccessLogShutdownListener(XnioWorker worker, DefaultAccessLogReceiver accessLogReceiver) {
-			this.worker = worker;
-			this.accessLogReceiver = accessLogReceiver;
-		}
-
-		@Override
-		public void contextInitialized(ServletContextEvent sce) {
-		}
-
-		@Override
-		public void contextDestroyed(ServletContextEvent sce) {
-			try {
-				this.accessLogReceiver.close();
-				this.worker.shutdown();
-				this.worker.awaitTermination(30, TimeUnit.SECONDS);
-			}
-			catch (IOException ex) {
-				throw new IllegalStateException(ex);
-			}
-			catch (InterruptedException ex) {
-				Thread.currentThread().interrupt();
-			}
-		}
-
-	}
-
-}
-=======
 /*
  * Copyright 2012-2020 the original author or authors.
  *
@@ -1276,5 +606,4 @@
 
 	}
 
-}
->>>>>>> 6755b480
+}