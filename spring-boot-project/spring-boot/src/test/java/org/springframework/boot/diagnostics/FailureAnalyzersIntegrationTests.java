<<<<<<< HEAD
/*
 * Copyright 2012-2019 the original author or authors.
 *
 * Licensed under the Apache License, Version 2.0 (the "License");
 * you may not use this file except in compliance with the License.
 * You may obtain a copy of the License at
 *
 *      https://www.apache.org/licenses/LICENSE-2.0
 *
 * Unless required by applicable law or agreed to in writing, software
 * distributed under the License is distributed on an "AS IS" BASIS,
 * WITHOUT WARRANTIES OR CONDITIONS OF ANY KIND, either express or implied.
 * See the License for the specific language governing permissions and
 * limitations under the License.
 */

package org.springframework.boot.diagnostics;

import javax.annotation.PostConstruct;

import org.junit.jupiter.api.Test;
import org.junit.jupiter.api.extension.ExtendWith;

import org.springframework.boot.WebApplicationType;
import org.springframework.boot.builder.SpringApplicationBuilder;
import org.springframework.boot.testsupport.system.CapturedOutput;
import org.springframework.boot.testsupport.system.OutputCaptureExtension;
import org.springframework.boot.web.server.PortInUseException;
import org.springframework.context.annotation.Configuration;

import static org.assertj.core.api.Assertions.assertThat;
import static org.assertj.core.api.Assertions.assertThatExceptionOfType;

/**
 * Integration tests for {@link FailureAnalyzers}.
 *
 * @author Andy Wilkinson
 */
@ExtendWith(OutputCaptureExtension.class)
class FailureAnalyzersIntegrationTests {

	@Test
	void analysisIsPerformed(CapturedOutput capturedOutput) {
		assertThatExceptionOfType(Exception.class).isThrownBy(
				() -> new SpringApplicationBuilder(TestConfiguration.class).web(WebApplicationType.NONE).run());
		assertThat(capturedOutput).contains("APPLICATION FAILED TO START");
	}

	@Configuration(proxyBeanMethods = false)
	static class TestConfiguration {

		@PostConstruct
		void fail() {
			throw new PortInUseException(8080);
		}

	}

}
=======
/*
 * Copyright 2012-2019 the original author or authors.
 *
 * Licensed under the Apache License, Version 2.0 (the "License");
 * you may not use this file except in compliance with the License.
 * You may obtain a copy of the License at
 *
 *      https://www.apache.org/licenses/LICENSE-2.0
 *
 * Unless required by applicable law or agreed to in writing, software
 * distributed under the License is distributed on an "AS IS" BASIS,
 * WITHOUT WARRANTIES OR CONDITIONS OF ANY KIND, either express or implied.
 * See the License for the specific language governing permissions and
 * limitations under the License.
 */

package org.springframework.boot.diagnostics;

import javax.annotation.PostConstruct;

import org.junit.jupiter.api.Test;
import org.junit.jupiter.api.extension.ExtendWith;

import org.springframework.boot.WebApplicationType;
import org.springframework.boot.builder.SpringApplicationBuilder;
import org.springframework.boot.testsupport.system.CapturedOutput;
import org.springframework.boot.testsupport.system.OutputCaptureExtension;
import org.springframework.boot.web.server.PortInUseException;
import org.springframework.context.annotation.Configuration;

import static org.assertj.core.api.Assertions.assertThat;
import static org.assertj.core.api.Assertions.assertThatExceptionOfType;

/**
 * Integration tests for {@link FailureAnalyzers}.
 *
 * @author Andy Wilkinson
 */
@ExtendWith(OutputCaptureExtension.class)
class FailureAnalyzersIntegrationTests {

	@Test
	void analysisIsPerformed(CapturedOutput output) {
		assertThatExceptionOfType(Exception.class).isThrownBy(
				() -> new SpringApplicationBuilder(TestConfiguration.class).web(WebApplicationType.NONE).run());
		assertThat(output).contains("APPLICATION FAILED TO START");
	}

	@Configuration(proxyBeanMethods = false)
	static class TestConfiguration {

		@PostConstruct
		void fail() {
			throw new PortInUseException(8080);
		}

	}

}
>>>>>>> 6755b480
<|MERGE_RESOLUTION|>--- conflicted
+++ resolved
@@ -1,64 +1,3 @@
-<<<<<<< HEAD
-/*
- * Copyright 2012-2019 the original author or authors.
- *
- * Licensed under the Apache License, Version 2.0 (the "License");
- * you may not use this file except in compliance with the License.
- * You may obtain a copy of the License at
- *
- *      https://www.apache.org/licenses/LICENSE-2.0
- *
- * Unless required by applicable law or agreed to in writing, software
- * distributed under the License is distributed on an "AS IS" BASIS,
- * WITHOUT WARRANTIES OR CONDITIONS OF ANY KIND, either express or implied.
- * See the License for the specific language governing permissions and
- * limitations under the License.
- */
-
-package org.springframework.boot.diagnostics;
-
-import javax.annotation.PostConstruct;
-
-import org.junit.jupiter.api.Test;
-import org.junit.jupiter.api.extension.ExtendWith;
-
-import org.springframework.boot.WebApplicationType;
-import org.springframework.boot.builder.SpringApplicationBuilder;
-import org.springframework.boot.testsupport.system.CapturedOutput;
-import org.springframework.boot.testsupport.system.OutputCaptureExtension;
-import org.springframework.boot.web.server.PortInUseException;
-import org.springframework.context.annotation.Configuration;
-
-import static org.assertj.core.api.Assertions.assertThat;
-import static org.assertj.core.api.Assertions.assertThatExceptionOfType;
-
-/**
- * Integration tests for {@link FailureAnalyzers}.
- *
- * @author Andy Wilkinson
- */
-@ExtendWith(OutputCaptureExtension.class)
-class FailureAnalyzersIntegrationTests {
-
-	@Test
-	void analysisIsPerformed(CapturedOutput capturedOutput) {
-		assertThatExceptionOfType(Exception.class).isThrownBy(
-				() -> new SpringApplicationBuilder(TestConfiguration.class).web(WebApplicationType.NONE).run());
-		assertThat(capturedOutput).contains("APPLICATION FAILED TO START");
-	}
-
-	@Configuration(proxyBeanMethods = false)
-	static class TestConfiguration {
-
-		@PostConstruct
-		void fail() {
-			throw new PortInUseException(8080);
-		}
-
-	}
-
-}
-=======
 /*
  * Copyright 2012-2019 the original author or authors.
  *
@@ -117,5 +56,4 @@
 
 	}
 
-}
->>>>>>> 6755b480
+}