--- conflicted
+++ resolved
@@ -1,77 +1,3 @@
-<<<<<<< HEAD
-/*
- * Copyright 2012-2019 the original author or authors.
- *
- * Licensed under the Apache License, Version 2.0 (the "License");
- * you may not use this file except in compliance with the License.
- * You may obtain a copy of the License at
- *
- *      https://www.apache.org/licenses/LICENSE-2.0
- *
- * Unless required by applicable law or agreed to in writing, software
- * distributed under the License is distributed on an "AS IS" BASIS,
- * WITHOUT WARRANTIES OR CONDITIONS OF ANY KIND, either express or implied.
- * See the License for the specific language governing permissions and
- * limitations under the License.
- */
-
-package org.springframework.boot.logging;
-
-import org.junit.jupiter.api.AfterEach;
-import org.junit.jupiter.api.Test;
-
-import org.springframework.boot.logging.LoggingSystem.NoOpLoggingSystem;
-
-import static org.assertj.core.api.Assertions.assertThat;
-import static org.assertj.core.api.Assertions.assertThatExceptionOfType;
-
-/**
- * Tests for {@link LoggingSystem}.
- *
- * @author Andy Wilkinson
- */
-class LoggingSystemTests {
-
-	@AfterEach
-	void clearSystemProperty() {
-		System.clearProperty(LoggingSystem.SYSTEM_PROPERTY);
-	}
-
-	@Test
-	void loggingSystemCanBeDisabled() {
-		System.setProperty(LoggingSystem.SYSTEM_PROPERTY, LoggingSystem.NONE);
-		LoggingSystem loggingSystem = LoggingSystem.get(getClass().getClassLoader());
-		assertThat(loggingSystem).isInstanceOf(NoOpLoggingSystem.class);
-	}
-
-	@Test
-	void getLoggerConfigurationIsUnsupported() {
-		assertThatExceptionOfType(UnsupportedOperationException.class)
-				.isThrownBy(() -> new StubLoggingSystem().getLoggerConfiguration("test-logger-name"));
-	}
-
-	@Test
-	void listLoggerConfigurationsIsUnsupported() {
-		assertThatExceptionOfType(UnsupportedOperationException.class)
-				.isThrownBy(() -> new StubLoggingSystem().getLoggerConfigurations());
-	}
-
-	private static final class StubLoggingSystem extends LoggingSystem {
-
-		@Override
-		public void beforeInitialize() {
-			// Stub implementation
-		}
-
-		@Override
-		public void setLogLevel(String loggerName, LogLevel level) {
-			// Stub implementation
-		}
-
-	}
-
-}
-=======
 /*
  * Copyright 2012-2020 the original author or authors.
  *
@@ -149,5 +75,4 @@
 
 	}
 
-}
->>>>>>> 6755b480
+}