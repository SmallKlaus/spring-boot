--- conflicted
+++ resolved
@@ -1,6 +1,5 @@
-<<<<<<< HEAD
 /*
- * Copyright 2012-2019 the original author or authors.
+ * Copyright 2012-2020 the original author or authors.
  *
  * Licensed under the Apache License, Version 2.0 (the "License");
  * you may not use this file except in compliance with the License.
@@ -100,7 +99,7 @@
 		ResolvableType type = ResolvableType.forArrayComponent(INTEGER_ARRAY.getType());
 		Bindable<Integer[][]> target = Bindable.of(type);
 		Integer[][] result = this.binder.bind("foo", target).get();
-		assertThat(result).hasSize(2);
+		assertThat(result).hasDimensions(2, 2);
 		assertThat(result[0]).containsExactly(1, 2);
 		assertThat(result[1]).containsExactly(3, 4);
 	}
@@ -286,294 +285,4 @@
 				IllegalStateException.class);
 	}
 
-}
-=======
-/*
- * Copyright 2012-2020 the original author or authors.
- *
- * Licensed under the Apache License, Version 2.0 (the "License");
- * you may not use this file except in compliance with the License.
- * You may obtain a copy of the License at
- *
- *      https://www.apache.org/licenses/LICENSE-2.0
- *
- * Unless required by applicable law or agreed to in writing, software
- * distributed under the License is distributed on an "AS IS" BASIS,
- * WITHOUT WARRANTIES OR CONDITIONS OF ANY KIND, either express or implied.
- * See the License for the specific language governing permissions and
- * limitations under the License.
- */
-
-package org.springframework.boot.context.properties.bind;
-
-import java.util.ArrayList;
-import java.util.List;
-import java.util.Set;
-
-import org.junit.jupiter.api.Test;
-import org.mockito.Answers;
-import org.mockito.InOrder;
-
-import org.springframework.boot.context.properties.source.ConfigurationProperty;
-import org.springframework.boot.context.properties.source.ConfigurationPropertyName;
-import org.springframework.boot.context.properties.source.ConfigurationPropertySource;
-import org.springframework.boot.context.properties.source.MockConfigurationPropertySource;
-import org.springframework.core.ResolvableType;
-
-import static org.assertj.core.api.Assertions.assertThat;
-import static org.assertj.core.api.Assertions.assertThatExceptionOfType;
-import static org.mockito.ArgumentMatchers.any;
-import static org.mockito.ArgumentMatchers.eq;
-import static org.mockito.ArgumentMatchers.isA;
-import static org.mockito.Mockito.inOrder;
-import static org.mockito.Mockito.mock;
-
-/**
- * Tests for {@link ArrayBinder}.
- *
- * @author Phillip Webb
- * @author Madhura Bhave
- */
-class ArrayBinderTests {
-
-	private static final Bindable<List<Integer>> INTEGER_LIST = Bindable.listOf(Integer.class);
-
-	private static final Bindable<Integer[]> INTEGER_ARRAY = Bindable.of(Integer[].class);
-
-	private List<ConfigurationPropertySource> sources = new ArrayList<>();
-
-	private final Binder binder = new Binder(this.sources);
-
-	@Test
-	void bindToArrayShouldReturnArray() {
-		MockConfigurationPropertySource source = new MockConfigurationPropertySource();
-		source.put("foo[0]", "1");
-		source.put("foo[1]", "2");
-		source.put("foo[2]", "3");
-		this.sources.add(source);
-		Integer[] result = this.binder.bind("foo", INTEGER_ARRAY).get();
-		assertThat(result).containsExactly(1, 2, 3);
-	}
-
-	@Test
-	void bindToCollectionShouldTriggerOnSuccess() {
-		this.sources.add(new MockConfigurationPropertySource("foo[0]", "1", "line1"));
-		BindHandler handler = mock(BindHandler.class, Answers.CALLS_REAL_METHODS);
-		this.binder.bind("foo", INTEGER_LIST, handler);
-		InOrder inOrder = inOrder(handler);
-		inOrder.verify(handler).onSuccess(eq(ConfigurationPropertyName.of("foo[0]")), eq(Bindable.of(Integer.class)),
-				any(), eq(1));
-		inOrder.verify(handler).onSuccess(eq(ConfigurationPropertyName.of("foo")), eq(INTEGER_LIST), any(),
-				isA(List.class));
-	}
-
-	@Test
-	void bindToArrayShouldReturnPrimitiveArray() {
-		MockConfigurationPropertySource source = new MockConfigurationPropertySource();
-		source.put("foo[0]", "1");
-		source.put("foo[1]", "2");
-		source.put("foo[2]", "3");
-		this.sources.add(source);
-		int[] result = this.binder.bind("foo", Bindable.of(int[].class)).get();
-		assertThat(result).containsExactly(1, 2, 3);
-	}
-
-	@Test
-	void bindToArrayWhenNestedShouldReturnPopulatedArray() {
-		MockConfigurationPropertySource source = new MockConfigurationPropertySource();
-		source.put("foo[0][0]", "1");
-		source.put("foo[0][1]", "2");
-		source.put("foo[1][0]", "3");
-		source.put("foo[1][1]", "4");
-		this.sources.add(source);
-		ResolvableType type = ResolvableType.forArrayComponent(INTEGER_ARRAY.getType());
-		Bindable<Integer[][]> target = Bindable.of(type);
-		Integer[][] result = this.binder.bind("foo", target).get();
-		assertThat(result).hasDimensions(2, 2);
-		assertThat(result[0]).containsExactly(1, 2);
-		assertThat(result[1]).containsExactly(3, 4);
-	}
-
-	@Test
-	void bindToArrayWhenNestedListShouldReturnPopulatedArray() {
-		MockConfigurationPropertySource source = new MockConfigurationPropertySource();
-		source.put("foo[0][0]", "1");
-		source.put("foo[0][1]", "2");
-		source.put("foo[1][0]", "3");
-		source.put("foo[1][1]", "4");
-		this.sources.add(source);
-		ResolvableType type = ResolvableType.forArrayComponent(INTEGER_LIST.getType());
-		Bindable<List<Integer>[]> target = Bindable.of(type);
-		List<Integer>[] result = this.binder.bind("foo", target).get();
-		assertThat(result).hasSize(2);
-		assertThat(result[0]).containsExactly(1, 2);
-		assertThat(result[1]).containsExactly(3, 4);
-	}
-
-	@Test
-	void bindToArrayWhenNotInOrderShouldReturnPopulatedArray() {
-		MockConfigurationPropertySource source = new MockConfigurationPropertySource();
-		source.put("foo[1]", "2");
-		source.put("foo[0]", "1");
-		source.put("foo[2]", "3");
-		this.sources.add(source);
-		Integer[] result = this.binder.bind("foo", INTEGER_ARRAY).get();
-		assertThat(result).containsExactly(1, 2, 3);
-	}
-
-	@Test
-	void bindToArrayWhenNonSequentialShouldThrowException() {
-		MockConfigurationPropertySource source = new MockConfigurationPropertySource();
-		source.put("foo[0]", "2");
-		source.put("foo[1]", "1");
-		source.put("foo[3]", "3");
-		this.sources.add(source);
-		assertThatExceptionOfType(BindException.class).isThrownBy(() -> this.binder.bind("foo", INTEGER_ARRAY))
-				.satisfies((ex) -> {
-					Set<ConfigurationProperty> unbound = ((UnboundConfigurationPropertiesException) ex.getCause())
-							.getUnboundProperties();
-					assertThat(unbound.size()).isEqualTo(1);
-					ConfigurationProperty property = unbound.iterator().next();
-					assertThat(property.getName().toString()).isEqualTo("foo[3]");
-					assertThat(property.getValue()).isEqualTo("3");
-				});
-	}
-
-	@Test
-	void bindToArrayWhenNonIterableShouldReturnPopulatedArray() {
-		MockConfigurationPropertySource source = new MockConfigurationPropertySource();
-		source.put("foo[1]", "2");
-		source.put("foo[0]", "1");
-		source.put("foo[2]", "3");
-		this.sources.add(source.nonIterable());
-		Integer[] result = this.binder.bind("foo", INTEGER_ARRAY).get();
-		assertThat(result).containsExactly(1, 2, 3);
-	}
-
-	@Test
-	void bindToArrayWhenMultipleSourceShouldOnlyUseFirst() {
-		MockConfigurationPropertySource source1 = new MockConfigurationPropertySource();
-		source1.put("bar", "baz");
-		this.sources.add(source1);
-		MockConfigurationPropertySource source2 = new MockConfigurationPropertySource();
-		source2.put("foo[0]", "1");
-		source2.put("foo[1]", "2");
-		this.sources.add(source2);
-		MockConfigurationPropertySource source3 = new MockConfigurationPropertySource();
-		source3.put("foo[0]", "7");
-		source3.put("foo[1]", "8");
-		source3.put("foo[2]", "9");
-		this.sources.add(source3);
-		Integer[] result = this.binder.bind("foo", INTEGER_ARRAY).get();
-		assertThat(result).containsExactly(1, 2);
-	}
-
-	@Test
-	void bindToArrayWhenHasExistingCollectionShouldReplaceAllContents() {
-		this.sources.add(new MockConfigurationPropertySource("foo[0]", "1"));
-		Integer[] existing = new Integer[2];
-		existing[0] = 1000;
-		existing[1] = 1001;
-		Integer[] result = this.binder.bind("foo", INTEGER_ARRAY.withExistingValue(existing)).get();
-		assertThat(result).containsExactly(1);
-	}
-
-	@Test
-	void bindToArrayWhenNoValueShouldReturnUnbound() {
-		this.sources.add(new MockConfigurationPropertySource("faf.bar", "1"));
-		BindResult<Integer[]> result = this.binder.bind("foo", INTEGER_ARRAY);
-		assertThat(result.isBound()).isFalse();
-	}
-
-	@Test
-	void bindToArrayShouldTriggerOnSuccess() {
-		this.sources.add(new MockConfigurationPropertySource("foo[0]", "1", "line1"));
-		BindHandler handler = mock(BindHandler.class, Answers.CALLS_REAL_METHODS);
-		Bindable<Integer[]> target = INTEGER_ARRAY;
-		this.binder.bind("foo", target, handler);
-		InOrder inOrder = inOrder(handler);
-		inOrder.verify(handler).onSuccess(eq(ConfigurationPropertyName.of("foo[0]")), eq(Bindable.of(Integer.class)),
-				any(), eq(1));
-		inOrder.verify(handler).onSuccess(eq(ConfigurationPropertyName.of("foo")), eq(target), any(),
-				isA(Integer[].class));
-	}
-
-	@Test
-	void bindToArrayWhenCommaListShouldReturnPopulatedArray() {
-		this.sources.add(new MockConfigurationPropertySource("foo", "1,2,3"));
-		int[] result = this.binder.bind("foo", Bindable.of(int[].class)).get();
-		assertThat(result).containsExactly(1, 2, 3);
-	}
-
-	@Test
-	void bindToArrayWhenCommaListAndIndexedShouldOnlyUseFirst() {
-		MockConfigurationPropertySource source1 = new MockConfigurationPropertySource();
-		source1.put("foo", "1,2");
-		this.sources.add(source1);
-		MockConfigurationPropertySource source2 = new MockConfigurationPropertySource();
-		source2.put("foo[0]", "2");
-		source2.put("foo[1]", "3");
-		int[] result = this.binder.bind("foo", Bindable.of(int[].class)).get();
-		assertThat(result).containsExactly(1, 2);
-	}
-
-	@Test
-	void bindToArrayWhenIndexedAndCommaListShouldOnlyUseFirst() {
-		MockConfigurationPropertySource source1 = new MockConfigurationPropertySource();
-		source1.put("foo[0]", "1");
-		source1.put("foo[1]", "2");
-		this.sources.add(source1);
-		MockConfigurationPropertySource source2 = new MockConfigurationPropertySource();
-		source2.put("foo", "2,3");
-		int[] result = this.binder.bind("foo", Bindable.of(int[].class)).get();
-		assertThat(result).containsExactly(1, 2);
-	}
-
-	@Test
-	void bindToArrayShouldBindCharArray() {
-		this.sources.add(new MockConfigurationPropertySource("foo", "word"));
-		char[] result = this.binder.bind("foo", Bindable.of(char[].class)).get();
-		assertThat(result).containsExactly("word".toCharArray());
-	}
-
-	@Test
-	void bindToArrayWhenEmptyStringShouldReturnEmptyArray() {
-		MockConfigurationPropertySource source = new MockConfigurationPropertySource();
-		source.put("foo", "");
-		this.sources.add(source);
-		String[] result = this.binder.bind("foo", Bindable.of(String[].class)).get();
-		assertThat(result).isNotNull().isEmpty();
-	}
-
-	@Test
-	void bindToArrayWhenHasSpacesShouldTrim() {
-		MockConfigurationPropertySource source = new MockConfigurationPropertySource();
-		source.put("foo", "1,  2,3");
-		this.sources.add(source);
-		String[] result = this.binder.bind("foo", Bindable.of(String[].class)).get();
-		assertThat(result).containsExactly("1", "2", "3");
-	}
-
-	@Test
-	void bindToArrayShouldUsePropertyEditor() {
-		// gh-12166
-		MockConfigurationPropertySource source = new MockConfigurationPropertySource();
-		source.put("foo[0]", "java.lang.RuntimeException");
-		source.put("foo[1]", "java.lang.IllegalStateException");
-		this.sources.add(source);
-		assertThat(this.binder.bind("foo", Bindable.of(Class[].class)).get()).containsExactly(RuntimeException.class,
-				IllegalStateException.class);
-	}
-
-	@Test
-	void bindToArrayWhenStringShouldUsePropertyEditor() {
-		// gh-12166
-		MockConfigurationPropertySource source = new MockConfigurationPropertySource();
-		source.put("foo", "java.lang.RuntimeException,java.lang.IllegalStateException");
-		this.sources.add(source);
-		assertThat(this.binder.bind("foo", Bindable.of(Class[].class)).get()).containsExactly(RuntimeException.class,
-				IllegalStateException.class);
-	}
-
-}
->>>>>>> 6755b480
+}