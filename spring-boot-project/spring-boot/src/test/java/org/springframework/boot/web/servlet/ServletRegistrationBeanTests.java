<<<<<<< HEAD
/*
 * Copyright 2012-2019 the original author or authors.
 *
 * Licensed under the Apache License, Version 2.0 (the "License");
 * you may not use this file except in compliance with the License.
 * You may obtain a copy of the License at
 *
 *      https://www.apache.org/licenses/LICENSE-2.0
 *
 * Unless required by applicable law or agreed to in writing, software
 * distributed under the License is distributed on an "AS IS" BASIS,
 * WITHOUT WARRANTIES OR CONDITIONS OF ANY KIND, either express or implied.
 * See the License for the specific language governing permissions and
 * limitations under the License.
 */

package org.springframework.boot.web.servlet;

import java.util.Arrays;
import java.util.Collections;
import java.util.HashMap;
import java.util.LinkedHashSet;
import java.util.Map;

import javax.servlet.Filter;
import javax.servlet.FilterRegistration;
import javax.servlet.Servlet;
import javax.servlet.ServletContext;
import javax.servlet.ServletRegistration;

import org.junit.jupiter.api.BeforeEach;
import org.junit.jupiter.api.Test;
import org.mockito.Mock;
import org.mockito.MockitoAnnotations;

import org.springframework.boot.web.servlet.mock.MockServlet;

import static org.assertj.core.api.Assertions.assertThatIllegalArgumentException;
import static org.mockito.ArgumentMatchers.any;
import static org.mockito.ArgumentMatchers.anyString;
import static org.mockito.BDDMockito.given;
import static org.mockito.Mockito.never;
import static org.mockito.Mockito.verify;

/**
 * Tests for {@link ServletRegistrationBean}.
 *
 * @author Phillip Webb
 */
class ServletRegistrationBeanTests {

	private final MockServlet servlet = new MockServlet();

	@Mock
	private ServletContext servletContext;

	@Mock
	private ServletRegistration.Dynamic registration;

	@Mock
	private FilterRegistration.Dynamic filterRegistration;

	@BeforeEach
	void setupMocks() {
		MockitoAnnotations.initMocks(this);
		given(this.servletContext.addServlet(anyString(), any(Servlet.class))).willReturn(this.registration);
		given(this.servletContext.addFilter(anyString(), any(Filter.class))).willReturn(this.filterRegistration);
	}

	@Test
	void startupWithDefaults() throws Exception {
		ServletRegistrationBean<MockServlet> bean = new ServletRegistrationBean<>(this.servlet);
		bean.onStartup(this.servletContext);
		verify(this.servletContext).addServlet("mockServlet", this.servlet);
		verify(this.registration).setAsyncSupported(true);
		verify(this.registration).addMapping("/*");
	}

	@Test
	void startupWithDoubleRegistration() throws Exception {
		ServletRegistrationBean<MockServlet> bean = new ServletRegistrationBean<>(this.servlet);
		given(this.servletContext.addServlet(anyString(), any(Servlet.class))).willReturn(null);
		bean.onStartup(this.servletContext);
		verify(this.servletContext).addServlet("mockServlet", this.servlet);
		verify(this.registration, never()).setAsyncSupported(true);
	}

	@Test
	void startupWithSpecifiedValues() throws Exception {
		ServletRegistrationBean<MockServlet> bean = new ServletRegistrationBean<>();
		bean.setName("test");
		bean.setServlet(this.servlet);
		bean.setAsyncSupported(false);
		bean.setInitParameters(Collections.singletonMap("a", "b"));
		bean.addInitParameter("c", "d");
		bean.setUrlMappings(new LinkedHashSet<>(Arrays.asList("/a", "/b")));
		bean.addUrlMappings("/c");
		bean.setLoadOnStartup(10);
		bean.onStartup(this.servletContext);
		verify(this.servletContext).addServlet("test", this.servlet);
		verify(this.registration).setAsyncSupported(false);
		Map<String, String> expectedInitParameters = new HashMap<>();
		expectedInitParameters.put("a", "b");
		expectedInitParameters.put("c", "d");
		verify(this.registration).setInitParameters(expectedInitParameters);
		verify(this.registration).addMapping("/a", "/b", "/c");
		verify(this.registration).setLoadOnStartup(10);
	}

	@Test
	void specificName() throws Exception {
		ServletRegistrationBean<MockServlet> bean = new ServletRegistrationBean<>();
		bean.setName("specificName");
		bean.setServlet(this.servlet);
		bean.onStartup(this.servletContext);
		verify(this.servletContext).addServlet("specificName", this.servlet);
	}

	@Test
	void deducedName() throws Exception {
		ServletRegistrationBean<MockServlet> bean = new ServletRegistrationBean<>();
		bean.setServlet(this.servlet);
		bean.onStartup(this.servletContext);
		verify(this.servletContext).addServlet("mockServlet", this.servlet);
	}

	@Test
	void disable() throws Exception {
		ServletRegistrationBean<MockServlet> bean = new ServletRegistrationBean<>();
		bean.setServlet(this.servlet);
		bean.setEnabled(false);
		bean.onStartup(this.servletContext);
		verify(this.servletContext, never()).addServlet("mockServlet", this.servlet);
	}

	@Test
	void setServletMustNotBeNull() throws Exception {
		ServletRegistrationBean<MockServlet> bean = new ServletRegistrationBean<>();
		assertThatIllegalArgumentException().isThrownBy(() -> bean.onStartup(this.servletContext))
				.withMessageContaining("Servlet must not be null");
	}

	@Test
	void createServletMustNotBeNull() {
		assertThatIllegalArgumentException().isThrownBy(() -> new ServletRegistrationBean<MockServlet>(null))
				.withMessageContaining("Servlet must not be null");
	}

	@Test
	void setMappingMustNotBeNull() {
		ServletRegistrationBean<MockServlet> bean = new ServletRegistrationBean<>(this.servlet);
		assertThatIllegalArgumentException().isThrownBy(() -> bean.setUrlMappings(null))
				.withMessageContaining("UrlMappings must not be null");
	}

	@Test
	void createMappingMustNotBeNull() {
		assertThatIllegalArgumentException()
				.isThrownBy(() -> new ServletRegistrationBean<>(this.servlet, (String[]) null))
				.withMessageContaining("UrlMappings must not be null");
	}

	@Test
	void addMappingMustNotBeNull() {
		ServletRegistrationBean<MockServlet> bean = new ServletRegistrationBean<>(this.servlet);
		assertThatIllegalArgumentException().isThrownBy(() -> bean.addUrlMappings((String[]) null))
				.withMessageContaining("UrlMappings must not be null");
	}

	@Test
	void setMappingReplacesValue() throws Exception {
		ServletRegistrationBean<MockServlet> bean = new ServletRegistrationBean<>(this.servlet, "/a", "/b");
		bean.setUrlMappings(new LinkedHashSet<>(Arrays.asList("/c", "/d")));
		bean.onStartup(this.servletContext);
		verify(this.registration).addMapping("/c", "/d");
	}

	@Test
	void modifyInitParameters() throws Exception {
		ServletRegistrationBean<MockServlet> bean = new ServletRegistrationBean<>(this.servlet, "/a", "/b");
		bean.addInitParameter("a", "b");
		bean.getInitParameters().put("a", "c");
		bean.onStartup(this.servletContext);
		verify(this.registration).setInitParameters(Collections.singletonMap("a", "c"));
	}

	@Test
	void withoutDefaultMappings() throws Exception {
		ServletRegistrationBean<MockServlet> bean = new ServletRegistrationBean<>(this.servlet, false);
		bean.onStartup(this.servletContext);
		verify(this.registration, never()).addMapping(any(String[].class));
	}

}
=======
/*
 * Copyright 2012-2020 the original author or authors.
 *
 * Licensed under the Apache License, Version 2.0 (the "License");
 * you may not use this file except in compliance with the License.
 * You may obtain a copy of the License at
 *
 *      https://www.apache.org/licenses/LICENSE-2.0
 *
 * Unless required by applicable law or agreed to in writing, software
 * distributed under the License is distributed on an "AS IS" BASIS,
 * WITHOUT WARRANTIES OR CONDITIONS OF ANY KIND, either express or implied.
 * See the License for the specific language governing permissions and
 * limitations under the License.
 */

package org.springframework.boot.web.servlet;

import java.util.Arrays;
import java.util.Collections;
import java.util.HashMap;
import java.util.LinkedHashSet;
import java.util.Map;

import javax.servlet.FilterRegistration;
import javax.servlet.Servlet;
import javax.servlet.ServletContext;
import javax.servlet.ServletRegistration;

import org.junit.jupiter.api.Test;
import org.junit.jupiter.api.extension.ExtendWith;
import org.mockito.Mock;
import org.mockito.junit.jupiter.MockitoExtension;

import org.springframework.boot.web.servlet.mock.MockServlet;

import static org.assertj.core.api.Assertions.assertThatIllegalArgumentException;
import static org.mockito.ArgumentMatchers.any;
import static org.mockito.ArgumentMatchers.anyString;
import static org.mockito.BDDMockito.given;
import static org.mockito.Mockito.never;
import static org.mockito.Mockito.verify;

/**
 * Tests for {@link ServletRegistrationBean}.
 *
 * @author Phillip Webb
 */
@ExtendWith(MockitoExtension.class)
class ServletRegistrationBeanTests {

	private final MockServlet servlet = new MockServlet();

	@Mock
	private ServletContext servletContext;

	@Mock
	private ServletRegistration.Dynamic registration;

	@Mock
	private FilterRegistration.Dynamic filterRegistration;

	@Test
	void startupWithDefaults() throws Exception {
		given(this.servletContext.addServlet(anyString(), any(Servlet.class))).willReturn(this.registration);
		ServletRegistrationBean<MockServlet> bean = new ServletRegistrationBean<>(this.servlet);
		bean.onStartup(this.servletContext);
		verify(this.servletContext).addServlet("mockServlet", this.servlet);
		verify(this.registration).setAsyncSupported(true);
		verify(this.registration).addMapping("/*");
	}

	@Test
	void startupWithDoubleRegistration() throws Exception {
		ServletRegistrationBean<MockServlet> bean = new ServletRegistrationBean<>(this.servlet);
		given(this.servletContext.addServlet(anyString(), any(Servlet.class))).willReturn(null);
		bean.onStartup(this.servletContext);
		verify(this.servletContext).addServlet("mockServlet", this.servlet);
		verify(this.registration, never()).setAsyncSupported(true);
	}

	@Test
	void startupWithSpecifiedValues() throws Exception {
		given(this.servletContext.addServlet(anyString(), any(Servlet.class))).willReturn(this.registration);
		ServletRegistrationBean<MockServlet> bean = new ServletRegistrationBean<>();
		bean.setName("test");
		bean.setServlet(this.servlet);
		bean.setAsyncSupported(false);
		bean.setInitParameters(Collections.singletonMap("a", "b"));
		bean.addInitParameter("c", "d");
		bean.setUrlMappings(new LinkedHashSet<>(Arrays.asList("/a", "/b")));
		bean.addUrlMappings("/c");
		bean.setLoadOnStartup(10);
		bean.onStartup(this.servletContext);
		verify(this.servletContext).addServlet("test", this.servlet);
		verify(this.registration).setAsyncSupported(false);
		Map<String, String> expectedInitParameters = new HashMap<>();
		expectedInitParameters.put("a", "b");
		expectedInitParameters.put("c", "d");
		verify(this.registration).setInitParameters(expectedInitParameters);
		verify(this.registration).addMapping("/a", "/b", "/c");
		verify(this.registration).setLoadOnStartup(10);
	}

	@Test
	void specificName() throws Exception {
		ServletRegistrationBean<MockServlet> bean = new ServletRegistrationBean<>();
		bean.setName("specificName");
		bean.setServlet(this.servlet);
		bean.onStartup(this.servletContext);
		verify(this.servletContext).addServlet("specificName", this.servlet);
	}

	@Test
	void deducedName() throws Exception {
		ServletRegistrationBean<MockServlet> bean = new ServletRegistrationBean<>();
		bean.setServlet(this.servlet);
		bean.onStartup(this.servletContext);
		verify(this.servletContext).addServlet("mockServlet", this.servlet);
	}

	@Test
	void disable() throws Exception {
		ServletRegistrationBean<MockServlet> bean = new ServletRegistrationBean<>();
		bean.setServlet(this.servlet);
		bean.setEnabled(false);
		bean.onStartup(this.servletContext);
		verify(this.servletContext, never()).addServlet("mockServlet", this.servlet);
	}

	@Test
	void setServletMustNotBeNull() throws Exception {
		ServletRegistrationBean<MockServlet> bean = new ServletRegistrationBean<>();
		assertThatIllegalArgumentException().isThrownBy(() -> bean.onStartup(this.servletContext))
				.withMessageContaining("Servlet must not be null");
	}

	@Test
	void createServletMustNotBeNull() {
		assertThatIllegalArgumentException().isThrownBy(() -> new ServletRegistrationBean<MockServlet>(null))
				.withMessageContaining("Servlet must not be null");
	}

	@Test
	void setMappingMustNotBeNull() {
		ServletRegistrationBean<MockServlet> bean = new ServletRegistrationBean<>(this.servlet);
		assertThatIllegalArgumentException().isThrownBy(() -> bean.setUrlMappings(null))
				.withMessageContaining("UrlMappings must not be null");
	}

	@Test
	void createMappingMustNotBeNull() {
		assertThatIllegalArgumentException()
				.isThrownBy(() -> new ServletRegistrationBean<>(this.servlet, (String[]) null))
				.withMessageContaining("UrlMappings must not be null");
	}

	@Test
	void addMappingMustNotBeNull() {
		ServletRegistrationBean<MockServlet> bean = new ServletRegistrationBean<>(this.servlet);
		assertThatIllegalArgumentException().isThrownBy(() -> bean.addUrlMappings((String[]) null))
				.withMessageContaining("UrlMappings must not be null");
	}

	@Test
	void setMappingReplacesValue() throws Exception {
		given(this.servletContext.addServlet(anyString(), any(Servlet.class))).willReturn(this.registration);
		ServletRegistrationBean<MockServlet> bean = new ServletRegistrationBean<>(this.servlet, "/a", "/b");
		bean.setUrlMappings(new LinkedHashSet<>(Arrays.asList("/c", "/d")));
		bean.onStartup(this.servletContext);
		verify(this.registration).addMapping("/c", "/d");
	}

	@Test
	void modifyInitParameters() throws Exception {
		given(this.servletContext.addServlet(anyString(), any(Servlet.class))).willReturn(this.registration);
		ServletRegistrationBean<MockServlet> bean = new ServletRegistrationBean<>(this.servlet, "/a", "/b");
		bean.addInitParameter("a", "b");
		bean.getInitParameters().put("a", "c");
		bean.onStartup(this.servletContext);
		verify(this.registration).setInitParameters(Collections.singletonMap("a", "c"));
	}

	@Test
	void withoutDefaultMappings() throws Exception {
		ServletRegistrationBean<MockServlet> bean = new ServletRegistrationBean<>(this.servlet, false);
		bean.onStartup(this.servletContext);
		verify(this.registration, never()).addMapping(any(String[].class));
	}

}
>>>>>>> 6755b480
<|MERGE_RESOLUTION|>--- conflicted
+++ resolved
@@ -1,199 +1,3 @@
-<<<<<<< HEAD
-/*
- * Copyright 2012-2019 the original author or authors.
- *
- * Licensed under the Apache License, Version 2.0 (the "License");
- * you may not use this file except in compliance with the License.
- * You may obtain a copy of the License at
- *
- *      https://www.apache.org/licenses/LICENSE-2.0
- *
- * Unless required by applicable law or agreed to in writing, software
- * distributed under the License is distributed on an "AS IS" BASIS,
- * WITHOUT WARRANTIES OR CONDITIONS OF ANY KIND, either express or implied.
- * See the License for the specific language governing permissions and
- * limitations under the License.
- */
-
-package org.springframework.boot.web.servlet;
-
-import java.util.Arrays;
-import java.util.Collections;
-import java.util.HashMap;
-import java.util.LinkedHashSet;
-import java.util.Map;
-
-import javax.servlet.Filter;
-import javax.servlet.FilterRegistration;
-import javax.servlet.Servlet;
-import javax.servlet.ServletContext;
-import javax.servlet.ServletRegistration;
-
-import org.junit.jupiter.api.BeforeEach;
-import org.junit.jupiter.api.Test;
-import org.mockito.Mock;
-import org.mockito.MockitoAnnotations;
-
-import org.springframework.boot.web.servlet.mock.MockServlet;
-
-import static org.assertj.core.api.Assertions.assertThatIllegalArgumentException;
-import static org.mockito.ArgumentMatchers.any;
-import static org.mockito.ArgumentMatchers.anyString;
-import static org.mockito.BDDMockito.given;
-import static org.mockito.Mockito.never;
-import static org.mockito.Mockito.verify;
-
-/**
- * Tests for {@link ServletRegistrationBean}.
- *
- * @author Phillip Webb
- */
-class ServletRegistrationBeanTests {
-
-	private final MockServlet servlet = new MockServlet();
-
-	@Mock
-	private ServletContext servletContext;
-
-	@Mock
-	private ServletRegistration.Dynamic registration;
-
-	@Mock
-	private FilterRegistration.Dynamic filterRegistration;
-
-	@BeforeEach
-	void setupMocks() {
-		MockitoAnnotations.initMocks(this);
-		given(this.servletContext.addServlet(anyString(), any(Servlet.class))).willReturn(this.registration);
-		given(this.servletContext.addFilter(anyString(), any(Filter.class))).willReturn(this.filterRegistration);
-	}
-
-	@Test
-	void startupWithDefaults() throws Exception {
-		ServletRegistrationBean<MockServlet> bean = new ServletRegistrationBean<>(this.servlet);
-		bean.onStartup(this.servletContext);
-		verify(this.servletContext).addServlet("mockServlet", this.servlet);
-		verify(this.registration).setAsyncSupported(true);
-		verify(this.registration).addMapping("/*");
-	}
-
-	@Test
-	void startupWithDoubleRegistration() throws Exception {
-		ServletRegistrationBean<MockServlet> bean = new ServletRegistrationBean<>(this.servlet);
-		given(this.servletContext.addServlet(anyString(), any(Servlet.class))).willReturn(null);
-		bean.onStartup(this.servletContext);
-		verify(this.servletContext).addServlet("mockServlet", this.servlet);
-		verify(this.registration, never()).setAsyncSupported(true);
-	}
-
-	@Test
-	void startupWithSpecifiedValues() throws Exception {
-		ServletRegistrationBean<MockServlet> bean = new ServletRegistrationBean<>();
-		bean.setName("test");
-		bean.setServlet(this.servlet);
-		bean.setAsyncSupported(false);
-		bean.setInitParameters(Collections.singletonMap("a", "b"));
-		bean.addInitParameter("c", "d");
-		bean.setUrlMappings(new LinkedHashSet<>(Arrays.asList("/a", "/b")));
-		bean.addUrlMappings("/c");
-		bean.setLoadOnStartup(10);
-		bean.onStartup(this.servletContext);
-		verify(this.servletContext).addServlet("test", this.servlet);
-		verify(this.registration).setAsyncSupported(false);
-		Map<String, String> expectedInitParameters = new HashMap<>();
-		expectedInitParameters.put("a", "b");
-		expectedInitParameters.put("c", "d");
-		verify(this.registration).setInitParameters(expectedInitParameters);
-		verify(this.registration).addMapping("/a", "/b", "/c");
-		verify(this.registration).setLoadOnStartup(10);
-	}
-
-	@Test
-	void specificName() throws Exception {
-		ServletRegistrationBean<MockServlet> bean = new ServletRegistrationBean<>();
-		bean.setName("specificName");
-		bean.setServlet(this.servlet);
-		bean.onStartup(this.servletContext);
-		verify(this.servletContext).addServlet("specificName", this.servlet);
-	}
-
-	@Test
-	void deducedName() throws Exception {
-		ServletRegistrationBean<MockServlet> bean = new ServletRegistrationBean<>();
-		bean.setServlet(this.servlet);
-		bean.onStartup(this.servletContext);
-		verify(this.servletContext).addServlet("mockServlet", this.servlet);
-	}
-
-	@Test
-	void disable() throws Exception {
-		ServletRegistrationBean<MockServlet> bean = new ServletRegistrationBean<>();
-		bean.setServlet(this.servlet);
-		bean.setEnabled(false);
-		bean.onStartup(this.servletContext);
-		verify(this.servletContext, never()).addServlet("mockServlet", this.servlet);
-	}
-
-	@Test
-	void setServletMustNotBeNull() throws Exception {
-		ServletRegistrationBean<MockServlet> bean = new ServletRegistrationBean<>();
-		assertThatIllegalArgumentException().isThrownBy(() -> bean.onStartup(this.servletContext))
-				.withMessageContaining("Servlet must not be null");
-	}
-
-	@Test
-	void createServletMustNotBeNull() {
-		assertThatIllegalArgumentException().isThrownBy(() -> new ServletRegistrationBean<MockServlet>(null))
-				.withMessageContaining("Servlet must not be null");
-	}
-
-	@Test
-	void setMappingMustNotBeNull() {
-		ServletRegistrationBean<MockServlet> bean = new ServletRegistrationBean<>(this.servlet);
-		assertThatIllegalArgumentException().isThrownBy(() -> bean.setUrlMappings(null))
-				.withMessageContaining("UrlMappings must not be null");
-	}
-
-	@Test
-	void createMappingMustNotBeNull() {
-		assertThatIllegalArgumentException()
-				.isThrownBy(() -> new ServletRegistrationBean<>(this.servlet, (String[]) null))
-				.withMessageContaining("UrlMappings must not be null");
-	}
-
-	@Test
-	void addMappingMustNotBeNull() {
-		ServletRegistrationBean<MockServlet> bean = new ServletRegistrationBean<>(this.servlet);
-		assertThatIllegalArgumentException().isThrownBy(() -> bean.addUrlMappings((String[]) null))
-				.withMessageContaining("UrlMappings must not be null");
-	}
-
-	@Test
-	void setMappingReplacesValue() throws Exception {
-		ServletRegistrationBean<MockServlet> bean = new ServletRegistrationBean<>(this.servlet, "/a", "/b");
-		bean.setUrlMappings(new LinkedHashSet<>(Arrays.asList("/c", "/d")));
-		bean.onStartup(this.servletContext);
-		verify(this.registration).addMapping("/c", "/d");
-	}
-
-	@Test
-	void modifyInitParameters() throws Exception {
-		ServletRegistrationBean<MockServlet> bean = new ServletRegistrationBean<>(this.servlet, "/a", "/b");
-		bean.addInitParameter("a", "b");
-		bean.getInitParameters().put("a", "c");
-		bean.onStartup(this.servletContext);
-		verify(this.registration).setInitParameters(Collections.singletonMap("a", "c"));
-	}
-
-	@Test
-	void withoutDefaultMappings() throws Exception {
-		ServletRegistrationBean<MockServlet> bean = new ServletRegistrationBean<>(this.servlet, false);
-		bean.onStartup(this.servletContext);
-		verify(this.registration, never()).addMapping(any(String[].class));
-	}
-
-}
-=======
 /*
  * Copyright 2012-2020 the original author or authors.
  *
@@ -384,5 +188,4 @@
 		verify(this.registration, never()).addMapping(any(String[].class));
 	}
 
-}
->>>>>>> 6755b480
+}