<<<<<<< HEAD
/*
 * Copyright 2012-2019 the original author or authors.
 *
 * Licensed under the Apache License, Version 2.0 (the "License");
 * you may not use this file except in compliance with the License.
 * You may obtain a copy of the License at
 *
 *      https://www.apache.org/licenses/LICENSE-2.0
 *
 * Unless required by applicable law or agreed to in writing, software
 * distributed under the License is distributed on an "AS IS" BASIS,
 * WITHOUT WARRANTIES OR CONDITIONS OF ANY KIND, either express or implied.
 * See the License for the specific language governing permissions and
 * limitations under the License.
 */

package org.springframework.boot.web.embedded.tomcat;

import java.io.File;
import java.io.IOException;
import java.net.URISyntaxException;
import java.net.URL;
import java.nio.charset.Charset;
import java.nio.charset.StandardCharsets;
import java.time.Duration;
import java.util.Arrays;
import java.util.HashMap;
import java.util.Locale;
import java.util.Map;
import java.util.concurrent.atomic.AtomicReference;

import javax.naming.InitialContext;
import javax.naming.NamingException;
import javax.servlet.MultipartConfigElement;
import javax.servlet.ServletContext;
import javax.servlet.ServletException;
import javax.servlet.ServletRegistration.Dynamic;
import javax.servlet.http.HttpServlet;
import javax.servlet.http.HttpServletRequest;
import javax.servlet.http.HttpServletResponse;

import org.apache.catalina.Container;
import org.apache.catalina.Context;
import org.apache.catalina.LifecycleEvent;
import org.apache.catalina.LifecycleListener;
import org.apache.catalina.LifecycleState;
import org.apache.catalina.Service;
import org.apache.catalina.SessionIdGenerator;
import org.apache.catalina.Valve;
import org.apache.catalina.connector.Connector;
import org.apache.catalina.core.AprLifecycleListener;
import org.apache.catalina.core.StandardContext;
import org.apache.catalina.core.StandardWrapper;
import org.apache.catalina.startup.Tomcat;
import org.apache.catalina.util.CharsetMapper;
import org.apache.catalina.valves.RemoteIpValve;
import org.apache.catalina.webresources.TomcatURLStreamHandlerFactory;
import org.apache.coyote.ProtocolHandler;
import org.apache.coyote.http11.AbstractHttp11Protocol;
import org.apache.jasper.servlet.JspServlet;
import org.apache.tomcat.JarScanFilter;
import org.apache.tomcat.JarScanType;
import org.junit.jupiter.api.AfterEach;
import org.junit.jupiter.api.Test;
import org.mockito.ArgumentCaptor;
import org.mockito.InOrder;

import org.springframework.boot.testsupport.system.CapturedOutput;
import org.springframework.boot.web.server.PortInUseException;
import org.springframework.boot.web.server.WebServerException;
import org.springframework.boot.web.servlet.server.AbstractServletWebServerFactory;
import org.springframework.boot.web.servlet.server.AbstractServletWebServerFactoryTests;
import org.springframework.core.io.ByteArrayResource;
import org.springframework.http.HttpEntity;
import org.springframework.http.HttpHeaders;
import org.springframework.http.HttpStatus;
import org.springframework.http.MediaType;
import org.springframework.http.ResponseEntity;
import org.springframework.test.util.ReflectionTestUtils;
import org.springframework.util.FileSystemUtils;
import org.springframework.util.LinkedMultiValueMap;
import org.springframework.util.MultiValueMap;
import org.springframework.web.client.RestTemplate;

import static org.assertj.core.api.Assertions.assertThat;
import static org.assertj.core.api.Assertions.assertThatExceptionOfType;
import static org.assertj.core.api.Assertions.assertThatIllegalArgumentException;
import static org.mockito.ArgumentMatchers.any;
import static org.mockito.Mockito.inOrder;
import static org.mockito.Mockito.mock;
import static org.mockito.Mockito.verify;

/**
 * Tests for {@link TomcatServletWebServerFactory}.
 *
 * @author Phillip Webb
 * @author Dave Syer
 * @author Stephane Nicoll
 */
class TomcatServletWebServerFactoryTests extends AbstractServletWebServerFactoryTests {

	@Override
	protected TomcatServletWebServerFactory getFactory() {
		return new TomcatServletWebServerFactory(0);
	}

	@AfterEach
	void restoreTccl() {
		ReflectionTestUtils.setField(TomcatURLStreamHandlerFactory.class, "instance", null);
		ReflectionTestUtils.setField(URL.class, "factory", null);
		Thread.currentThread().setContextClassLoader(getClass().getClassLoader());
	}

	// JMX MBean names clash if you get more than one Engine with the same name...
	@Test
	void tomcatEngineNames() {
		TomcatServletWebServerFactory factory = getFactory();
		this.webServer = factory.getWebServer();
		factory.setPort(0);
		TomcatWebServer tomcatWebServer = (TomcatWebServer) factory.getWebServer();
		// Make sure that the names are different
		String firstName = ((TomcatWebServer) this.webServer).getTomcat().getEngine().getName();
		String secondName = tomcatWebServer.getTomcat().getEngine().getName();
		assertThat(firstName).as("Tomcat engines must have different names").isNotEqualTo(secondName);
		tomcatWebServer.stop();
	}

	@Test
	void defaultTomcatListeners() {
		TomcatServletWebServerFactory factory = getFactory();
		if (AprLifecycleListener.isAprAvailable()) {
			assertThat(factory.getContextLifecycleListeners()).hasSize(1).first()
					.isInstanceOf(AprLifecycleListener.class);
		}
		else {
			assertThat(factory.getContextLifecycleListeners()).isEmpty();
		}
	}

	@Test
	void tomcatListeners() {
		TomcatServletWebServerFactory factory = getFactory();
		LifecycleListener[] listeners = new LifecycleListener[4];
		Arrays.setAll(listeners, (i) -> mock(LifecycleListener.class));
		factory.setContextLifecycleListeners(Arrays.asList(listeners[0], listeners[1]));
		factory.addContextLifecycleListeners(listeners[2], listeners[3]);
		this.webServer = factory.getWebServer();
		InOrder ordered = inOrder((Object[]) listeners);
		for (LifecycleListener listener : listeners) {
			ordered.verify(listener).lifecycleEvent(any(LifecycleEvent.class));
		}
	}

	@Test
	void tomcatCustomizers() {
		TomcatServletWebServerFactory factory = getFactory();
		TomcatContextCustomizer[] customizers = new TomcatContextCustomizer[4];
		Arrays.setAll(customizers, (i) -> mock(TomcatContextCustomizer.class));
		factory.setTomcatContextCustomizers(Arrays.asList(customizers[0], customizers[1]));
		factory.addContextCustomizers(customizers[2], customizers[3]);
		this.webServer = factory.getWebServer();
		InOrder ordered = inOrder((Object[]) customizers);
		for (TomcatContextCustomizer customizer : customizers) {
			ordered.verify(customizer).customize(any(Context.class));
		}
	}

	@Test
	void contextIsAddedToHostBeforeCustomizersAreCalled() {
		TomcatServletWebServerFactory factory = getFactory();
		TomcatContextCustomizer customizer = mock(TomcatContextCustomizer.class);
		factory.addContextCustomizers(customizer);
		this.webServer = factory.getWebServer();
		ArgumentCaptor<Context> contextCaptor = ArgumentCaptor.forClass(Context.class);
		verify(customizer).customize(contextCaptor.capture());
		assertThat(contextCaptor.getValue().getParent()).isNotNull();
	}

	@Test
	void tomcatConnectorCustomizers() {
		TomcatServletWebServerFactory factory = getFactory();
		TomcatConnectorCustomizer[] customizers = new TomcatConnectorCustomizer[4];
		Arrays.setAll(customizers, (i) -> mock(TomcatConnectorCustomizer.class));
		factory.setTomcatConnectorCustomizers(Arrays.asList(customizers[0], customizers[1]));
		factory.addConnectorCustomizers(customizers[2], customizers[3]);
		this.webServer = factory.getWebServer();
		InOrder ordered = inOrder((Object[]) customizers);
		for (TomcatConnectorCustomizer customizer : customizers) {
			ordered.verify(customizer).customize(any(Connector.class));
		}
	}

	@Test
	@SuppressWarnings({ "unchecked", "rawtypes" })
	void tomcatProtocolHandlerCustomizersShouldBeInvoked() {
		TomcatServletWebServerFactory factory = getFactory();
		TomcatProtocolHandlerCustomizer<AbstractHttp11Protocol<?>>[] customizers = new TomcatProtocolHandlerCustomizer[4];
		Arrays.setAll(customizers, (i) -> mock(TomcatProtocolHandlerCustomizer.class));
		factory.setTomcatProtocolHandlerCustomizers(Arrays.asList(customizers[0], customizers[1]));
		factory.addProtocolHandlerCustomizers(customizers[2], customizers[3]);
		this.webServer = factory.getWebServer();
		InOrder ordered = inOrder((Object[]) customizers);
		for (TomcatProtocolHandlerCustomizer customizer : customizers) {
			ordered.verify(customizer).customize(any(ProtocolHandler.class));
		}
	}

	@Test
	void tomcatProtocolHandlerCanBeCustomized() {
		TomcatServletWebServerFactory factory = getFactory();
		TomcatProtocolHandlerCustomizer<AbstractHttp11Protocol<?>> customizer = (protocolHandler) -> protocolHandler
				.setProcessorCache(250);
		factory.addProtocolHandlerCustomizers(customizer);
		Tomcat tomcat = getTomcat(factory);
		Connector connector = ((TomcatWebServer) this.webServer).getServiceConnectors().get(tomcat.getService())[0];
		AbstractHttp11Protocol<?> protocolHandler = (AbstractHttp11Protocol<?>) connector.getProtocolHandler();
		assertThat(protocolHandler.getProcessorCache()).isEqualTo(250);
	}

	@Test
	void tomcatAdditionalConnectors() {
		TomcatServletWebServerFactory factory = getFactory();
		Connector[] connectors = new Connector[4];
		Arrays.setAll(connectors, (i) -> new Connector());
		factory.addAdditionalTomcatConnectors(connectors);
		this.webServer = factory.getWebServer();
		Map<Service, Connector[]> connectorsByService = ((TomcatWebServer) this.webServer).getServiceConnectors();
		assertThat(connectorsByService.values().iterator().next().length).isEqualTo(connectors.length + 1);
	}

	@Test
	void addNullAdditionalConnectorThrows() {
		TomcatServletWebServerFactory factory = getFactory();
		assertThatIllegalArgumentException().isThrownBy(() -> factory.addAdditionalTomcatConnectors((Connector[]) null))
				.withMessageContaining("Connectors must not be null");
	}

	@Test
	void sessionTimeout() {
		TomcatServletWebServerFactory factory = getFactory();
		factory.getSession().setTimeout(Duration.ofSeconds(10));
		assertTimeout(factory, 1);
	}

	@Test
	void sessionTimeoutInMins() {
		TomcatServletWebServerFactory factory = getFactory();
		factory.getSession().setTimeout(Duration.ofMinutes(1));
		assertTimeout(factory, 1);
	}

	@Test
	void noSessionTimeout() {
		TomcatServletWebServerFactory factory = getFactory();
		factory.getSession().setTimeout(null);
		assertTimeout(factory, -1);
	}

	@Test
	void valve() {
		TomcatServletWebServerFactory factory = getFactory();
		Valve valve = mock(Valve.class);
		factory.addContextValves(valve);
		this.webServer = factory.getWebServer();
		verify(valve).setNext(any(Valve.class));
	}

	@Test
	void setNullTomcatContextCustomizersThrows() {
		TomcatServletWebServerFactory factory = getFactory();
		assertThatIllegalArgumentException().isThrownBy(() -> factory.setTomcatContextCustomizers(null))
				.withMessageContaining("TomcatContextCustomizers must not be null");
	}

	@Test
	void addNullContextCustomizersThrows() {
		TomcatServletWebServerFactory factory = getFactory();
		assertThatIllegalArgumentException()
				.isThrownBy(() -> factory.addContextCustomizers((TomcatContextCustomizer[]) null))
				.withMessageContaining("TomcatContextCustomizers must not be null");
	}

	@Test
	void setNullTomcatConnectorCustomizersThrows() {
		TomcatServletWebServerFactory factory = getFactory();
		assertThatIllegalArgumentException().isThrownBy(() -> factory.setTomcatConnectorCustomizers(null))
				.withMessageContaining("TomcatConnectorCustomizers must not be null");
	}

	@Test
	void addNullConnectorCustomizersThrows() {
		TomcatServletWebServerFactory factory = getFactory();
		assertThatIllegalArgumentException()
				.isThrownBy(() -> factory.addConnectorCustomizers((TomcatConnectorCustomizer[]) null))
				.withMessageContaining("TomcatConnectorCustomizers must not be null");
	}

	@Test
	void setNullTomcatProtocolHandlerCustomizersThrows() {
		TomcatServletWebServerFactory factory = getFactory();
		assertThatIllegalArgumentException().isThrownBy(() -> factory.setTomcatProtocolHandlerCustomizers(null))
				.withMessageContaining("TomcatProtocolHandlerCustomizers must not be null");
	}

	@Test
	void addNullTomcatProtocolHandlerCustomizersThrows() {
		TomcatServletWebServerFactory factory = getFactory();
		assertThatIllegalArgumentException()
				.isThrownBy(() -> factory.addProtocolHandlerCustomizers((TomcatProtocolHandlerCustomizer[]) null))
				.withMessageContaining("TomcatProtocolHandlerCustomizers must not be null");
	}

	@Test
	void uriEncoding() {
		TomcatServletWebServerFactory factory = getFactory();
		factory.setUriEncoding(StandardCharsets.US_ASCII);
		Tomcat tomcat = getTomcat(factory);
		Connector connector = ((TomcatWebServer) this.webServer).getServiceConnectors().get(tomcat.getService())[0];
		assertThat(connector.getURIEncoding()).isEqualTo("US-ASCII");
	}

	@Test
	void defaultUriEncoding() {
		TomcatServletWebServerFactory factory = getFactory();
		Tomcat tomcat = getTomcat(factory);
		Connector connector = ((TomcatWebServer) this.webServer).getServiceConnectors().get(tomcat.getService())[0];
		assertThat(connector.getURIEncoding()).isEqualTo("UTF-8");
	}

	@Test
	void startupFailureDoesNotResultInUnstoppedThreadsBeingReported(CapturedOutput capturedOutput) throws IOException {
		super.portClashOfPrimaryConnectorResultsInPortInUseException();
		assertThat(capturedOutput).doesNotContain("appears to have started a thread named [main]");
	}

	@Test
	void stopCalledWithoutStart() {
		TomcatServletWebServerFactory factory = getFactory();
		this.webServer = factory.getWebServer(exampleServletRegistration());
		this.webServer.stop();
		Tomcat tomcat = ((TomcatWebServer) this.webServer).getTomcat();
		assertThat(tomcat.getServer().getState()).isSameAs(LifecycleState.DESTROYED);
	}

	@Override
	protected void addConnector(int port, AbstractServletWebServerFactory factory) {
		Connector connector = new Connector("org.apache.coyote.http11.Http11NioProtocol");
		connector.setPort(port);
		((TomcatServletWebServerFactory) factory).addAdditionalTomcatConnectors(connector);
	}

	@Test
	void useForwardHeaders() throws Exception {
		TomcatServletWebServerFactory factory = getFactory();
		factory.addContextValves(new RemoteIpValve());
		assertForwardHeaderIsUsed(factory);
	}

	@Test
	void disableDoesNotSaveSessionFiles() throws Exception {
		TomcatServletWebServerFactory factory = getFactory();
		// If baseDir is not set SESSIONS.ser is written to a different temp directory
		// each time. By setting it we can really ensure that data isn't saved
		factory.setBaseDirectory(this.tempDir);
		this.webServer = factory.getWebServer(sessionServletRegistration());
		this.webServer.start();
		String s1 = getResponse(getLocalUrl("/session"));
		String s2 = getResponse(getLocalUrl("/session"));
		this.webServer.stop();
		this.webServer = factory.getWebServer(sessionServletRegistration());
		this.webServer.start();
		String s3 = getResponse(getLocalUrl("/session"));
		String message = "Session error s1=" + s1 + " s2=" + s2 + " s3=" + s3;
		assertThat(s2.split(":")[0]).as(message).isEqualTo(s1.split(":")[1]);
		assertThat(s3.split(":")[0]).as(message).isNotEqualTo(s2.split(":")[1]);
	}

	@Test
	void jndiLookupsCanBePerformedDuringApplicationContextRefresh() throws NamingException {
		Thread.currentThread().setContextClassLoader(getClass().getClassLoader());
		TomcatServletWebServerFactory factory = new TomcatServletWebServerFactory(0) {

			@Override
			protected TomcatWebServer getTomcatWebServer(Tomcat tomcat) {
				tomcat.enableNaming();
				return super.getTomcatWebServer(tomcat);
			}

		};
		// Server is created in onRefresh
		this.webServer = factory.getWebServer();
		// Lookups should now be possible
		new InitialContext().lookup("java:comp/env");
		// Called in finishRefresh, giving us an opportunity to remove the context binding
		// and avoid a leak
		this.webServer.start();
		// Lookups should no longer be possible
		assertThatExceptionOfType(NamingException.class).isThrownBy(() -> new InitialContext().lookup("java:comp/env"));
	}

	@Test
	void defaultLocaleCharsetMappingsAreOverridden() {
		TomcatServletWebServerFactory factory = getFactory();
		this.webServer = factory.getWebServer();
		// override defaults, see org.apache.catalina.util.CharsetMapperDefault.properties
		assertThat(getCharset(Locale.ENGLISH)).isEqualTo(StandardCharsets.UTF_8);
		assertThat(getCharset(Locale.FRENCH)).isEqualTo(StandardCharsets.UTF_8);
	}

	@Test
	void sessionIdGeneratorIsConfiguredWithAttributesFromTheManager() {
		System.setProperty("jvmRoute", "test");
		try {
			TomcatServletWebServerFactory factory = getFactory();
			this.webServer = factory.getWebServer();
			this.webServer.start();
		}
		finally {
			System.clearProperty("jvmRoute");
		}
		Tomcat tomcat = ((TomcatWebServer) this.webServer).getTomcat();
		Context context = (Context) tomcat.getHost().findChildren()[0];
		SessionIdGenerator sessionIdGenerator = context.getManager().getSessionIdGenerator();
		assertThat(sessionIdGenerator).isInstanceOf(LazySessionIdGenerator.class);
		assertThat(sessionIdGenerator.getJvmRoute()).isEqualTo("test");
	}

	@Test
	void tldSkipPatternsShouldBeAppliedToContextJarScanner() {
		TomcatServletWebServerFactory factory = getFactory();
		factory.addTldSkipPatterns("foo.jar", "bar.jar");
		this.webServer = factory.getWebServer();
		this.webServer.start();
		Tomcat tomcat = ((TomcatWebServer) this.webServer).getTomcat();
		Context context = (Context) tomcat.getHost().findChildren()[0];
		JarScanFilter jarScanFilter = context.getJarScanner().getJarScanFilter();
		assertThat(jarScanFilter.check(JarScanType.TLD, "foo.jar")).isFalse();
		assertThat(jarScanFilter.check(JarScanType.TLD, "bar.jar")).isFalse();
		assertThat(jarScanFilter.check(JarScanType.TLD, "test.jar")).isTrue();
	}

	@Test
	void customTomcatHttpOnlyCookie() {
		TomcatServletWebServerFactory factory = getFactory();
		factory.getSession().getCookie().setHttpOnly(false);
		this.webServer = factory.getWebServer();
		this.webServer.start();
		Tomcat tomcat = ((TomcatWebServer) this.webServer).getTomcat();
		Context context = (Context) tomcat.getHost().findChildren()[0];
		assertThat(context.getUseHttpOnly()).isFalse();
	}

	@Test
	void exceptionThrownOnLoadFailureWhenFailCtxIfServletStartFailsIsTrue() {
		TomcatServletWebServerFactory factory = getFactory();
		factory.addContextCustomizers((context) -> {
			if (context instanceof StandardContext) {
				((StandardContext) context).setFailCtxIfServletStartFails(true);
			}
		});
		this.webServer = factory
				.getWebServer((context) -> context.addServlet("failing", FailingServlet.class).setLoadOnStartup(0));
		assertThatExceptionOfType(WebServerException.class).isThrownBy(this.webServer::start);
	}

	@Test
	void exceptionThrownOnLoadFailureWhenFailCtxIfServletStartFailsIsFalse() {
		TomcatServletWebServerFactory factory = getFactory();
		factory.addContextCustomizers((context) -> {
			if (context instanceof StandardContext) {
				((StandardContext) context).setFailCtxIfServletStartFails(false);
			}
		});
		this.webServer = factory
				.getWebServer((context) -> context.addServlet("failing", FailingServlet.class).setLoadOnStartup(0));
		this.webServer.start();
	}

	@Test
	void referenceClearingIsDisabled() {
		TomcatServletWebServerFactory factory = getFactory();
		this.webServer = factory.getWebServer();
		this.webServer.start();
		Tomcat tomcat = ((TomcatWebServer) this.webServer).getTomcat();
		StandardContext context = (StandardContext) tomcat.getHost().findChildren()[0];
		assertThat(context.getClearReferencesObjectStreamClassCaches()).isFalse();
		assertThat(context.getClearReferencesRmiTargets()).isFalse();
		assertThat(context.getClearReferencesThreadLocals()).isFalse();
	}

	@Test
	void nonExistentUploadDirectoryIsCreatedUponMultipartUpload() throws IOException, URISyntaxException {
		TomcatServletWebServerFactory factory = new TomcatServletWebServerFactory(0);
		AtomicReference<ServletContext> servletContextReference = new AtomicReference<>();
		factory.addInitializers((servletContext) -> {
			servletContextReference.set(servletContext);
			Dynamic servlet = servletContext.addServlet("upload", new HttpServlet() {

				@Override
				protected void doPost(HttpServletRequest req, HttpServletResponse resp)
						throws ServletException, IOException {
					req.getParts();
				}

			});
			servlet.addMapping("/upload");
			servlet.setMultipartConfig(new MultipartConfigElement((String) null));
		});
		this.webServer = factory.getWebServer();
		this.webServer.start();
		File temp = (File) servletContextReference.get().getAttribute(ServletContext.TEMPDIR);
		FileSystemUtils.deleteRecursively(temp);
		RestTemplate restTemplate = new RestTemplate();
		HttpHeaders headers = new HttpHeaders();
		MultiValueMap<String, Object> body = new LinkedMultiValueMap<>();
		body.add("file", new ByteArrayResource(new byte[1024 * 1024]));
		headers.setContentType(MediaType.MULTIPART_FORM_DATA);
		HttpEntity<MultiValueMap<String, Object>> requestEntity = new HttpEntity<>(body, headers);
		ResponseEntity<String> response = restTemplate.postForEntity(getLocalUrl("/upload"), requestEntity,
				String.class);
		assertThat(response.getStatusCode()).isEqualTo(HttpStatus.OK);
	}

	@Test
	void exceptionThrownOnContextListenerDestroysServer() {
		TomcatServletWebServerFactory factory = new TomcatServletWebServerFactory(0) {

			@Override
			protected TomcatWebServer getTomcatWebServer(Tomcat tomcat) {
				try {
					return super.getTomcatWebServer(tomcat);
				}
				finally {
					assertThat(tomcat.getServer().getState()).isEqualTo(LifecycleState.DESTROYED);
				}
			}

		};
		assertThatExceptionOfType(WebServerException.class).isThrownBy(
				() -> factory.getWebServer((context) -> context.addListener(new FailingServletContextListener())));
	}

	@Override
	protected JspServlet getJspServlet() throws ServletException {
		Tomcat tomcat = ((TomcatWebServer) this.webServer).getTomcat();
		Container container = tomcat.getHost().findChildren()[0];
		StandardWrapper standardWrapper = (StandardWrapper) container.findChild("jsp");
		if (standardWrapper == null) {
			return null;
		}
		standardWrapper.load();
		return (JspServlet) standardWrapper.getServlet();
	}

	@Override
	protected Map<String, String> getActualMimeMappings() {
		Context context = (Context) ((TomcatWebServer) this.webServer).getTomcat().getHost().findChildren()[0];
		Map<String, String> mimeMappings = new HashMap<>();
		for (String extension : context.findMimeMappings()) {
			mimeMappings.put(extension, context.findMimeMapping(extension));
		}
		return mimeMappings;
	}

	@Override
	protected Charset getCharset(Locale locale) {
		Context context = (Context) ((TomcatWebServer) this.webServer).getTomcat().getHost().findChildren()[0];
		CharsetMapper mapper = ((TomcatEmbeddedContext) context).getCharsetMapper();
		String charsetName = mapper.getCharset(locale);
		return (charsetName != null) ? Charset.forName(charsetName) : null;
	}

	private void assertTimeout(TomcatServletWebServerFactory factory, int expected) {
		Tomcat tomcat = getTomcat(factory);
		Context context = (Context) tomcat.getHost().findChildren()[0];
		assertThat(context.getSessionTimeout()).isEqualTo(expected);
	}

	private Tomcat getTomcat(TomcatServletWebServerFactory factory) {
		this.webServer = factory.getWebServer();
		return ((TomcatWebServer) this.webServer).getTomcat();
	}

	@Override
	protected void handleExceptionCausedByBlockedPortOnPrimaryConnector(RuntimeException ex, int blockedPort) {
		assertThat(ex).isInstanceOf(PortInUseException.class);
		assertThat(((PortInUseException) ex).getPort()).isEqualTo(blockedPort);
	}

	@Override
	protected void handleExceptionCausedByBlockedPortOnSecondaryConnector(RuntimeException ex, int blockedPort) {
		assertThat(ex).isInstanceOf(ConnectorStartFailedException.class);
		assertThat(((ConnectorStartFailedException) ex).getPort()).isEqualTo(blockedPort);
	}

}
=======
/*
 * Copyright 2012-2020 the original author or authors.
 *
 * Licensed under the Apache License, Version 2.0 (the "License");
 * you may not use this file except in compliance with the License.
 * You may obtain a copy of the License at
 *
 *      https://www.apache.org/licenses/LICENSE-2.0
 *
 * Unless required by applicable law or agreed to in writing, software
 * distributed under the License is distributed on an "AS IS" BASIS,
 * WITHOUT WARRANTIES OR CONDITIONS OF ANY KIND, either express or implied.
 * See the License for the specific language governing permissions and
 * limitations under the License.
 */

package org.springframework.boot.web.embedded.tomcat;

import java.io.File;
import java.io.IOException;
import java.net.SocketException;
import java.net.URISyntaxException;
import java.nio.charset.Charset;
import java.nio.charset.StandardCharsets;
import java.time.Duration;
import java.util.Arrays;
import java.util.HashMap;
import java.util.Locale;
import java.util.Map;
import java.util.concurrent.Future;
import java.util.concurrent.atomic.AtomicReference;

import javax.naming.InitialContext;
import javax.naming.NamingException;
import javax.servlet.MultipartConfigElement;
import javax.servlet.ServletContext;
import javax.servlet.ServletException;
import javax.servlet.ServletRegistration.Dynamic;
import javax.servlet.http.HttpServlet;
import javax.servlet.http.HttpServletRequest;
import javax.servlet.http.HttpServletResponse;

import org.apache.catalina.Container;
import org.apache.catalina.Context;
import org.apache.catalina.LifecycleEvent;
import org.apache.catalina.LifecycleListener;
import org.apache.catalina.LifecycleState;
import org.apache.catalina.Service;
import org.apache.catalina.SessionIdGenerator;
import org.apache.catalina.Valve;
import org.apache.catalina.connector.Connector;
import org.apache.catalina.core.AprLifecycleListener;
import org.apache.catalina.core.StandardContext;
import org.apache.catalina.core.StandardWrapper;
import org.apache.catalina.startup.Tomcat;
import org.apache.catalina.util.CharsetMapper;
import org.apache.catalina.valves.RemoteIpValve;
import org.apache.coyote.ProtocolHandler;
import org.apache.coyote.http11.AbstractHttp11Protocol;
import org.apache.http.HttpResponse;
import org.apache.http.NoHttpResponseException;
import org.apache.http.client.HttpClient;
import org.apache.http.conn.HttpHostConnectException;
import org.apache.http.impl.client.HttpClients;
import org.apache.jasper.servlet.JspServlet;
import org.apache.tomcat.JarScanFilter;
import org.apache.tomcat.JarScanType;
import org.apache.tomcat.util.scan.StandardJarScanFilter;
import org.assertj.core.api.ThrowableAssert.ThrowingCallable;
import org.awaitility.Awaitility;
import org.junit.jupiter.api.AfterEach;
import org.junit.jupiter.api.Test;
import org.mockito.ArgumentCaptor;
import org.mockito.InOrder;

import org.springframework.boot.testsupport.system.CapturedOutput;
import org.springframework.boot.web.server.PortInUseException;
import org.springframework.boot.web.server.Shutdown;
import org.springframework.boot.web.server.WebServerException;
import org.springframework.boot.web.servlet.server.AbstractServletWebServerFactory;
import org.springframework.boot.web.servlet.server.AbstractServletWebServerFactoryTests;
import org.springframework.core.io.ByteArrayResource;
import org.springframework.http.HttpEntity;
import org.springframework.http.HttpHeaders;
import org.springframework.http.HttpStatus;
import org.springframework.http.MediaType;
import org.springframework.http.ResponseEntity;
import org.springframework.util.FileSystemUtils;
import org.springframework.util.LinkedMultiValueMap;
import org.springframework.util.MultiValueMap;
import org.springframework.web.client.RestTemplate;

import static org.assertj.core.api.Assertions.assertThat;
import static org.assertj.core.api.Assertions.assertThatExceptionOfType;
import static org.assertj.core.api.Assertions.assertThatIllegalArgumentException;
import static org.mockito.ArgumentMatchers.any;
import static org.mockito.Mockito.inOrder;
import static org.mockito.Mockito.mock;
import static org.mockito.Mockito.verify;

/**
 * Tests for {@link TomcatServletWebServerFactory}.
 *
 * @author Phillip Webb
 * @author Dave Syer
 * @author Stephane Nicoll
 */
class TomcatServletWebServerFactoryTests extends AbstractServletWebServerFactoryTests {

	@Override
	protected TomcatServletWebServerFactory getFactory() {
		return new TomcatServletWebServerFactory(0);
	}

	@AfterEach
	void restoreTccl() {
		Thread.currentThread().setContextClassLoader(getClass().getClassLoader());
	}

	// JMX MBean names clash if you get more than one Engine with the same name...
	@Test
	void tomcatEngineNames() {
		TomcatServletWebServerFactory factory = getFactory();
		this.webServer = factory.getWebServer();
		factory.setPort(0);
		TomcatWebServer tomcatWebServer = (TomcatWebServer) factory.getWebServer();
		// Make sure that the names are different
		String firstName = ((TomcatWebServer) this.webServer).getTomcat().getEngine().getName();
		String secondName = tomcatWebServer.getTomcat().getEngine().getName();
		assertThat(firstName).as("Tomcat engines must have different names").isNotEqualTo(secondName);
		tomcatWebServer.stop();
	}

	@Test
	void defaultTomcatListeners() {
		TomcatServletWebServerFactory factory = getFactory();
		if (AprLifecycleListener.isAprAvailable()) {
			assertThat(factory.getContextLifecycleListeners()).hasSize(1).first()
					.isInstanceOf(AprLifecycleListener.class);
		}
		else {
			assertThat(factory.getContextLifecycleListeners()).isEmpty();
		}
	}

	@Test
	void tomcatListeners() {
		TomcatServletWebServerFactory factory = getFactory();
		LifecycleListener[] listeners = new LifecycleListener[4];
		Arrays.setAll(listeners, (i) -> mock(LifecycleListener.class));
		factory.setContextLifecycleListeners(Arrays.asList(listeners[0], listeners[1]));
		factory.addContextLifecycleListeners(listeners[2], listeners[3]);
		this.webServer = factory.getWebServer();
		InOrder ordered = inOrder((Object[]) listeners);
		for (LifecycleListener listener : listeners) {
			ordered.verify(listener).lifecycleEvent(any(LifecycleEvent.class));
		}
	}

	@Test
	void tomcatCustomizers() {
		TomcatServletWebServerFactory factory = getFactory();
		TomcatContextCustomizer[] customizers = new TomcatContextCustomizer[4];
		Arrays.setAll(customizers, (i) -> mock(TomcatContextCustomizer.class));
		factory.setTomcatContextCustomizers(Arrays.asList(customizers[0], customizers[1]));
		factory.addContextCustomizers(customizers[2], customizers[3]);
		this.webServer = factory.getWebServer();
		InOrder ordered = inOrder((Object[]) customizers);
		for (TomcatContextCustomizer customizer : customizers) {
			ordered.verify(customizer).customize(any(Context.class));
		}
	}

	@Test
	void contextIsAddedToHostBeforeCustomizersAreCalled() {
		TomcatServletWebServerFactory factory = getFactory();
		TomcatContextCustomizer customizer = mock(TomcatContextCustomizer.class);
		factory.addContextCustomizers(customizer);
		this.webServer = factory.getWebServer();
		ArgumentCaptor<Context> contextCaptor = ArgumentCaptor.forClass(Context.class);
		verify(customizer).customize(contextCaptor.capture());
		assertThat(contextCaptor.getValue().getParent()).isNotNull();
	}

	@Test
	void tomcatConnectorCustomizers() {
		TomcatServletWebServerFactory factory = getFactory();
		TomcatConnectorCustomizer[] customizers = new TomcatConnectorCustomizer[4];
		Arrays.setAll(customizers, (i) -> mock(TomcatConnectorCustomizer.class));
		factory.setTomcatConnectorCustomizers(Arrays.asList(customizers[0], customizers[1]));
		factory.addConnectorCustomizers(customizers[2], customizers[3]);
		this.webServer = factory.getWebServer();
		InOrder ordered = inOrder((Object[]) customizers);
		for (TomcatConnectorCustomizer customizer : customizers) {
			ordered.verify(customizer).customize(any(Connector.class));
		}
	}

	@Test
	@SuppressWarnings({ "unchecked", "rawtypes" })
	void tomcatProtocolHandlerCustomizersShouldBeInvoked() {
		TomcatServletWebServerFactory factory = getFactory();
		TomcatProtocolHandlerCustomizer<AbstractHttp11Protocol<?>>[] customizers = new TomcatProtocolHandlerCustomizer[4];
		Arrays.setAll(customizers, (i) -> mock(TomcatProtocolHandlerCustomizer.class));
		factory.setTomcatProtocolHandlerCustomizers(Arrays.asList(customizers[0], customizers[1]));
		factory.addProtocolHandlerCustomizers(customizers[2], customizers[3]);
		this.webServer = factory.getWebServer();
		InOrder ordered = inOrder((Object[]) customizers);
		for (TomcatProtocolHandlerCustomizer customizer : customizers) {
			ordered.verify(customizer).customize(any(ProtocolHandler.class));
		}
	}

	@Test
	void tomcatProtocolHandlerCanBeCustomized() {
		TomcatServletWebServerFactory factory = getFactory();
		TomcatProtocolHandlerCustomizer<AbstractHttp11Protocol<?>> customizer = (protocolHandler) -> protocolHandler
				.setProcessorCache(250);
		factory.addProtocolHandlerCustomizers(customizer);
		Tomcat tomcat = getTomcat(factory);
		Connector connector = ((TomcatWebServer) this.webServer).getServiceConnectors().get(tomcat.getService())[0];
		AbstractHttp11Protocol<?> protocolHandler = (AbstractHttp11Protocol<?>) connector.getProtocolHandler();
		assertThat(protocolHandler.getProcessorCache()).isEqualTo(250);
	}

	@Test
	void tomcatAdditionalConnectors() {
		TomcatServletWebServerFactory factory = getFactory();
		Connector[] connectors = new Connector[4];
		Arrays.setAll(connectors, (i) -> new Connector());
		factory.addAdditionalTomcatConnectors(connectors);
		this.webServer = factory.getWebServer();
		Map<Service, Connector[]> connectorsByService = ((TomcatWebServer) this.webServer).getServiceConnectors();
		assertThat(connectorsByService.values().iterator().next()).hasSize(connectors.length + 1);
	}

	@Test
	void addNullAdditionalConnectorThrows() {
		TomcatServletWebServerFactory factory = getFactory();
		assertThatIllegalArgumentException().isThrownBy(() -> factory.addAdditionalTomcatConnectors((Connector[]) null))
				.withMessageContaining("Connectors must not be null");
	}

	@Test
	void sessionTimeout() {
		TomcatServletWebServerFactory factory = getFactory();
		factory.getSession().setTimeout(Duration.ofSeconds(10));
		assertTimeout(factory, 1);
	}

	@Test
	void sessionTimeoutInMinutes() {
		TomcatServletWebServerFactory factory = getFactory();
		factory.getSession().setTimeout(Duration.ofMinutes(1));
		assertTimeout(factory, 1);
	}

	@Test
	void noSessionTimeout() {
		TomcatServletWebServerFactory factory = getFactory();
		factory.getSession().setTimeout(null);
		assertTimeout(factory, -1);
	}

	@Test
	void valve() {
		TomcatServletWebServerFactory factory = getFactory();
		Valve valve = mock(Valve.class);
		factory.addContextValves(valve);
		this.webServer = factory.getWebServer();
		verify(valve).setNext(any(Valve.class));
	}

	@Test
	void setNullTomcatContextCustomizersThrows() {
		TomcatServletWebServerFactory factory = getFactory();
		assertThatIllegalArgumentException().isThrownBy(() -> factory.setTomcatContextCustomizers(null))
				.withMessageContaining("TomcatContextCustomizers must not be null");
	}

	@Test
	void addNullContextCustomizersThrows() {
		TomcatServletWebServerFactory factory = getFactory();
		assertThatIllegalArgumentException()
				.isThrownBy(() -> factory.addContextCustomizers((TomcatContextCustomizer[]) null))
				.withMessageContaining("TomcatContextCustomizers must not be null");
	}

	@Test
	void setNullTomcatConnectorCustomizersThrows() {
		TomcatServletWebServerFactory factory = getFactory();
		assertThatIllegalArgumentException().isThrownBy(() -> factory.setTomcatConnectorCustomizers(null))
				.withMessageContaining("TomcatConnectorCustomizers must not be null");
	}

	@Test
	void addNullConnectorCustomizersThrows() {
		TomcatServletWebServerFactory factory = getFactory();
		assertThatIllegalArgumentException()
				.isThrownBy(() -> factory.addConnectorCustomizers((TomcatConnectorCustomizer[]) null))
				.withMessageContaining("TomcatConnectorCustomizers must not be null");
	}

	@Test
	void setNullTomcatProtocolHandlerCustomizersThrows() {
		TomcatServletWebServerFactory factory = getFactory();
		assertThatIllegalArgumentException().isThrownBy(() -> factory.setTomcatProtocolHandlerCustomizers(null))
				.withMessageContaining("TomcatProtocolHandlerCustomizers must not be null");
	}

	@Test
	void addNullTomcatProtocolHandlerCustomizersThrows() {
		TomcatServletWebServerFactory factory = getFactory();
		assertThatIllegalArgumentException()
				.isThrownBy(() -> factory.addProtocolHandlerCustomizers((TomcatProtocolHandlerCustomizer[]) null))
				.withMessageContaining("TomcatProtocolHandlerCustomizers must not be null");
	}

	@Test
	void uriEncoding() {
		TomcatServletWebServerFactory factory = getFactory();
		factory.setUriEncoding(StandardCharsets.US_ASCII);
		Tomcat tomcat = getTomcat(factory);
		Connector connector = ((TomcatWebServer) this.webServer).getServiceConnectors().get(tomcat.getService())[0];
		assertThat(connector.getURIEncoding()).isEqualTo("US-ASCII");
	}

	@Test
	void defaultUriEncoding() {
		TomcatServletWebServerFactory factory = getFactory();
		Tomcat tomcat = getTomcat(factory);
		Connector connector = ((TomcatWebServer) this.webServer).getServiceConnectors().get(tomcat.getService())[0];
		assertThat(connector.getURIEncoding()).isEqualTo("UTF-8");
	}

	@Test
	void startupFailureDoesNotResultInUnstoppedThreadsBeingReported(CapturedOutput output) throws Exception {
		super.portClashOfPrimaryConnectorResultsInPortInUseException();
		assertThat(output).doesNotContain("appears to have started a thread named [main]");
	}

	@Test
	void stopCalledWithoutStart() {
		TomcatServletWebServerFactory factory = getFactory();
		this.webServer = factory.getWebServer(exampleServletRegistration());
		this.webServer.stop();
		Tomcat tomcat = ((TomcatWebServer) this.webServer).getTomcat();
		assertThat(tomcat.getServer().getState()).isSameAs(LifecycleState.DESTROYED);
	}

	@Override
	protected void addConnector(int port, AbstractServletWebServerFactory factory) {
		Connector connector = new Connector("org.apache.coyote.http11.Http11NioProtocol");
		connector.setPort(port);
		((TomcatServletWebServerFactory) factory).addAdditionalTomcatConnectors(connector);
	}

	@Test
	void useForwardHeaders() throws Exception {
		TomcatServletWebServerFactory factory = getFactory();
		factory.addContextValves(new RemoteIpValve());
		assertForwardHeaderIsUsed(factory);
	}

	@Test
	void disableDoesNotSaveSessionFiles() throws Exception {
		TomcatServletWebServerFactory factory = getFactory();
		// If baseDir is not set SESSIONS.ser is written to a different temp directory
		// each time. By setting it we can really ensure that data isn't saved
		factory.setBaseDirectory(this.tempDir);
		this.webServer = factory.getWebServer(sessionServletRegistration());
		this.webServer.start();
		String s1 = getResponse(getLocalUrl("/session"));
		String s2 = getResponse(getLocalUrl("/session"));
		this.webServer.stop();
		this.webServer = factory.getWebServer(sessionServletRegistration());
		this.webServer.start();
		String s3 = getResponse(getLocalUrl("/session"));
		String message = "Session error s1=" + s1 + " s2=" + s2 + " s3=" + s3;
		assertThat(s2.split(":")[0]).as(message).isEqualTo(s1.split(":")[1]);
		assertThat(s3.split(":")[0]).as(message).isNotEqualTo(s2.split(":")[1]);
	}

	@Test
	void jndiLookupsCanBePerformedDuringApplicationContextRefresh() throws NamingException {
		Thread.currentThread().setContextClassLoader(getClass().getClassLoader());
		TomcatServletWebServerFactory factory = new TomcatServletWebServerFactory(0) {

			@Override
			protected TomcatWebServer getTomcatWebServer(Tomcat tomcat) {
				tomcat.enableNaming();
				return super.getTomcatWebServer(tomcat);
			}

		};
		// Server is created in onRefresh
		this.webServer = factory.getWebServer();
		// Lookups should now be possible
		new InitialContext().lookup("java:comp/env");
		// Called in finishRefresh, giving us an opportunity to remove the context binding
		// and avoid a leak
		this.webServer.start();
		// Lookups should no longer be possible
		assertThatExceptionOfType(NamingException.class).isThrownBy(() -> new InitialContext().lookup("java:comp/env"));
	}

	@Test
	void defaultLocaleCharsetMappingsAreOverridden() {
		TomcatServletWebServerFactory factory = getFactory();
		this.webServer = factory.getWebServer();
		// override defaults, see org.apache.catalina.util.CharsetMapperDefault.properties
		assertThat(getCharset(Locale.ENGLISH)).isEqualTo(StandardCharsets.UTF_8);
		assertThat(getCharset(Locale.FRENCH)).isEqualTo(StandardCharsets.UTF_8);
	}

	@Test
	void sessionIdGeneratorIsConfiguredWithAttributesFromTheManager() {
		System.setProperty("jvmRoute", "test");
		try {
			TomcatServletWebServerFactory factory = getFactory();
			this.webServer = factory.getWebServer();
			this.webServer.start();
		}
		finally {
			System.clearProperty("jvmRoute");
		}
		Tomcat tomcat = ((TomcatWebServer) this.webServer).getTomcat();
		Context context = (Context) tomcat.getHost().findChildren()[0];
		SessionIdGenerator sessionIdGenerator = context.getManager().getSessionIdGenerator();
		assertThat(sessionIdGenerator).isInstanceOf(LazySessionIdGenerator.class);
		assertThat(sessionIdGenerator.getJvmRoute()).isEqualTo("test");
	}

	@Test
	void tldSkipPatternsShouldBeAppliedToContextJarScanner() {
		TomcatServletWebServerFactory factory = getFactory();
		factory.addTldSkipPatterns("foo.jar", "bar.jar");
		this.webServer = factory.getWebServer();
		this.webServer.start();
		Tomcat tomcat = ((TomcatWebServer) this.webServer).getTomcat();
		Context context = (Context) tomcat.getHost().findChildren()[0];
		JarScanFilter jarScanFilter = context.getJarScanner().getJarScanFilter();
		assertThat(jarScanFilter.check(JarScanType.TLD, "foo.jar")).isFalse();
		assertThat(jarScanFilter.check(JarScanType.TLD, "bar.jar")).isFalse();
		assertThat(jarScanFilter.check(JarScanType.TLD, "test.jar")).isTrue();
	}

	@Test
	void tldScanPatternsShouldBeAppliedToContextJarScanner() {
		TomcatServletWebServerFactory factory = getFactory();
		this.webServer = factory.getWebServer();
		this.webServer.start();
		Tomcat tomcat = ((TomcatWebServer) this.webServer).getTomcat();
		Context context = (Context) tomcat.getHost().findChildren()[0];
		JarScanFilter jarScanFilter = context.getJarScanner().getJarScanFilter();
		String tldScan = ((StandardJarScanFilter) jarScanFilter).getTldScan();
		assertThat(tldScan).isEqualTo("log4j-taglib*.jar,log4j-web*.jar,log4javascript*.jar,slf4j-taglib*.jar");
	}

	@Test
	void customTomcatHttpOnlyCookie() {
		TomcatServletWebServerFactory factory = getFactory();
		factory.getSession().getCookie().setHttpOnly(false);
		this.webServer = factory.getWebServer();
		this.webServer.start();
		Tomcat tomcat = ((TomcatWebServer) this.webServer).getTomcat();
		Context context = (Context) tomcat.getHost().findChildren()[0];
		assertThat(context.getUseHttpOnly()).isFalse();
	}

	@Test
	void exceptionThrownOnLoadFailureWhenFailCtxIfServletStartFailsIsTrue() {
		TomcatServletWebServerFactory factory = getFactory();
		factory.addContextCustomizers((context) -> {
			if (context instanceof StandardContext) {
				((StandardContext) context).setFailCtxIfServletStartFails(true);
			}
		});
		this.webServer = factory
				.getWebServer((context) -> context.addServlet("failing", FailingServlet.class).setLoadOnStartup(0));
		assertThatExceptionOfType(WebServerException.class).isThrownBy(this.webServer::start);
	}

	@Test
	void exceptionThrownOnLoadFailureWhenFailCtxIfServletStartFailsIsFalse() {
		TomcatServletWebServerFactory factory = getFactory();
		factory.addContextCustomizers((context) -> {
			if (context instanceof StandardContext) {
				((StandardContext) context).setFailCtxIfServletStartFails(false);
			}
		});
		this.webServer = factory
				.getWebServer((context) -> context.addServlet("failing", FailingServlet.class).setLoadOnStartup(0));
		this.webServer.start();
	}

	@Test
	void referenceClearingIsDisabled() {
		TomcatServletWebServerFactory factory = getFactory();
		this.webServer = factory.getWebServer();
		this.webServer.start();
		Tomcat tomcat = ((TomcatWebServer) this.webServer).getTomcat();
		StandardContext context = (StandardContext) tomcat.getHost().findChildren()[0];
		assertThat(context.getClearReferencesObjectStreamClassCaches()).isFalse();
		assertThat(context.getClearReferencesRmiTargets()).isFalse();
		assertThat(context.getClearReferencesThreadLocals()).isFalse();
	}

	@Test
	void nonExistentUploadDirectoryIsCreatedUponMultipartUpload() throws IOException, URISyntaxException {
		TomcatServletWebServerFactory factory = new TomcatServletWebServerFactory(0);
		AtomicReference<ServletContext> servletContextReference = new AtomicReference<>();
		factory.addInitializers((servletContext) -> {
			servletContextReference.set(servletContext);
			Dynamic servlet = servletContext.addServlet("upload", new HttpServlet() {

				@Override
				protected void doPost(HttpServletRequest req, HttpServletResponse resp)
						throws ServletException, IOException {
					req.getParts();
				}

			});
			servlet.addMapping("/upload");
			servlet.setMultipartConfig(new MultipartConfigElement((String) null));
		});
		this.webServer = factory.getWebServer();
		this.webServer.start();
		File temp = (File) servletContextReference.get().getAttribute(ServletContext.TEMPDIR);
		FileSystemUtils.deleteRecursively(temp);
		RestTemplate restTemplate = new RestTemplate();
		HttpHeaders headers = new HttpHeaders();
		MultiValueMap<String, Object> body = new LinkedMultiValueMap<>();
		body.add("file", new ByteArrayResource(new byte[1024 * 1024]));
		headers.setContentType(MediaType.MULTIPART_FORM_DATA);
		HttpEntity<MultiValueMap<String, Object>> requestEntity = new HttpEntity<>(body, headers);
		ResponseEntity<String> response = restTemplate.postForEntity(getLocalUrl("/upload"), requestEntity,
				String.class);
		assertThat(response.getStatusCode()).isEqualTo(HttpStatus.OK);
	}

	@Test
	void exceptionThrownOnContextListenerDestroysServer() {
		TomcatServletWebServerFactory factory = new TomcatServletWebServerFactory(0) {

			@Override
			protected TomcatWebServer getTomcatWebServer(Tomcat tomcat) {
				try {
					return super.getTomcatWebServer(tomcat);
				}
				finally {
					assertThat(tomcat.getServer().getState()).isEqualTo(LifecycleState.DESTROYED);
				}
			}

		};
		assertThatExceptionOfType(WebServerException.class).isThrownBy(
				() -> factory.getWebServer((context) -> context.addListener(new FailingServletContextListener())));
	}

	@Test
	void registerJspServletWithDefaultLoadOnStartup() {
		TomcatServletWebServerFactory factory = new TomcatServletWebServerFactory(0);
		factory.addInitializers((context) -> context.addServlet("manually-registered-jsp-servlet", JspServlet.class));
		this.webServer = factory.getWebServer();
		this.webServer.start();
	}

	@Override
	protected void assertThatSslWithInvalidAliasCallFails(ThrowingCallable call) {
		assertThatExceptionOfType(WebServerException.class).isThrownBy(call);
	}

	@Test
	void whenServerIsShuttingDownGracefullyThenNewConnectionsCannotBeMade() throws Exception {
		AbstractServletWebServerFactory factory = getFactory();
		factory.setShutdown(Shutdown.GRACEFUL);
		BlockingServlet blockingServlet = new BlockingServlet();
		this.webServer = factory.getWebServer((context) -> {
			Dynamic registration = context.addServlet("blockingServlet", blockingServlet);
			registration.addMapping("/blocking");
			registration.setAsyncSupported(true);
		});
		this.webServer.start();
		int port = this.webServer.getPort();
		Future<Object> request = initiateGetRequest(port, "/blocking");
		blockingServlet.awaitQueue();
		this.webServer.shutDownGracefully((result) -> {
		});
		Object unconnectableRequest = Awaitility.await().until(
				() -> initiateGetRequest(HttpClients.createDefault(), port, "/").get(),
				(result) -> result instanceof Exception);
		assertThat(unconnectableRequest).isInstanceOf(HttpHostConnectException.class);
		blockingServlet.admitOne();
		assertThat(request.get()).isInstanceOf(HttpResponse.class);
		this.webServer.stop();
	}

	@Test
	void whenServerIsShuttingDownARequestOnAnIdleConnectionResultsInConnectionReset() throws Exception {
		AbstractServletWebServerFactory factory = getFactory();
		factory.setShutdown(Shutdown.GRACEFUL);
		BlockingServlet blockingServlet = new BlockingServlet();
		this.webServer = factory.getWebServer((context) -> {
			Dynamic registration = context.addServlet("blockingServlet", blockingServlet);
			registration.addMapping("/blocking");
			registration.setAsyncSupported(true);
		});
		HttpClient httpClient = HttpClients.createMinimal();
		this.webServer.start();
		int port = this.webServer.getPort();
		Future<Object> keepAliveRequest = initiateGetRequest(httpClient, port, "/blocking");
		blockingServlet.awaitQueue();
		blockingServlet.admitOne();
		assertThat(keepAliveRequest.get()).isInstanceOf(HttpResponse.class);
		Future<Object> request = initiateGetRequest(port, "/blocking");
		blockingServlet.awaitQueue();
		this.webServer.shutDownGracefully((result) -> {
		});
		Object idleConnectionRequestResult = Awaitility.await().until(() -> {
			Future<Object> idleConnectionRequest = initiateGetRequest(httpClient, port, "/");
			Object result = idleConnectionRequest.get();
			return result;
		}, (result) -> result instanceof Exception);
		assertThat(idleConnectionRequestResult).isInstanceOfAny(SocketException.class, NoHttpResponseException.class);
		if (idleConnectionRequestResult instanceof SocketException) {
			assertThat((SocketException) idleConnectionRequestResult).hasMessage("Connection reset");
		}
		blockingServlet.admitOne();
		Object response = request.get();
		assertThat(response).isInstanceOf(HttpResponse.class);
		this.webServer.stop();
	}

	@Override
	protected JspServlet getJspServlet() throws ServletException {
		Tomcat tomcat = ((TomcatWebServer) this.webServer).getTomcat();
		Container container = tomcat.getHost().findChildren()[0];
		StandardWrapper standardWrapper = (StandardWrapper) container.findChild("jsp");
		if (standardWrapper == null) {
			return null;
		}
		standardWrapper.load();
		return (JspServlet) standardWrapper.getServlet();
	}

	@Override
	protected Map<String, String> getActualMimeMappings() {
		Context context = (Context) ((TomcatWebServer) this.webServer).getTomcat().getHost().findChildren()[0];
		Map<String, String> mimeMappings = new HashMap<>();
		for (String extension : context.findMimeMappings()) {
			mimeMappings.put(extension, context.findMimeMapping(extension));
		}
		return mimeMappings;
	}

	@Override
	protected Charset getCharset(Locale locale) {
		Context context = (Context) ((TomcatWebServer) this.webServer).getTomcat().getHost().findChildren()[0];
		CharsetMapper mapper = ((TomcatEmbeddedContext) context).getCharsetMapper();
		String charsetName = mapper.getCharset(locale);
		return (charsetName != null) ? Charset.forName(charsetName) : null;
	}

	private void assertTimeout(TomcatServletWebServerFactory factory, int expected) {
		Tomcat tomcat = getTomcat(factory);
		Context context = (Context) tomcat.getHost().findChildren()[0];
		assertThat(context.getSessionTimeout()).isEqualTo(expected);
	}

	private Tomcat getTomcat(TomcatServletWebServerFactory factory) {
		this.webServer = factory.getWebServer();
		return ((TomcatWebServer) this.webServer).getTomcat();
	}

	@Override
	protected void handleExceptionCausedByBlockedPortOnPrimaryConnector(RuntimeException ex, int blockedPort) {
		assertThat(ex).isInstanceOf(PortInUseException.class);
		assertThat(((PortInUseException) ex).getPort()).isEqualTo(blockedPort);
	}

	@Override
	protected void handleExceptionCausedByBlockedPortOnSecondaryConnector(RuntimeException ex, int blockedPort) {
		assertThat(ex).isInstanceOf(ConnectorStartFailedException.class);
		assertThat(((ConnectorStartFailedException) ex).getPort()).isEqualTo(blockedPort);
	}

}
>>>>>>> 6755b480
<|MERGE_RESOLUTION|>--- conflicted
+++ resolved
@@ -1,601 +1,3 @@
-<<<<<<< HEAD
-/*
- * Copyright 2012-2019 the original author or authors.
- *
- * Licensed under the Apache License, Version 2.0 (the "License");
- * you may not use this file except in compliance with the License.
- * You may obtain a copy of the License at
- *
- *      https://www.apache.org/licenses/LICENSE-2.0
- *
- * Unless required by applicable law or agreed to in writing, software
- * distributed under the License is distributed on an "AS IS" BASIS,
- * WITHOUT WARRANTIES OR CONDITIONS OF ANY KIND, either express or implied.
- * See the License for the specific language governing permissions and
- * limitations under the License.
- */
-
-package org.springframework.boot.web.embedded.tomcat;
-
-import java.io.File;
-import java.io.IOException;
-import java.net.URISyntaxException;
-import java.net.URL;
-import java.nio.charset.Charset;
-import java.nio.charset.StandardCharsets;
-import java.time.Duration;
-import java.util.Arrays;
-import java.util.HashMap;
-import java.util.Locale;
-import java.util.Map;
-import java.util.concurrent.atomic.AtomicReference;
-
-import javax.naming.InitialContext;
-import javax.naming.NamingException;
-import javax.servlet.MultipartConfigElement;
-import javax.servlet.ServletContext;
-import javax.servlet.ServletException;
-import javax.servlet.ServletRegistration.Dynamic;
-import javax.servlet.http.HttpServlet;
-import javax.servlet.http.HttpServletRequest;
-import javax.servlet.http.HttpServletResponse;
-
-import org.apache.catalina.Container;
-import org.apache.catalina.Context;
-import org.apache.catalina.LifecycleEvent;
-import org.apache.catalina.LifecycleListener;
-import org.apache.catalina.LifecycleState;
-import org.apache.catalina.Service;
-import org.apache.catalina.SessionIdGenerator;
-import org.apache.catalina.Valve;
-import org.apache.catalina.connector.Connector;
-import org.apache.catalina.core.AprLifecycleListener;
-import org.apache.catalina.core.StandardContext;
-import org.apache.catalina.core.StandardWrapper;
-import org.apache.catalina.startup.Tomcat;
-import org.apache.catalina.util.CharsetMapper;
-import org.apache.catalina.valves.RemoteIpValve;
-import org.apache.catalina.webresources.TomcatURLStreamHandlerFactory;
-import org.apache.coyote.ProtocolHandler;
-import org.apache.coyote.http11.AbstractHttp11Protocol;
-import org.apache.jasper.servlet.JspServlet;
-import org.apache.tomcat.JarScanFilter;
-import org.apache.tomcat.JarScanType;
-import org.junit.jupiter.api.AfterEach;
-import org.junit.jupiter.api.Test;
-import org.mockito.ArgumentCaptor;
-import org.mockito.InOrder;
-
-import org.springframework.boot.testsupport.system.CapturedOutput;
-import org.springframework.boot.web.server.PortInUseException;
-import org.springframework.boot.web.server.WebServerException;
-import org.springframework.boot.web.servlet.server.AbstractServletWebServerFactory;
-import org.springframework.boot.web.servlet.server.AbstractServletWebServerFactoryTests;
-import org.springframework.core.io.ByteArrayResource;
-import org.springframework.http.HttpEntity;
-import org.springframework.http.HttpHeaders;
-import org.springframework.http.HttpStatus;
-import org.springframework.http.MediaType;
-import org.springframework.http.ResponseEntity;
-import org.springframework.test.util.ReflectionTestUtils;
-import org.springframework.util.FileSystemUtils;
-import org.springframework.util.LinkedMultiValueMap;
-import org.springframework.util.MultiValueMap;
-import org.springframework.web.client.RestTemplate;
-
-import static org.assertj.core.api.Assertions.assertThat;
-import static org.assertj.core.api.Assertions.assertThatExceptionOfType;
-import static org.assertj.core.api.Assertions.assertThatIllegalArgumentException;
-import static org.mockito.ArgumentMatchers.any;
-import static org.mockito.Mockito.inOrder;
-import static org.mockito.Mockito.mock;
-import static org.mockito.Mockito.verify;
-
-/**
- * Tests for {@link TomcatServletWebServerFactory}.
- *
- * @author Phillip Webb
- * @author Dave Syer
- * @author Stephane Nicoll
- */
-class TomcatServletWebServerFactoryTests extends AbstractServletWebServerFactoryTests {
-
-	@Override
-	protected TomcatServletWebServerFactory getFactory() {
-		return new TomcatServletWebServerFactory(0);
-	}
-
-	@AfterEach
-	void restoreTccl() {
-		ReflectionTestUtils.setField(TomcatURLStreamHandlerFactory.class, "instance", null);
-		ReflectionTestUtils.setField(URL.class, "factory", null);
-		Thread.currentThread().setContextClassLoader(getClass().getClassLoader());
-	}
-
-	// JMX MBean names clash if you get more than one Engine with the same name...
-	@Test
-	void tomcatEngineNames() {
-		TomcatServletWebServerFactory factory = getFactory();
-		this.webServer = factory.getWebServer();
-		factory.setPort(0);
-		TomcatWebServer tomcatWebServer = (TomcatWebServer) factory.getWebServer();
-		// Make sure that the names are different
-		String firstName = ((TomcatWebServer) this.webServer).getTomcat().getEngine().getName();
-		String secondName = tomcatWebServer.getTomcat().getEngine().getName();
-		assertThat(firstName).as("Tomcat engines must have different names").isNotEqualTo(secondName);
-		tomcatWebServer.stop();
-	}
-
-	@Test
-	void defaultTomcatListeners() {
-		TomcatServletWebServerFactory factory = getFactory();
-		if (AprLifecycleListener.isAprAvailable()) {
-			assertThat(factory.getContextLifecycleListeners()).hasSize(1).first()
-					.isInstanceOf(AprLifecycleListener.class);
-		}
-		else {
-			assertThat(factory.getContextLifecycleListeners()).isEmpty();
-		}
-	}
-
-	@Test
-	void tomcatListeners() {
-		TomcatServletWebServerFactory factory = getFactory();
-		LifecycleListener[] listeners = new LifecycleListener[4];
-		Arrays.setAll(listeners, (i) -> mock(LifecycleListener.class));
-		factory.setContextLifecycleListeners(Arrays.asList(listeners[0], listeners[1]));
-		factory.addContextLifecycleListeners(listeners[2], listeners[3]);
-		this.webServer = factory.getWebServer();
-		InOrder ordered = inOrder((Object[]) listeners);
-		for (LifecycleListener listener : listeners) {
-			ordered.verify(listener).lifecycleEvent(any(LifecycleEvent.class));
-		}
-	}
-
-	@Test
-	void tomcatCustomizers() {
-		TomcatServletWebServerFactory factory = getFactory();
-		TomcatContextCustomizer[] customizers = new TomcatContextCustomizer[4];
-		Arrays.setAll(customizers, (i) -> mock(TomcatContextCustomizer.class));
-		factory.setTomcatContextCustomizers(Arrays.asList(customizers[0], customizers[1]));
-		factory.addContextCustomizers(customizers[2], customizers[3]);
-		this.webServer = factory.getWebServer();
-		InOrder ordered = inOrder((Object[]) customizers);
-		for (TomcatContextCustomizer customizer : customizers) {
-			ordered.verify(customizer).customize(any(Context.class));
-		}
-	}
-
-	@Test
-	void contextIsAddedToHostBeforeCustomizersAreCalled() {
-		TomcatServletWebServerFactory factory = getFactory();
-		TomcatContextCustomizer customizer = mock(TomcatContextCustomizer.class);
-		factory.addContextCustomizers(customizer);
-		this.webServer = factory.getWebServer();
-		ArgumentCaptor<Context> contextCaptor = ArgumentCaptor.forClass(Context.class);
-		verify(customizer).customize(contextCaptor.capture());
-		assertThat(contextCaptor.getValue().getParent()).isNotNull();
-	}
-
-	@Test
-	void tomcatConnectorCustomizers() {
-		TomcatServletWebServerFactory factory = getFactory();
-		TomcatConnectorCustomizer[] customizers = new TomcatConnectorCustomizer[4];
-		Arrays.setAll(customizers, (i) -> mock(TomcatConnectorCustomizer.class));
-		factory.setTomcatConnectorCustomizers(Arrays.asList(customizers[0], customizers[1]));
-		factory.addConnectorCustomizers(customizers[2], customizers[3]);
-		this.webServer = factory.getWebServer();
-		InOrder ordered = inOrder((Object[]) customizers);
-		for (TomcatConnectorCustomizer customizer : customizers) {
-			ordered.verify(customizer).customize(any(Connector.class));
-		}
-	}
-
-	@Test
-	@SuppressWarnings({ "unchecked", "rawtypes" })
-	void tomcatProtocolHandlerCustomizersShouldBeInvoked() {
-		TomcatServletWebServerFactory factory = getFactory();
-		TomcatProtocolHandlerCustomizer<AbstractHttp11Protocol<?>>[] customizers = new TomcatProtocolHandlerCustomizer[4];
-		Arrays.setAll(customizers, (i) -> mock(TomcatProtocolHandlerCustomizer.class));
-		factory.setTomcatProtocolHandlerCustomizers(Arrays.asList(customizers[0], customizers[1]));
-		factory.addProtocolHandlerCustomizers(customizers[2], customizers[3]);
-		this.webServer = factory.getWebServer();
-		InOrder ordered = inOrder((Object[]) customizers);
-		for (TomcatProtocolHandlerCustomizer customizer : customizers) {
-			ordered.verify(customizer).customize(any(ProtocolHandler.class));
-		}
-	}
-
-	@Test
-	void tomcatProtocolHandlerCanBeCustomized() {
-		TomcatServletWebServerFactory factory = getFactory();
-		TomcatProtocolHandlerCustomizer<AbstractHttp11Protocol<?>> customizer = (protocolHandler) -> protocolHandler
-				.setProcessorCache(250);
-		factory.addProtocolHandlerCustomizers(customizer);
-		Tomcat tomcat = getTomcat(factory);
-		Connector connector = ((TomcatWebServer) this.webServer).getServiceConnectors().get(tomcat.getService())[0];
-		AbstractHttp11Protocol<?> protocolHandler = (AbstractHttp11Protocol<?>) connector.getProtocolHandler();
-		assertThat(protocolHandler.getProcessorCache()).isEqualTo(250);
-	}
-
-	@Test
-	void tomcatAdditionalConnectors() {
-		TomcatServletWebServerFactory factory = getFactory();
-		Connector[] connectors = new Connector[4];
-		Arrays.setAll(connectors, (i) -> new Connector());
-		factory.addAdditionalTomcatConnectors(connectors);
-		this.webServer = factory.getWebServer();
-		Map<Service, Connector[]> connectorsByService = ((TomcatWebServer) this.webServer).getServiceConnectors();
-		assertThat(connectorsByService.values().iterator().next().length).isEqualTo(connectors.length + 1);
-	}
-
-	@Test
-	void addNullAdditionalConnectorThrows() {
-		TomcatServletWebServerFactory factory = getFactory();
-		assertThatIllegalArgumentException().isThrownBy(() -> factory.addAdditionalTomcatConnectors((Connector[]) null))
-				.withMessageContaining("Connectors must not be null");
-	}
-
-	@Test
-	void sessionTimeout() {
-		TomcatServletWebServerFactory factory = getFactory();
-		factory.getSession().setTimeout(Duration.ofSeconds(10));
-		assertTimeout(factory, 1);
-	}
-
-	@Test
-	void sessionTimeoutInMins() {
-		TomcatServletWebServerFactory factory = getFactory();
-		factory.getSession().setTimeout(Duration.ofMinutes(1));
-		assertTimeout(factory, 1);
-	}
-
-	@Test
-	void noSessionTimeout() {
-		TomcatServletWebServerFactory factory = getFactory();
-		factory.getSession().setTimeout(null);
-		assertTimeout(factory, -1);
-	}
-
-	@Test
-	void valve() {
-		TomcatServletWebServerFactory factory = getFactory();
-		Valve valve = mock(Valve.class);
-		factory.addContextValves(valve);
-		this.webServer = factory.getWebServer();
-		verify(valve).setNext(any(Valve.class));
-	}
-
-	@Test
-	void setNullTomcatContextCustomizersThrows() {
-		TomcatServletWebServerFactory factory = getFactory();
-		assertThatIllegalArgumentException().isThrownBy(() -> factory.setTomcatContextCustomizers(null))
-				.withMessageContaining("TomcatContextCustomizers must not be null");
-	}
-
-	@Test
-	void addNullContextCustomizersThrows() {
-		TomcatServletWebServerFactory factory = getFactory();
-		assertThatIllegalArgumentException()
-				.isThrownBy(() -> factory.addContextCustomizers((TomcatContextCustomizer[]) null))
-				.withMessageContaining("TomcatContextCustomizers must not be null");
-	}
-
-	@Test
-	void setNullTomcatConnectorCustomizersThrows() {
-		TomcatServletWebServerFactory factory = getFactory();
-		assertThatIllegalArgumentException().isThrownBy(() -> factory.setTomcatConnectorCustomizers(null))
-				.withMessageContaining("TomcatConnectorCustomizers must not be null");
-	}
-
-	@Test
-	void addNullConnectorCustomizersThrows() {
-		TomcatServletWebServerFactory factory = getFactory();
-		assertThatIllegalArgumentException()
-				.isThrownBy(() -> factory.addConnectorCustomizers((TomcatConnectorCustomizer[]) null))
-				.withMessageContaining("TomcatConnectorCustomizers must not be null");
-	}
-
-	@Test
-	void setNullTomcatProtocolHandlerCustomizersThrows() {
-		TomcatServletWebServerFactory factory = getFactory();
-		assertThatIllegalArgumentException().isThrownBy(() -> factory.setTomcatProtocolHandlerCustomizers(null))
-				.withMessageContaining("TomcatProtocolHandlerCustomizers must not be null");
-	}
-
-	@Test
-	void addNullTomcatProtocolHandlerCustomizersThrows() {
-		TomcatServletWebServerFactory factory = getFactory();
-		assertThatIllegalArgumentException()
-				.isThrownBy(() -> factory.addProtocolHandlerCustomizers((TomcatProtocolHandlerCustomizer[]) null))
-				.withMessageContaining("TomcatProtocolHandlerCustomizers must not be null");
-	}
-
-	@Test
-	void uriEncoding() {
-		TomcatServletWebServerFactory factory = getFactory();
-		factory.setUriEncoding(StandardCharsets.US_ASCII);
-		Tomcat tomcat = getTomcat(factory);
-		Connector connector = ((TomcatWebServer) this.webServer).getServiceConnectors().get(tomcat.getService())[0];
-		assertThat(connector.getURIEncoding()).isEqualTo("US-ASCII");
-	}
-
-	@Test
-	void defaultUriEncoding() {
-		TomcatServletWebServerFactory factory = getFactory();
-		Tomcat tomcat = getTomcat(factory);
-		Connector connector = ((TomcatWebServer) this.webServer).getServiceConnectors().get(tomcat.getService())[0];
-		assertThat(connector.getURIEncoding()).isEqualTo("UTF-8");
-	}
-
-	@Test
-	void startupFailureDoesNotResultInUnstoppedThreadsBeingReported(CapturedOutput capturedOutput) throws IOException {
-		super.portClashOfPrimaryConnectorResultsInPortInUseException();
-		assertThat(capturedOutput).doesNotContain("appears to have started a thread named [main]");
-	}
-
-	@Test
-	void stopCalledWithoutStart() {
-		TomcatServletWebServerFactory factory = getFactory();
-		this.webServer = factory.getWebServer(exampleServletRegistration());
-		this.webServer.stop();
-		Tomcat tomcat = ((TomcatWebServer) this.webServer).getTomcat();
-		assertThat(tomcat.getServer().getState()).isSameAs(LifecycleState.DESTROYED);
-	}
-
-	@Override
-	protected void addConnector(int port, AbstractServletWebServerFactory factory) {
-		Connector connector = new Connector("org.apache.coyote.http11.Http11NioProtocol");
-		connector.setPort(port);
-		((TomcatServletWebServerFactory) factory).addAdditionalTomcatConnectors(connector);
-	}
-
-	@Test
-	void useForwardHeaders() throws Exception {
-		TomcatServletWebServerFactory factory = getFactory();
-		factory.addContextValves(new RemoteIpValve());
-		assertForwardHeaderIsUsed(factory);
-	}
-
-	@Test
-	void disableDoesNotSaveSessionFiles() throws Exception {
-		TomcatServletWebServerFactory factory = getFactory();
-		// If baseDir is not set SESSIONS.ser is written to a different temp directory
-		// each time. By setting it we can really ensure that data isn't saved
-		factory.setBaseDirectory(this.tempDir);
-		this.webServer = factory.getWebServer(sessionServletRegistration());
-		this.webServer.start();
-		String s1 = getResponse(getLocalUrl("/session"));
-		String s2 = getResponse(getLocalUrl("/session"));
-		this.webServer.stop();
-		this.webServer = factory.getWebServer(sessionServletRegistration());
-		this.webServer.start();
-		String s3 = getResponse(getLocalUrl("/session"));
-		String message = "Session error s1=" + s1 + " s2=" + s2 + " s3=" + s3;
-		assertThat(s2.split(":")[0]).as(message).isEqualTo(s1.split(":")[1]);
-		assertThat(s3.split(":")[0]).as(message).isNotEqualTo(s2.split(":")[1]);
-	}
-
-	@Test
-	void jndiLookupsCanBePerformedDuringApplicationContextRefresh() throws NamingException {
-		Thread.currentThread().setContextClassLoader(getClass().getClassLoader());
-		TomcatServletWebServerFactory factory = new TomcatServletWebServerFactory(0) {
-
-			@Override
-			protected TomcatWebServer getTomcatWebServer(Tomcat tomcat) {
-				tomcat.enableNaming();
-				return super.getTomcatWebServer(tomcat);
-			}
-
-		};
-		// Server is created in onRefresh
-		this.webServer = factory.getWebServer();
-		// Lookups should now be possible
-		new InitialContext().lookup("java:comp/env");
-		// Called in finishRefresh, giving us an opportunity to remove the context binding
-		// and avoid a leak
-		this.webServer.start();
-		// Lookups should no longer be possible
-		assertThatExceptionOfType(NamingException.class).isThrownBy(() -> new InitialContext().lookup("java:comp/env"));
-	}
-
-	@Test
-	void defaultLocaleCharsetMappingsAreOverridden() {
-		TomcatServletWebServerFactory factory = getFactory();
-		this.webServer = factory.getWebServer();
-		// override defaults, see org.apache.catalina.util.CharsetMapperDefault.properties
-		assertThat(getCharset(Locale.ENGLISH)).isEqualTo(StandardCharsets.UTF_8);
-		assertThat(getCharset(Locale.FRENCH)).isEqualTo(StandardCharsets.UTF_8);
-	}
-
-	@Test
-	void sessionIdGeneratorIsConfiguredWithAttributesFromTheManager() {
-		System.setProperty("jvmRoute", "test");
-		try {
-			TomcatServletWebServerFactory factory = getFactory();
-			this.webServer = factory.getWebServer();
-			this.webServer.start();
-		}
-		finally {
-			System.clearProperty("jvmRoute");
-		}
-		Tomcat tomcat = ((TomcatWebServer) this.webServer).getTomcat();
-		Context context = (Context) tomcat.getHost().findChildren()[0];
-		SessionIdGenerator sessionIdGenerator = context.getManager().getSessionIdGenerator();
-		assertThat(sessionIdGenerator).isInstanceOf(LazySessionIdGenerator.class);
-		assertThat(sessionIdGenerator.getJvmRoute()).isEqualTo("test");
-	}
-
-	@Test
-	void tldSkipPatternsShouldBeAppliedToContextJarScanner() {
-		TomcatServletWebServerFactory factory = getFactory();
-		factory.addTldSkipPatterns("foo.jar", "bar.jar");
-		this.webServer = factory.getWebServer();
-		this.webServer.start();
-		Tomcat tomcat = ((TomcatWebServer) this.webServer).getTomcat();
-		Context context = (Context) tomcat.getHost().findChildren()[0];
-		JarScanFilter jarScanFilter = context.getJarScanner().getJarScanFilter();
-		assertThat(jarScanFilter.check(JarScanType.TLD, "foo.jar")).isFalse();
-		assertThat(jarScanFilter.check(JarScanType.TLD, "bar.jar")).isFalse();
-		assertThat(jarScanFilter.check(JarScanType.TLD, "test.jar")).isTrue();
-	}
-
-	@Test
-	void customTomcatHttpOnlyCookie() {
-		TomcatServletWebServerFactory factory = getFactory();
-		factory.getSession().getCookie().setHttpOnly(false);
-		this.webServer = factory.getWebServer();
-		this.webServer.start();
-		Tomcat tomcat = ((TomcatWebServer) this.webServer).getTomcat();
-		Context context = (Context) tomcat.getHost().findChildren()[0];
-		assertThat(context.getUseHttpOnly()).isFalse();
-	}
-
-	@Test
-	void exceptionThrownOnLoadFailureWhenFailCtxIfServletStartFailsIsTrue() {
-		TomcatServletWebServerFactory factory = getFactory();
-		factory.addContextCustomizers((context) -> {
-			if (context instanceof StandardContext) {
-				((StandardContext) context).setFailCtxIfServletStartFails(true);
-			}
-		});
-		this.webServer = factory
-				.getWebServer((context) -> context.addServlet("failing", FailingServlet.class).setLoadOnStartup(0));
-		assertThatExceptionOfType(WebServerException.class).isThrownBy(this.webServer::start);
-	}
-
-	@Test
-	void exceptionThrownOnLoadFailureWhenFailCtxIfServletStartFailsIsFalse() {
-		TomcatServletWebServerFactory factory = getFactory();
-		factory.addContextCustomizers((context) -> {
-			if (context instanceof StandardContext) {
-				((StandardContext) context).setFailCtxIfServletStartFails(false);
-			}
-		});
-		this.webServer = factory
-				.getWebServer((context) -> context.addServlet("failing", FailingServlet.class).setLoadOnStartup(0));
-		this.webServer.start();
-	}
-
-	@Test
-	void referenceClearingIsDisabled() {
-		TomcatServletWebServerFactory factory = getFactory();
-		this.webServer = factory.getWebServer();
-		this.webServer.start();
-		Tomcat tomcat = ((TomcatWebServer) this.webServer).getTomcat();
-		StandardContext context = (StandardContext) tomcat.getHost().findChildren()[0];
-		assertThat(context.getClearReferencesObjectStreamClassCaches()).isFalse();
-		assertThat(context.getClearReferencesRmiTargets()).isFalse();
-		assertThat(context.getClearReferencesThreadLocals()).isFalse();
-	}
-
-	@Test
-	void nonExistentUploadDirectoryIsCreatedUponMultipartUpload() throws IOException, URISyntaxException {
-		TomcatServletWebServerFactory factory = new TomcatServletWebServerFactory(0);
-		AtomicReference<ServletContext> servletContextReference = new AtomicReference<>();
-		factory.addInitializers((servletContext) -> {
-			servletContextReference.set(servletContext);
-			Dynamic servlet = servletContext.addServlet("upload", new HttpServlet() {
-
-				@Override
-				protected void doPost(HttpServletRequest req, HttpServletResponse resp)
-						throws ServletException, IOException {
-					req.getParts();
-				}
-
-			});
-			servlet.addMapping("/upload");
-			servlet.setMultipartConfig(new MultipartConfigElement((String) null));
-		});
-		this.webServer = factory.getWebServer();
-		this.webServer.start();
-		File temp = (File) servletContextReference.get().getAttribute(ServletContext.TEMPDIR);
-		FileSystemUtils.deleteRecursively(temp);
-		RestTemplate restTemplate = new RestTemplate();
-		HttpHeaders headers = new HttpHeaders();
-		MultiValueMap<String, Object> body = new LinkedMultiValueMap<>();
-		body.add("file", new ByteArrayResource(new byte[1024 * 1024]));
-		headers.setContentType(MediaType.MULTIPART_FORM_DATA);
-		HttpEntity<MultiValueMap<String, Object>> requestEntity = new HttpEntity<>(body, headers);
-		ResponseEntity<String> response = restTemplate.postForEntity(getLocalUrl("/upload"), requestEntity,
-				String.class);
-		assertThat(response.getStatusCode()).isEqualTo(HttpStatus.OK);
-	}
-
-	@Test
-	void exceptionThrownOnContextListenerDestroysServer() {
-		TomcatServletWebServerFactory factory = new TomcatServletWebServerFactory(0) {
-
-			@Override
-			protected TomcatWebServer getTomcatWebServer(Tomcat tomcat) {
-				try {
-					return super.getTomcatWebServer(tomcat);
-				}
-				finally {
-					assertThat(tomcat.getServer().getState()).isEqualTo(LifecycleState.DESTROYED);
-				}
-			}
-
-		};
-		assertThatExceptionOfType(WebServerException.class).isThrownBy(
-				() -> factory.getWebServer((context) -> context.addListener(new FailingServletContextListener())));
-	}
-
-	@Override
-	protected JspServlet getJspServlet() throws ServletException {
-		Tomcat tomcat = ((TomcatWebServer) this.webServer).getTomcat();
-		Container container = tomcat.getHost().findChildren()[0];
-		StandardWrapper standardWrapper = (StandardWrapper) container.findChild("jsp");
-		if (standardWrapper == null) {
-			return null;
-		}
-		standardWrapper.load();
-		return (JspServlet) standardWrapper.getServlet();
-	}
-
-	@Override
-	protected Map<String, String> getActualMimeMappings() {
-		Context context = (Context) ((TomcatWebServer) this.webServer).getTomcat().getHost().findChildren()[0];
-		Map<String, String> mimeMappings = new HashMap<>();
-		for (String extension : context.findMimeMappings()) {
-			mimeMappings.put(extension, context.findMimeMapping(extension));
-		}
-		return mimeMappings;
-	}
-
-	@Override
-	protected Charset getCharset(Locale locale) {
-		Context context = (Context) ((TomcatWebServer) this.webServer).getTomcat().getHost().findChildren()[0];
-		CharsetMapper mapper = ((TomcatEmbeddedContext) context).getCharsetMapper();
-		String charsetName = mapper.getCharset(locale);
-		return (charsetName != null) ? Charset.forName(charsetName) : null;
-	}
-
-	private void assertTimeout(TomcatServletWebServerFactory factory, int expected) {
-		Tomcat tomcat = getTomcat(factory);
-		Context context = (Context) tomcat.getHost().findChildren()[0];
-		assertThat(context.getSessionTimeout()).isEqualTo(expected);
-	}
-
-	private Tomcat getTomcat(TomcatServletWebServerFactory factory) {
-		this.webServer = factory.getWebServer();
-		return ((TomcatWebServer) this.webServer).getTomcat();
-	}
-
-	@Override
-	protected void handleExceptionCausedByBlockedPortOnPrimaryConnector(RuntimeException ex, int blockedPort) {
-		assertThat(ex).isInstanceOf(PortInUseException.class);
-		assertThat(((PortInUseException) ex).getPort()).isEqualTo(blockedPort);
-	}
-
-	@Override
-	protected void handleExceptionCausedByBlockedPortOnSecondaryConnector(RuntimeException ex, int blockedPort) {
-		assertThat(ex).isInstanceOf(ConnectorStartFailedException.class);
-		assertThat(((ConnectorStartFailedException) ex).getPort()).isEqualTo(blockedPort);
-	}
-
-}
-=======
 /*
  * Copyright 2012-2020 the original author or authors.
  *
@@ -1283,5 +685,4 @@
 		assertThat(((ConnectorStartFailedException) ex).getPort()).isEqualTo(blockedPort);
 	}
 
-}
->>>>>>> 6755b480
+}