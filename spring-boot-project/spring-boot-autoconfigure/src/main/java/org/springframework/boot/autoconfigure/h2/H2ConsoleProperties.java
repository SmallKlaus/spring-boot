<<<<<<< HEAD
/*
 * Copyright 2012-2018 the original author or authors.
 *
 * Licensed under the Apache License, Version 2.0 (the "License");
 * you may not use this file except in compliance with the License.
 * You may obtain a copy of the License at
 *
 *      https://www.apache.org/licenses/LICENSE-2.0
 *
 * Unless required by applicable law or agreed to in writing, software
 * distributed under the License is distributed on an "AS IS" BASIS,
 * WITHOUT WARRANTIES OR CONDITIONS OF ANY KIND, either express or implied.
 * See the License for the specific language governing permissions and
 * limitations under the License.
 */

package org.springframework.boot.autoconfigure.h2;

import org.springframework.boot.context.properties.ConfigurationProperties;
import org.springframework.util.Assert;

/**
 * Configuration properties for H2's console.
 *
 * @author Andy Wilkinson
 * @author Marten Deinum
 * @author Stephane Nicoll
 * @since 1.3.0
 */
@ConfigurationProperties(prefix = "spring.h2.console")
public class H2ConsoleProperties {

	/**
	 * Path at which the console is available.
	 */
	private String path = "/h2-console";

	/**
	 * Whether to enable the console.
	 */
	private boolean enabled = false;

	private final Settings settings = new Settings();

	public String getPath() {
		return this.path;
	}

	public void setPath(String path) {
		Assert.notNull(path, "Path must not be null");
		Assert.isTrue(path.length() > 1, "Path must have length greater than 1");
		Assert.isTrue(path.startsWith("/"), "Path must start with '/'");
		this.path = path;
	}

	public boolean getEnabled() {
		return this.enabled;
	}

	public void setEnabled(boolean enabled) {
		this.enabled = enabled;
	}

	public Settings getSettings() {
		return this.settings;
	}

	public static class Settings {

		/**
		 * Whether to enable trace output.
		 */
		private boolean trace = false;

		/**
		 * Whether to enable remote access.
		 */
		private boolean webAllowOthers = false;

		public boolean isTrace() {
			return this.trace;
		}

		public void setTrace(boolean trace) {
			this.trace = trace;
		}

		public boolean isWebAllowOthers() {
			return this.webAllowOthers;
		}

		public void setWebAllowOthers(boolean webAllowOthers) {
			this.webAllowOthers = webAllowOthers;
		}

	}

}
=======
/*
 * Copyright 2012-2020 the original author or authors.
 *
 * Licensed under the Apache License, Version 2.0 (the "License");
 * you may not use this file except in compliance with the License.
 * You may obtain a copy of the License at
 *
 *      https://www.apache.org/licenses/LICENSE-2.0
 *
 * Unless required by applicable law or agreed to in writing, software
 * distributed under the License is distributed on an "AS IS" BASIS,
 * WITHOUT WARRANTIES OR CONDITIONS OF ANY KIND, either express or implied.
 * See the License for the specific language governing permissions and
 * limitations under the License.
 */

package org.springframework.boot.autoconfigure.h2;

import org.springframework.boot.context.properties.ConfigurationProperties;
import org.springframework.util.Assert;

/**
 * Configuration properties for H2's console.
 *
 * @author Andy Wilkinson
 * @author Marten Deinum
 * @author Stephane Nicoll
 * @since 1.3.0
 */
@ConfigurationProperties(prefix = "spring.h2.console")
public class H2ConsoleProperties {

	/**
	 * Path at which the console is available.
	 */
	private String path = "/h2-console";

	/**
	 * Whether to enable the console.
	 */
	private boolean enabled = false;

	private final Settings settings = new Settings();

	public String getPath() {
		return this.path;
	}

	public void setPath(String path) {
		Assert.notNull(path, "Path must not be null");
		Assert.isTrue(path.length() > 1, "Path must have length greater than 1");
		Assert.isTrue(path.startsWith("/"), "Path must start with '/'");
		this.path = path;
	}

	public boolean getEnabled() {
		return this.enabled;
	}

	public void setEnabled(boolean enabled) {
		this.enabled = enabled;
	}

	public Settings getSettings() {
		return this.settings;
	}

	public static class Settings {

		/**
		 * Whether to enable trace output.
		 */
		private boolean trace = false;

		/**
		 * Whether to enable remote access.
		 */
		private boolean webAllowOthers = false;

		/**
		 * Password to access preferences and tools of H2 Console.
		 */
		private String webAdminPassword;

		public boolean isTrace() {
			return this.trace;
		}

		public void setTrace(boolean trace) {
			this.trace = trace;
		}

		public boolean isWebAllowOthers() {
			return this.webAllowOthers;
		}

		public void setWebAllowOthers(boolean webAllowOthers) {
			this.webAllowOthers = webAllowOthers;
		}

		public String getWebAdminPassword() {
			return this.webAdminPassword;
		}

		public void setWebAdminPassword(String webAdminPassword) {
			this.webAdminPassword = webAdminPassword;
		}

	}

}
>>>>>>> 6755b480
<|MERGE_RESOLUTION|>--- conflicted
+++ resolved
@@ -1,103 +1,3 @@
-<<<<<<< HEAD
-/*
- * Copyright 2012-2018 the original author or authors.
- *
- * Licensed under the Apache License, Version 2.0 (the "License");
- * you may not use this file except in compliance with the License.
- * You may obtain a copy of the License at
- *
- *      https://www.apache.org/licenses/LICENSE-2.0
- *
- * Unless required by applicable law or agreed to in writing, software
- * distributed under the License is distributed on an "AS IS" BASIS,
- * WITHOUT WARRANTIES OR CONDITIONS OF ANY KIND, either express or implied.
- * See the License for the specific language governing permissions and
- * limitations under the License.
- */
-
-package org.springframework.boot.autoconfigure.h2;
-
-import org.springframework.boot.context.properties.ConfigurationProperties;
-import org.springframework.util.Assert;
-
-/**
- * Configuration properties for H2's console.
- *
- * @author Andy Wilkinson
- * @author Marten Deinum
- * @author Stephane Nicoll
- * @since 1.3.0
- */
-@ConfigurationProperties(prefix = "spring.h2.console")
-public class H2ConsoleProperties {
-
-	/**
-	 * Path at which the console is available.
-	 */
-	private String path = "/h2-console";
-
-	/**
-	 * Whether to enable the console.
-	 */
-	private boolean enabled = false;
-
-	private final Settings settings = new Settings();
-
-	public String getPath() {
-		return this.path;
-	}
-
-	public void setPath(String path) {
-		Assert.notNull(path, "Path must not be null");
-		Assert.isTrue(path.length() > 1, "Path must have length greater than 1");
-		Assert.isTrue(path.startsWith("/"), "Path must start with '/'");
-		this.path = path;
-	}
-
-	public boolean getEnabled() {
-		return this.enabled;
-	}
-
-	public void setEnabled(boolean enabled) {
-		this.enabled = enabled;
-	}
-
-	public Settings getSettings() {
-		return this.settings;
-	}
-
-	public static class Settings {
-
-		/**
-		 * Whether to enable trace output.
-		 */
-		private boolean trace = false;
-
-		/**
-		 * Whether to enable remote access.
-		 */
-		private boolean webAllowOthers = false;
-
-		public boolean isTrace() {
-			return this.trace;
-		}
-
-		public void setTrace(boolean trace) {
-			this.trace = trace;
-		}
-
-		public boolean isWebAllowOthers() {
-			return this.webAllowOthers;
-		}
-
-		public void setWebAllowOthers(boolean webAllowOthers) {
-			this.webAllowOthers = webAllowOthers;
-		}
-
-	}
-
-}
-=======
 /*
  * Copyright 2012-2020 the original author or authors.
  *
@@ -208,5 +108,4 @@
 
 	}
 
-}
->>>>>>> 6755b480
+}