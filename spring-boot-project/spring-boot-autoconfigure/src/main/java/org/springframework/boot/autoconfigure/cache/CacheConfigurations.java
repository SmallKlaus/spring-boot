--- conflicted
+++ resolved
@@ -1,73 +1,3 @@
-<<<<<<< HEAD
-/*
- * Copyright 2012-2019 the original author or authors.
- *
- * Licensed under the Apache License, Version 2.0 (the "License");
- * you may not use this file except in compliance with the License.
- * You may obtain a copy of the License at
- *
- *      https://www.apache.org/licenses/LICENSE-2.0
- *
- * Unless required by applicable law or agreed to in writing, software
- * distributed under the License is distributed on an "AS IS" BASIS,
- * WITHOUT WARRANTIES OR CONDITIONS OF ANY KIND, either express or implied.
- * See the License for the specific language governing permissions and
- * limitations under the License.
- */
-
-package org.springframework.boot.autoconfigure.cache;
-
-import java.util.Collections;
-import java.util.EnumMap;
-import java.util.Map;
-
-import org.springframework.util.Assert;
-
-/**
- * Mappings between {@link CacheType} and {@code @Configuration}.
- *
- * @author Phillip Webb
- * @author Eddú Meléndez
- */
-final class CacheConfigurations {
-
-	private static final Map<CacheType, Class<?>> MAPPINGS;
-
-	static {
-		Map<CacheType, Class<?>> mappings = new EnumMap<>(CacheType.class);
-		mappings.put(CacheType.GENERIC, GenericCacheConfiguration.class);
-		mappings.put(CacheType.EHCACHE, EhCacheCacheConfiguration.class);
-		mappings.put(CacheType.HAZELCAST, HazelcastCacheConfiguration.class);
-		mappings.put(CacheType.INFINISPAN, InfinispanCacheConfiguration.class);
-		mappings.put(CacheType.JCACHE, JCacheCacheConfiguration.class);
-		mappings.put(CacheType.COUCHBASE, CouchbaseCacheConfiguration.class);
-		mappings.put(CacheType.REDIS, RedisCacheConfiguration.class);
-		mappings.put(CacheType.CAFFEINE, CaffeineCacheConfiguration.class);
-		mappings.put(CacheType.SIMPLE, SimpleCacheConfiguration.class);
-		mappings.put(CacheType.NONE, NoOpCacheConfiguration.class);
-		MAPPINGS = Collections.unmodifiableMap(mappings);
-	}
-
-	private CacheConfigurations() {
-	}
-
-	static String getConfigurationClass(CacheType cacheType) {
-		Class<?> configurationClass = MAPPINGS.get(cacheType);
-		Assert.state(configurationClass != null, () -> "Unknown cache type " + cacheType);
-		return configurationClass.getName();
-	}
-
-	static CacheType getType(String configurationClassName) {
-		for (Map.Entry<CacheType, Class<?>> entry : MAPPINGS.entrySet()) {
-			if (entry.getValue().getName().equals(configurationClassName)) {
-				return entry.getKey();
-			}
-		}
-		throw new IllegalStateException("Unknown configuration class " + configurationClassName);
-	}
-
-}
-=======
 /*
  * Copyright 2012-2020 the original author or authors.
  *
@@ -136,5 +66,4 @@
 		throw new IllegalStateException("Unknown configuration class " + configurationClassName);
 	}
 
-}
->>>>>>> 6755b480
+}