<<<<<<< HEAD
/*
 * Copyright 2012-2019 the original author or authors.
 *
 * Licensed under the Apache License, Version 2.0 (the "License");
 * you may not use this file except in compliance with the License.
 * You may obtain a copy of the License at
 *
 *      https://www.apache.org/licenses/LICENSE-2.0
 *
 * Unless required by applicable law or agreed to in writing, software
 * distributed under the License is distributed on an "AS IS" BASIS,
 * WITHOUT WARRANTIES OR CONDITIONS OF ANY KIND, either express or implied.
 * See the License for the specific language governing permissions and
 * limitations under the License.
 */

package org.springframework.boot.autoconfigure.jdbc;

import javax.sql.DataSource;

import com.zaxxer.hikari.HikariDataSource;

import org.springframework.boot.autoconfigure.condition.ConditionalOnClass;
import org.springframework.boot.autoconfigure.condition.ConditionalOnMissingBean;
import org.springframework.boot.autoconfigure.condition.ConditionalOnProperty;
import org.springframework.boot.context.properties.ConfigurationProperties;
import org.springframework.boot.jdbc.DatabaseDriver;
import org.springframework.context.annotation.Bean;
import org.springframework.context.annotation.Configuration;
import org.springframework.util.StringUtils;

/**
 * Actual DataSource configurations imported by {@link DataSourceAutoConfiguration}.
 *
 * @author Dave Syer
 * @author Phillip Webb
 * @author Stephane Nicoll
 */
abstract class DataSourceConfiguration {

	@SuppressWarnings("unchecked")
	protected static <T> T createDataSource(DataSourceProperties properties, Class<? extends DataSource> type) {
		return (T) properties.initializeDataSourceBuilder().type(type).build();
	}

	/**
	 * Tomcat Pool DataSource configuration.
	 */
	@Configuration(proxyBeanMethods = false)
	@ConditionalOnClass(org.apache.tomcat.jdbc.pool.DataSource.class)
	@ConditionalOnMissingBean(DataSource.class)
	@ConditionalOnProperty(name = "spring.datasource.type", havingValue = "org.apache.tomcat.jdbc.pool.DataSource",
			matchIfMissing = true)
	static class Tomcat {

		@Bean
		@ConfigurationProperties(prefix = "spring.datasource.tomcat")
		org.apache.tomcat.jdbc.pool.DataSource dataSource(DataSourceProperties properties) {
			org.apache.tomcat.jdbc.pool.DataSource dataSource = createDataSource(properties,
					org.apache.tomcat.jdbc.pool.DataSource.class);
			DatabaseDriver databaseDriver = DatabaseDriver.fromJdbcUrl(properties.determineUrl());
			String validationQuery = databaseDriver.getValidationQuery();
			if (validationQuery != null) {
				dataSource.setTestOnBorrow(true);
				dataSource.setValidationQuery(validationQuery);
			}
			return dataSource;
		}

	}

	/**
	 * Hikari DataSource configuration.
	 */
	@Configuration(proxyBeanMethods = false)
	@ConditionalOnClass(HikariDataSource.class)
	@ConditionalOnMissingBean(DataSource.class)
	@ConditionalOnProperty(name = "spring.datasource.type", havingValue = "com.zaxxer.hikari.HikariDataSource",
			matchIfMissing = true)
	static class Hikari {

		@Bean
		@ConfigurationProperties(prefix = "spring.datasource.hikari")
		HikariDataSource dataSource(DataSourceProperties properties) {
			HikariDataSource dataSource = createDataSource(properties, HikariDataSource.class);
			if (StringUtils.hasText(properties.getName())) {
				dataSource.setPoolName(properties.getName());
			}
			return dataSource;
		}

	}

	/**
	 * DBCP DataSource configuration.
	 */
	@Configuration(proxyBeanMethods = false)
	@ConditionalOnClass(org.apache.commons.dbcp2.BasicDataSource.class)
	@ConditionalOnMissingBean(DataSource.class)
	@ConditionalOnProperty(name = "spring.datasource.type", havingValue = "org.apache.commons.dbcp2.BasicDataSource",
			matchIfMissing = true)
	static class Dbcp2 {

		@Bean
		@ConfigurationProperties(prefix = "spring.datasource.dbcp2")
		org.apache.commons.dbcp2.BasicDataSource dataSource(DataSourceProperties properties) {
			return createDataSource(properties, org.apache.commons.dbcp2.BasicDataSource.class);
		}

	}

	/**
	 * Generic DataSource configuration.
	 */
	@Configuration(proxyBeanMethods = false)
	@ConditionalOnMissingBean(DataSource.class)
	@ConditionalOnProperty(name = "spring.datasource.type")
	static class Generic {

		@Bean
		DataSource dataSource(DataSourceProperties properties) {
			return properties.initializeDataSourceBuilder().build();
		}

	}

}
=======
/*
 * Copyright 2012-2020 the original author or authors.
 *
 * Licensed under the Apache License, Version 2.0 (the "License");
 * you may not use this file except in compliance with the License.
 * You may obtain a copy of the License at
 *
 *      https://www.apache.org/licenses/LICENSE-2.0
 *
 * Unless required by applicable law or agreed to in writing, software
 * distributed under the License is distributed on an "AS IS" BASIS,
 * WITHOUT WARRANTIES OR CONDITIONS OF ANY KIND, either express or implied.
 * See the License for the specific language governing permissions and
 * limitations under the License.
 */

package org.springframework.boot.autoconfigure.jdbc;

import java.sql.SQLException;

import javax.sql.DataSource;

import com.zaxxer.hikari.HikariDataSource;
import oracle.jdbc.OracleConnection;
import oracle.ucp.jdbc.PoolDataSourceImpl;

import org.springframework.boot.autoconfigure.condition.ConditionalOnClass;
import org.springframework.boot.autoconfigure.condition.ConditionalOnMissingBean;
import org.springframework.boot.autoconfigure.condition.ConditionalOnProperty;
import org.springframework.boot.context.properties.ConfigurationProperties;
import org.springframework.boot.jdbc.DatabaseDriver;
import org.springframework.context.annotation.Bean;
import org.springframework.context.annotation.Configuration;
import org.springframework.util.StringUtils;

/**
 * Actual DataSource configurations imported by {@link DataSourceAutoConfiguration}.
 *
 * @author Dave Syer
 * @author Phillip Webb
 * @author Stephane Nicoll
 * @author Fabio Grassi
 */
abstract class DataSourceConfiguration {

	@SuppressWarnings("unchecked")
	protected static <T> T createDataSource(DataSourceProperties properties, Class<? extends DataSource> type) {
		return (T) properties.initializeDataSourceBuilder().type(type).build();
	}

	/**
	 * Tomcat Pool DataSource configuration.
	 */
	@Configuration(proxyBeanMethods = false)
	@ConditionalOnClass(org.apache.tomcat.jdbc.pool.DataSource.class)
	@ConditionalOnMissingBean(DataSource.class)
	@ConditionalOnProperty(name = "spring.datasource.type", havingValue = "org.apache.tomcat.jdbc.pool.DataSource",
			matchIfMissing = true)
	static class Tomcat {

		@Bean
		@ConfigurationProperties(prefix = "spring.datasource.tomcat")
		org.apache.tomcat.jdbc.pool.DataSource dataSource(DataSourceProperties properties) {
			org.apache.tomcat.jdbc.pool.DataSource dataSource = createDataSource(properties,
					org.apache.tomcat.jdbc.pool.DataSource.class);
			DatabaseDriver databaseDriver = DatabaseDriver.fromJdbcUrl(properties.determineUrl());
			String validationQuery = databaseDriver.getValidationQuery();
			if (validationQuery != null) {
				dataSource.setTestOnBorrow(true);
				dataSource.setValidationQuery(validationQuery);
			}
			return dataSource;
		}

	}

	/**
	 * Hikari DataSource configuration.
	 */
	@Configuration(proxyBeanMethods = false)
	@ConditionalOnClass(HikariDataSource.class)
	@ConditionalOnMissingBean(DataSource.class)
	@ConditionalOnProperty(name = "spring.datasource.type", havingValue = "com.zaxxer.hikari.HikariDataSource",
			matchIfMissing = true)
	static class Hikari {

		@Bean
		@ConfigurationProperties(prefix = "spring.datasource.hikari")
		HikariDataSource dataSource(DataSourceProperties properties) {
			HikariDataSource dataSource = createDataSource(properties, HikariDataSource.class);
			if (StringUtils.hasText(properties.getName())) {
				dataSource.setPoolName(properties.getName());
			}
			return dataSource;
		}

	}

	/**
	 * DBCP DataSource configuration.
	 */
	@Configuration(proxyBeanMethods = false)
	@ConditionalOnClass(org.apache.commons.dbcp2.BasicDataSource.class)
	@ConditionalOnMissingBean(DataSource.class)
	@ConditionalOnProperty(name = "spring.datasource.type", havingValue = "org.apache.commons.dbcp2.BasicDataSource",
			matchIfMissing = true)
	static class Dbcp2 {

		@Bean
		@ConfigurationProperties(prefix = "spring.datasource.dbcp2")
		org.apache.commons.dbcp2.BasicDataSource dataSource(DataSourceProperties properties) {
			return createDataSource(properties, org.apache.commons.dbcp2.BasicDataSource.class);
		}

	}

	/**
	 * Oracle UCP DataSource configuration.
	 */
	@Configuration(proxyBeanMethods = false)
	@ConditionalOnClass({ PoolDataSourceImpl.class, OracleConnection.class })
	@ConditionalOnMissingBean(DataSource.class)
	@ConditionalOnProperty(name = "spring.datasource.type", havingValue = "oracle.ucp.jdbc.PoolDataSource",
			matchIfMissing = true)
	static class OracleUcp {

		@Bean
		@ConfigurationProperties(prefix = "spring.datasource.oracleucp")
		PoolDataSourceImpl dataSource(DataSourceProperties properties) throws SQLException {
			PoolDataSourceImpl dataSource = createDataSource(properties, PoolDataSourceImpl.class);
			dataSource.setValidateConnectionOnBorrow(true);
			if (StringUtils.hasText(properties.getName())) {
				dataSource.setConnectionPoolName(properties.getName());
			}
			return dataSource;
		}

	}

	/**
	 * Generic DataSource configuration.
	 */
	@Configuration(proxyBeanMethods = false)
	@ConditionalOnMissingBean(DataSource.class)
	@ConditionalOnProperty(name = "spring.datasource.type")
	static class Generic {

		@Bean
		DataSource dataSource(DataSourceProperties properties) {
			return properties.initializeDataSourceBuilder().build();
		}

	}

}
>>>>>>> 6755b480
<|MERGE_RESOLUTION|>--- conflicted
+++ resolved
@@ -1,132 +1,3 @@
-<<<<<<< HEAD
-/*
- * Copyright 2012-2019 the original author or authors.
- *
- * Licensed under the Apache License, Version 2.0 (the "License");
- * you may not use this file except in compliance with the License.
- * You may obtain a copy of the License at
- *
- *      https://www.apache.org/licenses/LICENSE-2.0
- *
- * Unless required by applicable law or agreed to in writing, software
- * distributed under the License is distributed on an "AS IS" BASIS,
- * WITHOUT WARRANTIES OR CONDITIONS OF ANY KIND, either express or implied.
- * See the License for the specific language governing permissions and
- * limitations under the License.
- */
-
-package org.springframework.boot.autoconfigure.jdbc;
-
-import javax.sql.DataSource;
-
-import com.zaxxer.hikari.HikariDataSource;
-
-import org.springframework.boot.autoconfigure.condition.ConditionalOnClass;
-import org.springframework.boot.autoconfigure.condition.ConditionalOnMissingBean;
-import org.springframework.boot.autoconfigure.condition.ConditionalOnProperty;
-import org.springframework.boot.context.properties.ConfigurationProperties;
-import org.springframework.boot.jdbc.DatabaseDriver;
-import org.springframework.context.annotation.Bean;
-import org.springframework.context.annotation.Configuration;
-import org.springframework.util.StringUtils;
-
-/**
- * Actual DataSource configurations imported by {@link DataSourceAutoConfiguration}.
- *
- * @author Dave Syer
- * @author Phillip Webb
- * @author Stephane Nicoll
- */
-abstract class DataSourceConfiguration {
-
-	@SuppressWarnings("unchecked")
-	protected static <T> T createDataSource(DataSourceProperties properties, Class<? extends DataSource> type) {
-		return (T) properties.initializeDataSourceBuilder().type(type).build();
-	}
-
-	/**
-	 * Tomcat Pool DataSource configuration.
-	 */
-	@Configuration(proxyBeanMethods = false)
-	@ConditionalOnClass(org.apache.tomcat.jdbc.pool.DataSource.class)
-	@ConditionalOnMissingBean(DataSource.class)
-	@ConditionalOnProperty(name = "spring.datasource.type", havingValue = "org.apache.tomcat.jdbc.pool.DataSource",
-			matchIfMissing = true)
-	static class Tomcat {
-
-		@Bean
-		@ConfigurationProperties(prefix = "spring.datasource.tomcat")
-		org.apache.tomcat.jdbc.pool.DataSource dataSource(DataSourceProperties properties) {
-			org.apache.tomcat.jdbc.pool.DataSource dataSource = createDataSource(properties,
-					org.apache.tomcat.jdbc.pool.DataSource.class);
-			DatabaseDriver databaseDriver = DatabaseDriver.fromJdbcUrl(properties.determineUrl());
-			String validationQuery = databaseDriver.getValidationQuery();
-			if (validationQuery != null) {
-				dataSource.setTestOnBorrow(true);
-				dataSource.setValidationQuery(validationQuery);
-			}
-			return dataSource;
-		}
-
-	}
-
-	/**
-	 * Hikari DataSource configuration.
-	 */
-	@Configuration(proxyBeanMethods = false)
-	@ConditionalOnClass(HikariDataSource.class)
-	@ConditionalOnMissingBean(DataSource.class)
-	@ConditionalOnProperty(name = "spring.datasource.type", havingValue = "com.zaxxer.hikari.HikariDataSource",
-			matchIfMissing = true)
-	static class Hikari {
-
-		@Bean
-		@ConfigurationProperties(prefix = "spring.datasource.hikari")
-		HikariDataSource dataSource(DataSourceProperties properties) {
-			HikariDataSource dataSource = createDataSource(properties, HikariDataSource.class);
-			if (StringUtils.hasText(properties.getName())) {
-				dataSource.setPoolName(properties.getName());
-			}
-			return dataSource;
-		}
-
-	}
-
-	/**
-	 * DBCP DataSource configuration.
-	 */
-	@Configuration(proxyBeanMethods = false)
-	@ConditionalOnClass(org.apache.commons.dbcp2.BasicDataSource.class)
-	@ConditionalOnMissingBean(DataSource.class)
-	@ConditionalOnProperty(name = "spring.datasource.type", havingValue = "org.apache.commons.dbcp2.BasicDataSource",
-			matchIfMissing = true)
-	static class Dbcp2 {
-
-		@Bean
-		@ConfigurationProperties(prefix = "spring.datasource.dbcp2")
-		org.apache.commons.dbcp2.BasicDataSource dataSource(DataSourceProperties properties) {
-			return createDataSource(properties, org.apache.commons.dbcp2.BasicDataSource.class);
-		}
-
-	}
-
-	/**
-	 * Generic DataSource configuration.
-	 */
-	@Configuration(proxyBeanMethods = false)
-	@ConditionalOnMissingBean(DataSource.class)
-	@ConditionalOnProperty(name = "spring.datasource.type")
-	static class Generic {
-
-		@Bean
-		DataSource dataSource(DataSourceProperties properties) {
-			return properties.initializeDataSourceBuilder().build();
-		}
-
-	}
-
-}
-=======
 /*
  * Copyright 2012-2020 the original author or authors.
  *
@@ -281,5 +152,4 @@
 
 	}
 
-}
->>>>>>> 6755b480
+}