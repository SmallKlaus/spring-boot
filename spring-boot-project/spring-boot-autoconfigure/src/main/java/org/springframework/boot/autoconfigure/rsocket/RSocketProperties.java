--- conflicted
+++ resolved
@@ -1,106 +1,3 @@
-<<<<<<< HEAD
-/*
- * Copyright 2012-2019 the original author or authors.
- *
- * Licensed under the Apache License, Version 2.0 (the "License");
- * you may not use this file except in compliance with the License.
- * You may obtain a copy of the License at
- *
- *      https://www.apache.org/licenses/LICENSE-2.0
- *
- * Unless required by applicable law or agreed to in writing, software
- * distributed under the License is distributed on an "AS IS" BASIS,
- * WITHOUT WARRANTIES OR CONDITIONS OF ANY KIND, either express or implied.
- * See the License for the specific language governing permissions and
- * limitations under the License.
- */
-
-package org.springframework.boot.autoconfigure.rsocket;
-
-import java.net.InetAddress;
-
-import org.springframework.boot.context.properties.ConfigurationProperties;
-
-/**
- * {@link ConfigurationProperties properties} for RSocket support.
- *
- * @author Brian Clozel
- * @since 2.2.0
- */
-@ConfigurationProperties("spring.rsocket")
-public class RSocketProperties {
-
-	private final Server server = new Server();
-
-	public Server getServer() {
-		return this.server;
-	}
-
-	public static class Server {
-
-		/**
-		 * Server port.
-		 */
-		private Integer port;
-
-		/**
-		 * Network address to which the server should bind.
-		 */
-		private InetAddress address;
-
-		/**
-		 * RSocket transport protocol.
-		 */
-		private Transport transport = Transport.TCP;
-
-		/**
-		 * Path under which RSocket handles requests (only works with websocket
-		 * transport).
-		 */
-		private String mappingPath;
-
-		public Integer getPort() {
-			return this.port;
-		}
-
-		public void setPort(Integer port) {
-			this.port = port;
-		}
-
-		public InetAddress getAddress() {
-			return this.address;
-		}
-
-		public void setAddress(InetAddress address) {
-			this.address = address;
-		}
-
-		public Transport getTransport() {
-			return this.transport;
-		}
-
-		public void setTransport(Transport transport) {
-			this.transport = transport;
-		}
-
-		public String getMappingPath() {
-			return this.mappingPath;
-		}
-
-		public void setMappingPath(String mappingPath) {
-			this.mappingPath = mappingPath;
-		}
-
-		public enum Transport {
-
-			TCP, WEBSOCKET
-
-		}
-
-	}
-
-}
-=======
 /*
  * Copyright 2012-2020 the original author or authors.
  *
@@ -226,5 +123,4 @@
 
 	}
 
-}
->>>>>>> 6755b480
+}