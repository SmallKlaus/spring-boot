--- conflicted
+++ resolved
@@ -1,189 +1,3 @@
-<<<<<<< HEAD
-/*
- * Copyright 2012-2019 the original author or authors.
- *
- * Licensed under the Apache License, Version 2.0 (the "License");
- * you may not use this file except in compliance with the License.
- * You may obtain a copy of the License at
- *
- *      https://www.apache.org/licenses/LICENSE-2.0
- *
- * Unless required by applicable law or agreed to in writing, software
- * distributed under the License is distributed on an "AS IS" BASIS,
- * WITHOUT WARRANTIES OR CONDITIONS OF ANY KIND, either express or implied.
- * See the License for the specific language governing permissions and
- * limitations under the License.
- */
-
-package org.springframework.boot.autoconfigure.kafka;
-
-import java.time.Duration;
-
-import org.springframework.boot.autoconfigure.kafka.KafkaProperties.Listener;
-import org.springframework.boot.context.properties.PropertyMapper;
-import org.springframework.kafka.config.ConcurrentKafkaListenerContainerFactory;
-import org.springframework.kafka.core.ConsumerFactory;
-import org.springframework.kafka.core.KafkaTemplate;
-import org.springframework.kafka.listener.AfterRollbackProcessor;
-import org.springframework.kafka.listener.BatchErrorHandler;
-import org.springframework.kafka.listener.ConsumerAwareRebalanceListener;
-import org.springframework.kafka.listener.ContainerProperties;
-import org.springframework.kafka.listener.ErrorHandler;
-import org.springframework.kafka.listener.RecordInterceptor;
-import org.springframework.kafka.support.converter.MessageConverter;
-import org.springframework.kafka.transaction.KafkaAwareTransactionManager;
-
-/**
- * Configure {@link ConcurrentKafkaListenerContainerFactory} with sensible defaults.
- *
- * @author Gary Russell
- * @author Eddú Meléndez
- * @since 1.5.0
- */
-public class ConcurrentKafkaListenerContainerFactoryConfigurer {
-
-	private KafkaProperties properties;
-
-	private MessageConverter messageConverter;
-
-	private KafkaTemplate<Object, Object> replyTemplate;
-
-	private KafkaAwareTransactionManager<Object, Object> transactionManager;
-
-	private ConsumerAwareRebalanceListener rebalanceListener;
-
-	private ErrorHandler errorHandler;
-
-	private BatchErrorHandler batchErrorHandler;
-
-	private AfterRollbackProcessor<Object, Object> afterRollbackProcessor;
-
-	private RecordInterceptor<Object, Object> recordInterceptor;
-
-	/**
-	 * Set the {@link KafkaProperties} to use.
-	 * @param properties the properties
-	 */
-	void setKafkaProperties(KafkaProperties properties) {
-		this.properties = properties;
-	}
-
-	/**
-	 * Set the {@link MessageConverter} to use.
-	 * @param messageConverter the message converter
-	 */
-	void setMessageConverter(MessageConverter messageConverter) {
-		this.messageConverter = messageConverter;
-	}
-
-	/**
-	 * Set the {@link KafkaTemplate} to use to send replies.
-	 * @param replyTemplate the reply template
-	 */
-	void setReplyTemplate(KafkaTemplate<Object, Object> replyTemplate) {
-		this.replyTemplate = replyTemplate;
-	}
-
-	/**
-	 * Set the {@link KafkaAwareTransactionManager} to use.
-	 * @param transactionManager the transaction manager
-	 */
-	void setTransactionManager(KafkaAwareTransactionManager<Object, Object> transactionManager) {
-		this.transactionManager = transactionManager;
-	}
-
-	/**
-	 * Set the {@link ConsumerAwareRebalanceListener} to use.
-	 * @param rebalanceListener the rebalance listener.
-	 * @since 2.2
-	 */
-	void setRebalanceListener(ConsumerAwareRebalanceListener rebalanceListener) {
-		this.rebalanceListener = rebalanceListener;
-	}
-
-	/**
-	 * Set the {@link ErrorHandler} to use.
-	 * @param errorHandler the error handler
-	 */
-	void setErrorHandler(ErrorHandler errorHandler) {
-		this.errorHandler = errorHandler;
-	}
-
-	/**
-	 * Set the {@link BatchErrorHandler} to use.
-	 * @param batchErrorHandler the error handler
-	 */
-	void setBatchErrorHandler(BatchErrorHandler batchErrorHandler) {
-		this.batchErrorHandler = batchErrorHandler;
-	}
-
-	/**
-	 * Set the {@link AfterRollbackProcessor} to use.
-	 * @param afterRollbackProcessor the after rollback processor
-	 */
-	void setAfterRollbackProcessor(AfterRollbackProcessor<Object, Object> afterRollbackProcessor) {
-		this.afterRollbackProcessor = afterRollbackProcessor;
-	}
-
-	/**
-	 * Set the {@link RecordInterceptor} to use.
-	 * @param recordInterceptor the record interceptor.
-	 */
-	void setRecordInterceptor(RecordInterceptor<Object, Object> recordInterceptor) {
-		this.recordInterceptor = recordInterceptor;
-	}
-
-	/**
-	 * Configure the specified Kafka listener container factory. The factory can be
-	 * further tuned and default settings can be overridden.
-	 * @param listenerFactory the {@link ConcurrentKafkaListenerContainerFactory} instance
-	 * to configure
-	 * @param consumerFactory the {@link ConsumerFactory} to use
-	 */
-	public void configure(ConcurrentKafkaListenerContainerFactory<Object, Object> listenerFactory,
-			ConsumerFactory<Object, Object> consumerFactory) {
-		listenerFactory.setConsumerFactory(consumerFactory);
-		configureListenerFactory(listenerFactory);
-		configureContainer(listenerFactory.getContainerProperties());
-	}
-
-	private void configureListenerFactory(ConcurrentKafkaListenerContainerFactory<Object, Object> factory) {
-		PropertyMapper map = PropertyMapper.get().alwaysApplyingWhenNonNull();
-		Listener properties = this.properties.getListener();
-		map.from(properties::getConcurrency).to(factory::setConcurrency);
-		map.from(this.messageConverter).to(factory::setMessageConverter);
-		map.from(this.replyTemplate).to(factory::setReplyTemplate);
-		if (properties.getType().equals(Listener.Type.BATCH)) {
-			factory.setBatchListener(true);
-			factory.setBatchErrorHandler(this.batchErrorHandler);
-		}
-		else {
-			factory.setErrorHandler(this.errorHandler);
-		}
-		map.from(this.afterRollbackProcessor).to(factory::setAfterRollbackProcessor);
-		map.from(this.recordInterceptor).to(factory::setRecordInterceptor);
-	}
-
-	private void configureContainer(ContainerProperties container) {
-		PropertyMapper map = PropertyMapper.get().alwaysApplyingWhenNonNull();
-		Listener properties = this.properties.getListener();
-		map.from(properties::getAckMode).to(container::setAckMode);
-		map.from(properties::getClientId).to(container::setClientId);
-		map.from(properties::getAckCount).to(container::setAckCount);
-		map.from(properties::getAckTime).as(Duration::toMillis).to(container::setAckTime);
-		map.from(properties::getPollTimeout).as(Duration::toMillis).to(container::setPollTimeout);
-		map.from(properties::getNoPollThreshold).to(container::setNoPollThreshold);
-		map.from(properties::getIdleEventInterval).as(Duration::toMillis).to(container::setIdleEventInterval);
-		map.from(properties::getMonitorInterval).as(Duration::getSeconds).as(Number::intValue)
-				.to(container::setMonitorInterval);
-		map.from(properties::getLogContainerConfig).to(container::setLogContainerConfig);
-		map.from(properties::isMissingTopicsFatal).to(container::setMissingTopicsFatal);
-		map.from(this.transactionManager).to(container::setTransactionManager);
-		map.from(this.rebalanceListener).to(container::setConsumerRebalanceListener);
-	}
-
-}
-=======
 /*
  * Copyright 2012-2020 the original author or authors.
  *
@@ -381,5 +195,4 @@
 		map.from(this.rebalanceListener).to(container::setConsumerRebalanceListener);
 	}
 
-}
->>>>>>> 6755b480
+}