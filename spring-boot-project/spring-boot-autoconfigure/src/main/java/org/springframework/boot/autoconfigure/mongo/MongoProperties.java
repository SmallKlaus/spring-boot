<<<<<<< HEAD
/*
 * Copyright 2012-2019 the original author or authors.
 *
 * Licensed under the Apache License, Version 2.0 (the "License");
 * you may not use this file except in compliance with the License.
 * You may obtain a copy of the License at
 *
 *      https://www.apache.org/licenses/LICENSE-2.0
 *
 * Unless required by applicable law or agreed to in writing, software
 * distributed under the License is distributed on an "AS IS" BASIS,
 * WITHOUT WARRANTIES OR CONDITIONS OF ANY KIND, either express or implied.
 * See the License for the specific language governing permissions and
 * limitations under the License.
 */

package org.springframework.boot.autoconfigure.mongo;

import com.mongodb.MongoClientURI;

import org.springframework.boot.context.properties.ConfigurationProperties;

/**
 * Configuration properties for Mongo.
 *
 * @author Dave Syer
 * @author Phillip Webb
 * @author Josh Long
 * @author Andy Wilkinson
 * @author Eddú Meléndez
 * @author Stephane Nicoll
 * @author Nasko Vasilev
 * @author Mark Paluch
 * @author Artsiom Yudovin
 * @since 1.0.0
 */
@ConfigurationProperties(prefix = "spring.data.mongodb")
public class MongoProperties {

	/**
	 * Default port used when the configured port is {@code null}.
	 */
	public static final int DEFAULT_PORT = 27017;

	/**
	 * Default URI used when the configured URI is {@code null}.
	 */
	public static final String DEFAULT_URI = "mongodb://localhost/test";

	/**
	 * Mongo server host. Cannot be set with URI.
	 */
	private String host;

	/**
	 * Mongo server port. Cannot be set with URI.
	 */
	private Integer port = null;

	/**
	 * Mongo database URI. Cannot be set with host, port and credentials.
	 */
	private String uri;

	/**
	 * Database name.
	 */
	private String database;

	/**
	 * Authentication database name.
	 */
	private String authenticationDatabase;

	/**
	 * GridFS database name.
	 */
	private String gridFsDatabase;

	/**
	 * Login user of the mongo server. Cannot be set with URI.
	 */

	private String username;

	/**
	 * Login password of the mongo server. Cannot be set with URI.
	 */
	private char[] password;

	/**
	 * Fully qualified name of the FieldNamingStrategy to use.
	 */
	private Class<?> fieldNamingStrategy;

	/**
	 * Whether to enable auto-index creation.
	 */
	private Boolean autoIndexCreation;

	public String getHost() {
		return this.host;
	}

	public void setHost(String host) {
		this.host = host;
	}

	public String getDatabase() {
		return this.database;
	}

	public void setDatabase(String database) {
		this.database = database;
	}

	public String getAuthenticationDatabase() {
		return this.authenticationDatabase;
	}

	public void setAuthenticationDatabase(String authenticationDatabase) {
		this.authenticationDatabase = authenticationDatabase;
	}

	public String getUsername() {
		return this.username;
	}

	public void setUsername(String username) {
		this.username = username;
	}

	public char[] getPassword() {
		return this.password;
	}

	public void setPassword(char[] password) {
		this.password = password;
	}

	public Class<?> getFieldNamingStrategy() {
		return this.fieldNamingStrategy;
	}

	public void setFieldNamingStrategy(Class<?> fieldNamingStrategy) {
		this.fieldNamingStrategy = fieldNamingStrategy;
	}

	public String getUri() {
		return this.uri;
	}

	public String determineUri() {
		return (this.uri != null) ? this.uri : DEFAULT_URI;
	}

	public void setUri(String uri) {
		this.uri = uri;
	}

	public Integer getPort() {
		return this.port;
	}

	public void setPort(Integer port) {
		this.port = port;
	}

	public String getGridFsDatabase() {
		return this.gridFsDatabase;
	}

	public void setGridFsDatabase(String gridFsDatabase) {
		this.gridFsDatabase = gridFsDatabase;
	}

	public String getMongoClientDatabase() {
		if (this.database != null) {
			return this.database;
		}
		return new MongoClientURI(determineUri()).getDatabase();
	}

	public Boolean isAutoIndexCreation() {
		return this.autoIndexCreation;
	}

	public void setAutoIndexCreation(Boolean autoIndexCreation) {
		this.autoIndexCreation = autoIndexCreation;
	}

}
=======
/*
 * Copyright 2012-2020 the original author or authors.
 *
 * Licensed under the Apache License, Version 2.0 (the "License");
 * you may not use this file except in compliance with the License.
 * You may obtain a copy of the License at
 *
 *      https://www.apache.org/licenses/LICENSE-2.0
 *
 * Unless required by applicable law or agreed to in writing, software
 * distributed under the License is distributed on an "AS IS" BASIS,
 * WITHOUT WARRANTIES OR CONDITIONS OF ANY KIND, either express or implied.
 * See the License for the specific language governing permissions and
 * limitations under the License.
 */

package org.springframework.boot.autoconfigure.mongo;

import com.mongodb.ConnectionString;
import org.bson.UuidRepresentation;

import org.springframework.boot.context.properties.ConfigurationProperties;
import org.springframework.boot.context.properties.DeprecatedConfigurationProperty;

/**
 * Configuration properties for Mongo.
 *
 * @author Dave Syer
 * @author Phillip Webb
 * @author Josh Long
 * @author Andy Wilkinson
 * @author Eddú Meléndez
 * @author Stephane Nicoll
 * @author Nasko Vasilev
 * @author Mark Paluch
 * @author Artsiom Yudovin
 * @since 1.0.0
 */
@ConfigurationProperties(prefix = "spring.data.mongodb")
public class MongoProperties {

	/**
	 * Default port used when the configured port is {@code null}.
	 */
	public static final int DEFAULT_PORT = 27017;

	/**
	 * Default URI used when the configured URI is {@code null}.
	 */
	public static final String DEFAULT_URI = "mongodb://localhost/test";

	/**
	 * Mongo server host. Cannot be set with URI.
	 */
	private String host;

	/**
	 * Mongo server port. Cannot be set with URI.
	 */
	private Integer port = null;

	/**
	 * Mongo database URI. Cannot be set with host, port, credentials and replica set
	 * name.
	 */
	private String uri;

	/**
	 * Database name.
	 */
	private String database;

	/**
	 * Authentication database name.
	 */
	private String authenticationDatabase;

	private final Gridfs gridfs = new Gridfs();

	/**
	 * Login user of the mongo server. Cannot be set with URI.
	 */
	private String username;

	/**
	 * Login password of the mongo server. Cannot be set with URI.
	 */
	private char[] password;

	/**
	 * Required replica set name for the cluster. Cannot be set with URI.
	 */
	private String replicaSetName;

	/**
	 * Fully qualified name of the FieldNamingStrategy to use.
	 */
	private Class<?> fieldNamingStrategy;

	/**
	 * Representation to use when converting a UUID to a BSON binary value.
	 */
	private UuidRepresentation uuidRepresentation = UuidRepresentation.JAVA_LEGACY;

	/**
	 * Whether to enable auto-index creation.
	 */
	private Boolean autoIndexCreation;

	public String getHost() {
		return this.host;
	}

	public void setHost(String host) {
		this.host = host;
	}

	public String getDatabase() {
		return this.database;
	}

	public void setDatabase(String database) {
		this.database = database;
	}

	public String getAuthenticationDatabase() {
		return this.authenticationDatabase;
	}

	public void setAuthenticationDatabase(String authenticationDatabase) {
		this.authenticationDatabase = authenticationDatabase;
	}

	public String getUsername() {
		return this.username;
	}

	public void setUsername(String username) {
		this.username = username;
	}

	public char[] getPassword() {
		return this.password;
	}

	public void setPassword(char[] password) {
		this.password = password;
	}

	public String getReplicaSetName() {
		return this.replicaSetName;
	}

	public void setReplicaSetName(String replicaSetName) {
		this.replicaSetName = replicaSetName;
	}

	public Class<?> getFieldNamingStrategy() {
		return this.fieldNamingStrategy;
	}

	public void setFieldNamingStrategy(Class<?> fieldNamingStrategy) {
		this.fieldNamingStrategy = fieldNamingStrategy;
	}

	public UuidRepresentation getUuidRepresentation() {
		return this.uuidRepresentation;
	}

	public void setUuidRepresentation(UuidRepresentation uuidRepresentation) {
		this.uuidRepresentation = uuidRepresentation;
	}

	public String getUri() {
		return this.uri;
	}

	public String determineUri() {
		return (this.uri != null) ? this.uri : DEFAULT_URI;
	}

	public void setUri(String uri) {
		this.uri = uri;
	}

	public Integer getPort() {
		return this.port;
	}

	public void setPort(Integer port) {
		this.port = port;
	}

	public Gridfs getGridfs() {
		return this.gridfs;
	}

	/**
	 * Return the GridFS database name.
	 * @return the GridFS database name
	 * @deprecated since 2.4.0 in favor of {@link Gridfs#getDatabase()}
	 */
	@DeprecatedConfigurationProperty(replacement = "spring.data.mongodb.gridfs.database")
	@Deprecated
	public String getGridFsDatabase() {
		return this.gridfs.getDatabase();
	}

	@Deprecated
	public void setGridFsDatabase(String gridFsDatabase) {
		this.gridfs.setDatabase(gridFsDatabase);
	}

	public String getMongoClientDatabase() {
		if (this.database != null) {
			return this.database;
		}
		return new ConnectionString(determineUri()).getDatabase();
	}

	public Boolean isAutoIndexCreation() {
		return this.autoIndexCreation;
	}

	public void setAutoIndexCreation(Boolean autoIndexCreation) {
		this.autoIndexCreation = autoIndexCreation;
	}

	public static class Gridfs {

		/**
		 * GridFS database name.
		 */
		private String database;

		/**
		 * GridFS bucket name.
		 */
		private String bucket;

		public String getDatabase() {
			return this.database;
		}

		public void setDatabase(String database) {
			this.database = database;
		}

		public String getBucket() {
			return this.bucket;
		}

		public void setBucket(String bucket) {
			this.bucket = bucket;
		}

	}

}
>>>>>>> 6755b480
<|MERGE_RESOLUTION|>--- conflicted
+++ resolved
@@ -1,6 +1,5 @@
-<<<<<<< HEAD
 /*
- * Copyright 2012-2019 the original author or authors.
+ * Copyright 2012-2020 the original author or authors.
  *
  * Licensed under the Apache License, Version 2.0 (the "License");
  * you may not use this file except in compliance with the License.
@@ -17,9 +16,11 @@
 
 package org.springframework.boot.autoconfigure.mongo;
 
-import com.mongodb.MongoClientURI;
+import com.mongodb.ConnectionString;
+import org.bson.UuidRepresentation;
 
 import org.springframework.boot.context.properties.ConfigurationProperties;
+import org.springframework.boot.context.properties.DeprecatedConfigurationProperty;
 
 /**
  * Configuration properties for Mongo.
@@ -59,201 +60,6 @@
 	private Integer port = null;
 
 	/**
-	 * Mongo database URI. Cannot be set with host, port and credentials.
-	 */
-	private String uri;
-
-	/**
-	 * Database name.
-	 */
-	private String database;
-
-	/**
-	 * Authentication database name.
-	 */
-	private String authenticationDatabase;
-
-	/**
-	 * GridFS database name.
-	 */
-	private String gridFsDatabase;
-
-	/**
-	 * Login user of the mongo server. Cannot be set with URI.
-	 */
-
-	private String username;
-
-	/**
-	 * Login password of the mongo server. Cannot be set with URI.
-	 */
-	private char[] password;
-
-	/**
-	 * Fully qualified name of the FieldNamingStrategy to use.
-	 */
-	private Class<?> fieldNamingStrategy;
-
-	/**
-	 * Whether to enable auto-index creation.
-	 */
-	private Boolean autoIndexCreation;
-
-	public String getHost() {
-		return this.host;
-	}
-
-	public void setHost(String host) {
-		this.host = host;
-	}
-
-	public String getDatabase() {
-		return this.database;
-	}
-
-	public void setDatabase(String database) {
-		this.database = database;
-	}
-
-	public String getAuthenticationDatabase() {
-		return this.authenticationDatabase;
-	}
-
-	public void setAuthenticationDatabase(String authenticationDatabase) {
-		this.authenticationDatabase = authenticationDatabase;
-	}
-
-	public String getUsername() {
-		return this.username;
-	}
-
-	public void setUsername(String username) {
-		this.username = username;
-	}
-
-	public char[] getPassword() {
-		return this.password;
-	}
-
-	public void setPassword(char[] password) {
-		this.password = password;
-	}
-
-	public Class<?> getFieldNamingStrategy() {
-		return this.fieldNamingStrategy;
-	}
-
-	public void setFieldNamingStrategy(Class<?> fieldNamingStrategy) {
-		this.fieldNamingStrategy = fieldNamingStrategy;
-	}
-
-	public String getUri() {
-		return this.uri;
-	}
-
-	public String determineUri() {
-		return (this.uri != null) ? this.uri : DEFAULT_URI;
-	}
-
-	public void setUri(String uri) {
-		this.uri = uri;
-	}
-
-	public Integer getPort() {
-		return this.port;
-	}
-
-	public void setPort(Integer port) {
-		this.port = port;
-	}
-
-	public String getGridFsDatabase() {
-		return this.gridFsDatabase;
-	}
-
-	public void setGridFsDatabase(String gridFsDatabase) {
-		this.gridFsDatabase = gridFsDatabase;
-	}
-
-	public String getMongoClientDatabase() {
-		if (this.database != null) {
-			return this.database;
-		}
-		return new MongoClientURI(determineUri()).getDatabase();
-	}
-
-	public Boolean isAutoIndexCreation() {
-		return this.autoIndexCreation;
-	}
-
-	public void setAutoIndexCreation(Boolean autoIndexCreation) {
-		this.autoIndexCreation = autoIndexCreation;
-	}
-
-}
-=======
-/*
- * Copyright 2012-2020 the original author or authors.
- *
- * Licensed under the Apache License, Version 2.0 (the "License");
- * you may not use this file except in compliance with the License.
- * You may obtain a copy of the License at
- *
- *      https://www.apache.org/licenses/LICENSE-2.0
- *
- * Unless required by applicable law or agreed to in writing, software
- * distributed under the License is distributed on an "AS IS" BASIS,
- * WITHOUT WARRANTIES OR CONDITIONS OF ANY KIND, either express or implied.
- * See the License for the specific language governing permissions and
- * limitations under the License.
- */
-
-package org.springframework.boot.autoconfigure.mongo;
-
-import com.mongodb.ConnectionString;
-import org.bson.UuidRepresentation;
-
-import org.springframework.boot.context.properties.ConfigurationProperties;
-import org.springframework.boot.context.properties.DeprecatedConfigurationProperty;
-
-/**
- * Configuration properties for Mongo.
- *
- * @author Dave Syer
- * @author Phillip Webb
- * @author Josh Long
- * @author Andy Wilkinson
- * @author Eddú Meléndez
- * @author Stephane Nicoll
- * @author Nasko Vasilev
- * @author Mark Paluch
- * @author Artsiom Yudovin
- * @since 1.0.0
- */
-@ConfigurationProperties(prefix = "spring.data.mongodb")
-public class MongoProperties {
-
-	/**
-	 * Default port used when the configured port is {@code null}.
-	 */
-	public static final int DEFAULT_PORT = 27017;
-
-	/**
-	 * Default URI used when the configured URI is {@code null}.
-	 */
-	public static final String DEFAULT_URI = "mongodb://localhost/test";
-
-	/**
-	 * Mongo server host. Cannot be set with URI.
-	 */
-	private String host;
-
-	/**
-	 * Mongo server port. Cannot be set with URI.
-	 */
-	private Integer port = null;
-
-	/**
 	 * Mongo database URI. Cannot be set with host, port, credentials and replica set
 	 * name.
 	 */
@@ -450,5 +256,4 @@
 
 	}
 
-}
->>>>>>> 6755b480
+}