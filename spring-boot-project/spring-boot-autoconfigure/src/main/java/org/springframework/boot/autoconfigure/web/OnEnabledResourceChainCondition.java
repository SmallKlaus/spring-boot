--- conflicted
+++ resolved
@@ -1,71 +1,3 @@
-<<<<<<< HEAD
-/*
- * Copyright 2012-2019 the original author or authors.
- *
- * Licensed under the Apache License, Version 2.0 (the "License");
- * you may not use this file except in compliance with the License.
- * You may obtain a copy of the License at
- *
- *      https://www.apache.org/licenses/LICENSE-2.0
- *
- * Unless required by applicable law or agreed to in writing, software
- * distributed under the License is distributed on an "AS IS" BASIS,
- * WITHOUT WARRANTIES OR CONDITIONS OF ANY KIND, either express or implied.
- * See the License for the specific language governing permissions and
- * limitations under the License.
- */
-
-package org.springframework.boot.autoconfigure.web;
-
-import org.springframework.boot.autoconfigure.condition.ConditionMessage;
-import org.springframework.boot.autoconfigure.condition.ConditionOutcome;
-import org.springframework.boot.autoconfigure.condition.SpringBootCondition;
-import org.springframework.context.annotation.Condition;
-import org.springframework.context.annotation.ConditionContext;
-import org.springframework.core.env.ConfigurableEnvironment;
-import org.springframework.core.type.AnnotatedTypeMetadata;
-import org.springframework.util.ClassUtils;
-
-/**
- * {@link Condition} that checks whether or not the Spring resource handling chain is
- * enabled.
- *
- * @author Stephane Nicoll
- * @author Phillip Webb
- * @author Madhura Bhave
- * @see ConditionalOnEnabledResourceChain
- */
-class OnEnabledResourceChainCondition extends SpringBootCondition {
-
-	private static final String WEBJAR_ASSET_LOCATOR = "org.webjars.WebJarAssetLocator";
-
-	@Override
-	public ConditionOutcome getMatchOutcome(ConditionContext context, AnnotatedTypeMetadata metadata) {
-		ConfigurableEnvironment environment = (ConfigurableEnvironment) context.getEnvironment();
-		boolean fixed = getEnabledProperty(environment, "strategy.fixed.", false);
-		boolean content = getEnabledProperty(environment, "strategy.content.", false);
-		Boolean chain = getEnabledProperty(environment, "", null);
-		Boolean match = ResourceProperties.Chain.getEnabled(fixed, content, chain);
-		ConditionMessage.Builder message = ConditionMessage.forCondition(ConditionalOnEnabledResourceChain.class);
-		if (match == null) {
-			if (ClassUtils.isPresent(WEBJAR_ASSET_LOCATOR, getClass().getClassLoader())) {
-				return ConditionOutcome.match(message.found("class").items(WEBJAR_ASSET_LOCATOR));
-			}
-			return ConditionOutcome.noMatch(message.didNotFind("class").items(WEBJAR_ASSET_LOCATOR));
-		}
-		if (match) {
-			return ConditionOutcome.match(message.because("enabled"));
-		}
-		return ConditionOutcome.noMatch(message.because("disabled"));
-	}
-
-	private Boolean getEnabledProperty(ConfigurableEnvironment environment, String key, Boolean defaultValue) {
-		String name = "spring.resources.chain." + key + "enabled";
-		return environment.getProperty(name, Boolean.class, defaultValue);
-	}
-
-}
-=======
 /*
  * Copyright 2012-2020 the original author or authors.
  *
@@ -147,5 +79,4 @@
 		return environment.getProperty(name, Boolean.class, defaultValue);
 	}
 
-}
->>>>>>> 6755b480
+}