/*
 * Copyright 2012-2018 the original author or authors.
 *
 * Licensed under the Apache License, Version 2.0 (the "License");
 * you may not use this file except in compliance with the License.
 * You may obtain a copy of the License at
 *
 *      http://www.apache.org/licenses/LICENSE-2.0
 *
 * Unless required by applicable law or agreed to in writing, software
 * distributed under the License is distributed on an "AS IS" BASIS,
 * WITHOUT WARRANTIES OR CONDITIONS OF ANY KIND, either express or implied.
 * See the License for the specific language governing permissions and
 * limitations under the License.
 */
package org.springframework.boot.autoconfigure.security.oauth2.resource;

import org.springframework.boot.context.properties.ConfigurationProperties;

/**
 * OAuth 2.0 resource server properties.
 *
 * @author Madhura Bhave
 * @author Artsiom Yudovin
 * @since 2.1.0
 */
@ConfigurationProperties(prefix = "spring.security.oauth2.resourceserver")
public class OAuth2ResourceServerProperties {

	private final Jwt jwt = new Jwt();

	public Jwt getJwt() {
		return this.jwt;
	}

	public static class Jwt {

<<<<<<< HEAD
		private final Jwk jwk = new Jwk();

		/**
		 * Oidc issuer location.
		 */
		private String oidcIssuerLocation;

		public Jwk getJwk() {
			return this.jwk;
		}

		public String getOidcIssuerLocation() {
			return this.oidcIssuerLocation;
		}

		public void setOidcIssuerLocation(String oidcIssuerLocation) {
			this.oidcIssuerLocation = oidcIssuerLocation;
		}

	}

	public static class Jwk {

=======
>>>>>>> 833e39ee
		/**
		 * JSON Web Key URI to use to verify the JWT token.
		 */
		private String jwkSetUri;

		public String getJwkSetUri() {
			return this.jwkSetUri;
		}

		public void setJwkSetUri(String jwkSetUri) {
			this.jwkSetUri = jwkSetUri;
		}

	}

}<|MERGE_RESOLUTION|>--- conflicted
+++ resolved
@@ -35,16 +35,22 @@
 
 	public static class Jwt {
 
-<<<<<<< HEAD
-		private final Jwk jwk = new Jwk();
+		/**
+		 * JSON Web Key URI to use to verify the JWT token.
+		 */
+		private String jwkSetUri;
 
 		/**
 		 * Oidc issuer location.
 		 */
 		private String oidcIssuerLocation;
 
-		public Jwk getJwk() {
-			return this.jwk;
+		public String getJwkSetUri() {
+			return this.jwkSetUri;
+		}
+
+		public void setJwkSetUri(String jwkSetUri) {
+			this.jwkSetUri = jwkSetUri;
 		}
 
 		public String getOidcIssuerLocation() {
@@ -57,23 +63,4 @@
 
 	}
 
-	public static class Jwk {
-
-=======
->>>>>>> 833e39ee
-		/**
-		 * JSON Web Key URI to use to verify the JWT token.
-		 */
-		private String jwkSetUri;
-
-		public String getJwkSetUri() {
-			return this.jwkSetUri;
-		}
-
-		public void setJwkSetUri(String jwkSetUri) {
-			this.jwkSetUri = jwkSetUri;
-		}
-
-	}
-
 }