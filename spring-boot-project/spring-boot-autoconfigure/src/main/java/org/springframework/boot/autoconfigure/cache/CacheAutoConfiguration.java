--- conflicted
+++ resolved
@@ -1,137 +1,3 @@
-<<<<<<< HEAD
-/*
- * Copyright 2012-2019 the original author or authors.
- *
- * Licensed under the Apache License, Version 2.0 (the "License");
- * you may not use this file except in compliance with the License.
- * You may obtain a copy of the License at
- *
- *      https://www.apache.org/licenses/LICENSE-2.0
- *
- * Unless required by applicable law or agreed to in writing, software
- * distributed under the License is distributed on an "AS IS" BASIS,
- * WITHOUT WARRANTIES OR CONDITIONS OF ANY KIND, either express or implied.
- * See the License for the specific language governing permissions and
- * limitations under the License.
- */
-
-package org.springframework.boot.autoconfigure.cache;
-
-import java.util.stream.Collectors;
-
-import org.springframework.beans.factory.InitializingBean;
-import org.springframework.beans.factory.ObjectProvider;
-import org.springframework.boot.autoconfigure.AutoConfigureAfter;
-import org.springframework.boot.autoconfigure.EnableAutoConfiguration;
-import org.springframework.boot.autoconfigure.cache.CacheAutoConfiguration.CacheConfigurationImportSelector;
-import org.springframework.boot.autoconfigure.condition.ConditionalOnBean;
-import org.springframework.boot.autoconfigure.condition.ConditionalOnClass;
-import org.springframework.boot.autoconfigure.condition.ConditionalOnMissingBean;
-import org.springframework.boot.autoconfigure.couchbase.CouchbaseAutoConfiguration;
-import org.springframework.boot.autoconfigure.data.jpa.EntityManagerFactoryDependsOnPostProcessor;
-import org.springframework.boot.autoconfigure.data.redis.RedisAutoConfiguration;
-import org.springframework.boot.autoconfigure.hazelcast.HazelcastAutoConfiguration;
-import org.springframework.boot.autoconfigure.orm.jpa.HibernateJpaAutoConfiguration;
-import org.springframework.boot.context.properties.EnableConfigurationProperties;
-import org.springframework.cache.CacheManager;
-import org.springframework.cache.annotation.EnableCaching;
-import org.springframework.cache.interceptor.CacheAspectSupport;
-import org.springframework.context.annotation.Bean;
-import org.springframework.context.annotation.Configuration;
-import org.springframework.context.annotation.Import;
-import org.springframework.context.annotation.ImportSelector;
-import org.springframework.core.type.AnnotationMetadata;
-import org.springframework.orm.jpa.AbstractEntityManagerFactoryBean;
-import org.springframework.orm.jpa.LocalContainerEntityManagerFactoryBean;
-import org.springframework.util.Assert;
-
-/**
- * {@link EnableAutoConfiguration Auto-configuration} for the cache abstraction. Creates a
- * {@link CacheManager} if necessary when caching is enabled via
- * {@link EnableCaching @EnableCaching}.
- * <p>
- * Cache store can be auto-detected or specified explicitly via configuration.
- *
- * @author Stephane Nicoll
- * @since 1.3.0
- * @see EnableCaching
- */
-@Configuration(proxyBeanMethods = false)
-@ConditionalOnClass(CacheManager.class)
-@ConditionalOnBean(CacheAspectSupport.class)
-@ConditionalOnMissingBean(value = CacheManager.class, name = "cacheResolver")
-@EnableConfigurationProperties(CacheProperties.class)
-@AutoConfigureAfter({ CouchbaseAutoConfiguration.class, HazelcastAutoConfiguration.class,
-		HibernateJpaAutoConfiguration.class, RedisAutoConfiguration.class })
-@Import(CacheConfigurationImportSelector.class)
-public class CacheAutoConfiguration {
-
-	@Bean
-	@ConditionalOnMissingBean
-	public CacheManagerCustomizers cacheManagerCustomizers(ObjectProvider<CacheManagerCustomizer<?>> customizers) {
-		return new CacheManagerCustomizers(customizers.orderedStream().collect(Collectors.toList()));
-	}
-
-	@Bean
-	public CacheManagerValidator cacheAutoConfigurationValidator(CacheProperties cacheProperties,
-			ObjectProvider<CacheManager> cacheManager) {
-		return new CacheManagerValidator(cacheProperties, cacheManager);
-	}
-
-	@Configuration(proxyBeanMethods = false)
-	@ConditionalOnClass(LocalContainerEntityManagerFactoryBean.class)
-	@ConditionalOnBean(AbstractEntityManagerFactoryBean.class)
-	protected static class CacheManagerJpaDependencyConfiguration extends EntityManagerFactoryDependsOnPostProcessor {
-
-		public CacheManagerJpaDependencyConfiguration() {
-			super("cacheManager");
-		}
-
-	}
-
-	/**
-	 * Bean used to validate that a CacheManager exists and provide a more meaningful
-	 * exception.
-	 */
-	static class CacheManagerValidator implements InitializingBean {
-
-		private final CacheProperties cacheProperties;
-
-		private final ObjectProvider<CacheManager> cacheManager;
-
-		CacheManagerValidator(CacheProperties cacheProperties, ObjectProvider<CacheManager> cacheManager) {
-			this.cacheProperties = cacheProperties;
-			this.cacheManager = cacheManager;
-		}
-
-		@Override
-		public void afterPropertiesSet() {
-			Assert.notNull(this.cacheManager.getIfAvailable(),
-					() -> "No cache manager could " + "be auto-configured, check your configuration (caching "
-							+ "type is '" + this.cacheProperties.getType() + "')");
-		}
-
-	}
-
-	/**
-	 * {@link ImportSelector} to add {@link CacheType} configuration classes.
-	 */
-	static class CacheConfigurationImportSelector implements ImportSelector {
-
-		@Override
-		public String[] selectImports(AnnotationMetadata importingClassMetadata) {
-			CacheType[] types = CacheType.values();
-			String[] imports = new String[types.length];
-			for (int i = 0; i < types.length; i++) {
-				imports[i] = CacheConfigurations.getConfigurationClass(types[i]);
-			}
-			return imports;
-		}
-
-	}
-
-}
-=======
 /*
  * Copyright 2012-2020 the original author or authors.
  *
@@ -264,5 +130,4 @@
 
 	}
 
-}
->>>>>>> 6755b480
+}