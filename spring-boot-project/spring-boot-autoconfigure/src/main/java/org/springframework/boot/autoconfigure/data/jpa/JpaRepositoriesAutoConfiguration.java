<<<<<<< HEAD
/*
 * Copyright 2012-2019 the original author or authors.
 *
 * Licensed under the Apache License, Version 2.0 (the "License");
 * you may not use this file except in compliance with the License.
 * You may obtain a copy of the License at
 *
 *      https://www.apache.org/licenses/LICENSE-2.0
 *
 * Unless required by applicable law or agreed to in writing, software
 * distributed under the License is distributed on an "AS IS" BASIS,
 * WITHOUT WARRANTIES OR CONDITIONS OF ANY KIND, either express or implied.
 * See the License for the specific language governing permissions and
 * limitations under the License.
 */

package org.springframework.boot.autoconfigure.data.jpa;

import java.util.Map;

import javax.sql.DataSource;

import org.springframework.boot.autoconfigure.AutoConfigureAfter;
import org.springframework.boot.autoconfigure.EnableAutoConfiguration;
import org.springframework.boot.autoconfigure.condition.AnyNestedCondition;
import org.springframework.boot.autoconfigure.condition.ConditionalOnBean;
import org.springframework.boot.autoconfigure.condition.ConditionalOnClass;
import org.springframework.boot.autoconfigure.condition.ConditionalOnMissingBean;
import org.springframework.boot.autoconfigure.condition.ConditionalOnProperty;
import org.springframework.boot.autoconfigure.orm.jpa.EntityManagerFactoryBuilderCustomizer;
import org.springframework.boot.autoconfigure.orm.jpa.HibernateJpaAutoConfiguration;
import org.springframework.boot.autoconfigure.task.TaskExecutionAutoConfiguration;
import org.springframework.context.annotation.Bean;
import org.springframework.context.annotation.Conditional;
import org.springframework.context.annotation.Configuration;
import org.springframework.context.annotation.Import;
import org.springframework.core.task.AsyncTaskExecutor;
import org.springframework.data.jpa.repository.JpaRepository;
import org.springframework.data.jpa.repository.config.EnableJpaRepositories;
import org.springframework.data.jpa.repository.config.JpaRepositoryConfigExtension;
import org.springframework.data.jpa.repository.support.JpaRepositoryFactoryBean;

/**
 * {@link EnableAutoConfiguration Auto-configuration} for Spring Data's JPA Repositories.
 * <p>
 * Activates when there is a bean of type {@link javax.sql.DataSource} configured in the
 * context, the Spring Data JPA
 * {@link org.springframework.data.jpa.repository.JpaRepository} type is on the classpath,
 * and there is no other, existing
 * {@link org.springframework.data.jpa.repository.JpaRepository} configured.
 * <p>
 * Once in effect, the auto-configuration is the equivalent of enabling JPA repositories
 * using the {@link EnableJpaRepositories @EnableJpaRepositories} annotation.
 * <p>
 * This configuration class will activate <em>after</em> the Hibernate auto-configuration.
 *
 * @author Phillip Webb
 * @author Josh Long
 * @since 1.0.0
 * @see EnableJpaRepositories
 */
@Configuration(proxyBeanMethods = false)
@ConditionalOnBean(DataSource.class)
@ConditionalOnClass(JpaRepository.class)
@ConditionalOnMissingBean({ JpaRepositoryFactoryBean.class, JpaRepositoryConfigExtension.class })
@ConditionalOnProperty(prefix = "spring.data.jpa.repositories", name = "enabled", havingValue = "true",
		matchIfMissing = true)
@Import(JpaRepositoriesRegistrar.class)
@AutoConfigureAfter({ HibernateJpaAutoConfiguration.class, TaskExecutionAutoConfiguration.class })
public class JpaRepositoriesAutoConfiguration {

	@Bean
	@Conditional(BootstrapExecutorCondition.class)
	public EntityManagerFactoryBuilderCustomizer entityManagerFactoryBootstrapExecutorCustomizer(
			Map<String, AsyncTaskExecutor> taskExecutors) {
		return (builder) -> {
			AsyncTaskExecutor bootstrapExecutor = determineBootstrapExecutor(taskExecutors);
			if (bootstrapExecutor != null) {
				builder.setBootstrapExecutor(bootstrapExecutor);
			}
		};
	}

	private AsyncTaskExecutor determineBootstrapExecutor(Map<String, AsyncTaskExecutor> taskExecutors) {
		if (taskExecutors.size() == 1) {
			return taskExecutors.values().iterator().next();
		}
		return taskExecutors.get(TaskExecutionAutoConfiguration.APPLICATION_TASK_EXECUTOR_BEAN_NAME);
	}

	private static final class BootstrapExecutorCondition extends AnyNestedCondition {

		BootstrapExecutorCondition() {
			super(ConfigurationPhase.REGISTER_BEAN);
		}

		@ConditionalOnProperty(prefix = "spring.data.jpa.repositories", name = "bootstrap-mode",
				havingValue = "deferred", matchIfMissing = false)
		static class DeferredBootstrapMode {

		}

		@ConditionalOnProperty(prefix = "spring.data.jpa.repositories", name = "bootstrap-mode", havingValue = "lazy",
				matchIfMissing = false)
		static class LazyBootstrapMode {

		}

	}

}
=======
/*
 * Copyright 2012-2020 the original author or authors.
 *
 * Licensed under the Apache License, Version 2.0 (the "License");
 * you may not use this file except in compliance with the License.
 * You may obtain a copy of the License at
 *
 *      https://www.apache.org/licenses/LICENSE-2.0
 *
 * Unless required by applicable law or agreed to in writing, software
 * distributed under the License is distributed on an "AS IS" BASIS,
 * WITHOUT WARRANTIES OR CONDITIONS OF ANY KIND, either express or implied.
 * See the License for the specific language governing permissions and
 * limitations under the License.
 */

package org.springframework.boot.autoconfigure.data.jpa;

import java.util.Map;

import javax.sql.DataSource;

import org.springframework.boot.autoconfigure.AutoConfigureAfter;
import org.springframework.boot.autoconfigure.EnableAutoConfiguration;
import org.springframework.boot.autoconfigure.condition.AnyNestedCondition;
import org.springframework.boot.autoconfigure.condition.ConditionalOnBean;
import org.springframework.boot.autoconfigure.condition.ConditionalOnClass;
import org.springframework.boot.autoconfigure.condition.ConditionalOnMissingBean;
import org.springframework.boot.autoconfigure.condition.ConditionalOnProperty;
import org.springframework.boot.autoconfigure.orm.jpa.EntityManagerFactoryBuilderCustomizer;
import org.springframework.boot.autoconfigure.orm.jpa.HibernateJpaAutoConfiguration;
import org.springframework.boot.autoconfigure.task.TaskExecutionAutoConfiguration;
import org.springframework.context.annotation.Bean;
import org.springframework.context.annotation.Conditional;
import org.springframework.context.annotation.Configuration;
import org.springframework.context.annotation.Import;
import org.springframework.core.task.AsyncTaskExecutor;
import org.springframework.data.jpa.repository.JpaRepository;
import org.springframework.data.jpa.repository.config.EnableJpaRepositories;
import org.springframework.data.jpa.repository.config.JpaRepositoryConfigExtension;
import org.springframework.data.jpa.repository.support.JpaRepositoryFactoryBean;

/**
 * {@link EnableAutoConfiguration Auto-configuration} for Spring Data's JPA Repositories.
 * <p>
 * Activates when there is a bean of type {@link javax.sql.DataSource} configured in the
 * context, the Spring Data JPA
 * {@link org.springframework.data.jpa.repository.JpaRepository} type is on the classpath,
 * and there is no other, existing
 * {@link org.springframework.data.jpa.repository.JpaRepository} configured.
 * <p>
 * Once in effect, the auto-configuration is the equivalent of enabling JPA repositories
 * using the {@link EnableJpaRepositories @EnableJpaRepositories} annotation.
 * <p>
 * This configuration class will activate <em>after</em> the Hibernate auto-configuration.
 *
 * @author Phillip Webb
 * @author Josh Long
 * @author Scott Frederick
 * @since 1.0.0
 * @see EnableJpaRepositories
 */
@Configuration(proxyBeanMethods = false)
@ConditionalOnBean(DataSource.class)
@ConditionalOnClass(JpaRepository.class)
@ConditionalOnMissingBean({ JpaRepositoryFactoryBean.class, JpaRepositoryConfigExtension.class })
@ConditionalOnProperty(prefix = "spring.data.jpa.repositories", name = "enabled", havingValue = "true",
		matchIfMissing = true)
@Import(JpaRepositoriesRegistrar.class)
@AutoConfigureAfter({ HibernateJpaAutoConfiguration.class, TaskExecutionAutoConfiguration.class })
public class JpaRepositoriesAutoConfiguration {

	@Bean
	@Conditional(BootstrapExecutorCondition.class)
	public EntityManagerFactoryBuilderCustomizer entityManagerFactoryBootstrapExecutorCustomizer(
			Map<String, AsyncTaskExecutor> taskExecutors) {
		return (builder) -> {
			AsyncTaskExecutor bootstrapExecutor = determineBootstrapExecutor(taskExecutors);
			if (bootstrapExecutor != null) {
				builder.setBootstrapExecutor(bootstrapExecutor);
			}
		};
	}

	private AsyncTaskExecutor determineBootstrapExecutor(Map<String, AsyncTaskExecutor> taskExecutors) {
		if (taskExecutors.size() == 1) {
			return taskExecutors.values().iterator().next();
		}
		return taskExecutors.get(TaskExecutionAutoConfiguration.APPLICATION_TASK_EXECUTOR_BEAN_NAME);
	}

	private static final class BootstrapExecutorCondition extends AnyNestedCondition {

		BootstrapExecutorCondition() {
			super(ConfigurationPhase.REGISTER_BEAN);
		}

		@ConditionalOnProperty(prefix = "spring.data.jpa.repositories", name = "bootstrap-mode",
				havingValue = "deferred")
		static class DeferredBootstrapMode {

		}

		@ConditionalOnProperty(prefix = "spring.data.jpa.repositories", name = "bootstrap-mode", havingValue = "lazy")
		static class LazyBootstrapMode {

		}

	}

}
>>>>>>> 6755b480
<|MERGE_RESOLUTION|>--- conflicted
+++ resolved
@@ -1,116 +1,3 @@
-<<<<<<< HEAD
-/*
- * Copyright 2012-2019 the original author or authors.
- *
- * Licensed under the Apache License, Version 2.0 (the "License");
- * you may not use this file except in compliance with the License.
- * You may obtain a copy of the License at
- *
- *      https://www.apache.org/licenses/LICENSE-2.0
- *
- * Unless required by applicable law or agreed to in writing, software
- * distributed under the License is distributed on an "AS IS" BASIS,
- * WITHOUT WARRANTIES OR CONDITIONS OF ANY KIND, either express or implied.
- * See the License for the specific language governing permissions and
- * limitations under the License.
- */
-
-package org.springframework.boot.autoconfigure.data.jpa;
-
-import java.util.Map;
-
-import javax.sql.DataSource;
-
-import org.springframework.boot.autoconfigure.AutoConfigureAfter;
-import org.springframework.boot.autoconfigure.EnableAutoConfiguration;
-import org.springframework.boot.autoconfigure.condition.AnyNestedCondition;
-import org.springframework.boot.autoconfigure.condition.ConditionalOnBean;
-import org.springframework.boot.autoconfigure.condition.ConditionalOnClass;
-import org.springframework.boot.autoconfigure.condition.ConditionalOnMissingBean;
-import org.springframework.boot.autoconfigure.condition.ConditionalOnProperty;
-import org.springframework.boot.autoconfigure.orm.jpa.EntityManagerFactoryBuilderCustomizer;
-import org.springframework.boot.autoconfigure.orm.jpa.HibernateJpaAutoConfiguration;
-import org.springframework.boot.autoconfigure.task.TaskExecutionAutoConfiguration;
-import org.springframework.context.annotation.Bean;
-import org.springframework.context.annotation.Conditional;
-import org.springframework.context.annotation.Configuration;
-import org.springframework.context.annotation.Import;
-import org.springframework.core.task.AsyncTaskExecutor;
-import org.springframework.data.jpa.repository.JpaRepository;
-import org.springframework.data.jpa.repository.config.EnableJpaRepositories;
-import org.springframework.data.jpa.repository.config.JpaRepositoryConfigExtension;
-import org.springframework.data.jpa.repository.support.JpaRepositoryFactoryBean;
-
-/**
- * {@link EnableAutoConfiguration Auto-configuration} for Spring Data's JPA Repositories.
- * <p>
- * Activates when there is a bean of type {@link javax.sql.DataSource} configured in the
- * context, the Spring Data JPA
- * {@link org.springframework.data.jpa.repository.JpaRepository} type is on the classpath,
- * and there is no other, existing
- * {@link org.springframework.data.jpa.repository.JpaRepository} configured.
- * <p>
- * Once in effect, the auto-configuration is the equivalent of enabling JPA repositories
- * using the {@link EnableJpaRepositories @EnableJpaRepositories} annotation.
- * <p>
- * This configuration class will activate <em>after</em> the Hibernate auto-configuration.
- *
- * @author Phillip Webb
- * @author Josh Long
- * @since 1.0.0
- * @see EnableJpaRepositories
- */
-@Configuration(proxyBeanMethods = false)
-@ConditionalOnBean(DataSource.class)
-@ConditionalOnClass(JpaRepository.class)
-@ConditionalOnMissingBean({ JpaRepositoryFactoryBean.class, JpaRepositoryConfigExtension.class })
-@ConditionalOnProperty(prefix = "spring.data.jpa.repositories", name = "enabled", havingValue = "true",
-		matchIfMissing = true)
-@Import(JpaRepositoriesRegistrar.class)
-@AutoConfigureAfter({ HibernateJpaAutoConfiguration.class, TaskExecutionAutoConfiguration.class })
-public class JpaRepositoriesAutoConfiguration {
-
-	@Bean
-	@Conditional(BootstrapExecutorCondition.class)
-	public EntityManagerFactoryBuilderCustomizer entityManagerFactoryBootstrapExecutorCustomizer(
-			Map<String, AsyncTaskExecutor> taskExecutors) {
-		return (builder) -> {
-			AsyncTaskExecutor bootstrapExecutor = determineBootstrapExecutor(taskExecutors);
-			if (bootstrapExecutor != null) {
-				builder.setBootstrapExecutor(bootstrapExecutor);
-			}
-		};
-	}
-
-	private AsyncTaskExecutor determineBootstrapExecutor(Map<String, AsyncTaskExecutor> taskExecutors) {
-		if (taskExecutors.size() == 1) {
-			return taskExecutors.values().iterator().next();
-		}
-		return taskExecutors.get(TaskExecutionAutoConfiguration.APPLICATION_TASK_EXECUTOR_BEAN_NAME);
-	}
-
-	private static final class BootstrapExecutorCondition extends AnyNestedCondition {
-
-		BootstrapExecutorCondition() {
-			super(ConfigurationPhase.REGISTER_BEAN);
-		}
-
-		@ConditionalOnProperty(prefix = "spring.data.jpa.repositories", name = "bootstrap-mode",
-				havingValue = "deferred", matchIfMissing = false)
-		static class DeferredBootstrapMode {
-
-		}
-
-		@ConditionalOnProperty(prefix = "spring.data.jpa.repositories", name = "bootstrap-mode", havingValue = "lazy",
-				matchIfMissing = false)
-		static class LazyBootstrapMode {
-
-		}
-
-	}
-
-}
-=======
 /*
  * Copyright 2012-2020 the original author or authors.
  *
@@ -221,5 +108,4 @@
 
 	}
 
-}
->>>>>>> 6755b480
+}