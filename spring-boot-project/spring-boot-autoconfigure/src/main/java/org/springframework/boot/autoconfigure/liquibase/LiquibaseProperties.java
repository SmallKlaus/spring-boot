--- conflicted
+++ resolved
@@ -1,264 +1,3 @@
-<<<<<<< HEAD
-/*
- * Copyright 2012-2019 the original author or authors.
- *
- * Licensed under the Apache License, Version 2.0 (the "License");
- * you may not use this file except in compliance with the License.
- * You may obtain a copy of the License at
- *
- *      https://www.apache.org/licenses/LICENSE-2.0
- *
- * Unless required by applicable law or agreed to in writing, software
- * distributed under the License is distributed on an "AS IS" BASIS,
- * WITHOUT WARRANTIES OR CONDITIONS OF ANY KIND, either express or implied.
- * See the License for the specific language governing permissions and
- * limitations under the License.
- */
-
-package org.springframework.boot.autoconfigure.liquibase;
-
-import java.io.File;
-import java.util.Map;
-
-import liquibase.integration.spring.SpringLiquibase;
-
-import org.springframework.boot.context.properties.ConfigurationProperties;
-import org.springframework.util.Assert;
-
-/**
- * Configuration properties to configure {@link SpringLiquibase}.
- *
- * @author Marcel Overdijk
- * @since 1.1.0
- */
-@ConfigurationProperties(prefix = "spring.liquibase", ignoreUnknownFields = false)
-public class LiquibaseProperties {
-
-	/**
-	 * Change log configuration path.
-	 */
-	private String changeLog = "classpath:/db/changelog/db.changelog-master.yaml";
-
-	/**
-	 * Whether to check that the change log location exists.
-	 */
-	private boolean checkChangeLogLocation = true;
-
-	/**
-	 * Comma-separated list of runtime contexts to use.
-	 */
-	private String contexts;
-
-	/**
-	 * Default database schema.
-	 */
-	private String defaultSchema;
-
-	/**
-	 * Schema to use for Liquibase objects.
-	 */
-	private String liquibaseSchema;
-
-	/**
-	 * Tablespace to use for Liquibase objects.
-	 */
-	private String liquibaseTablespace;
-
-	/**
-	 * Name of table to use for tracking change history.
-	 */
-	private String databaseChangeLogTable = "DATABASECHANGELOG";
-
-	/**
-	 * Name of table to use for tracking concurrent Liquibase usage.
-	 */
-	private String databaseChangeLogLockTable = "DATABASECHANGELOGLOCK";
-
-	/**
-	 * Whether to first drop the database schema.
-	 */
-	private boolean dropFirst;
-
-	/**
-	 * Whether to enable Liquibase support.
-	 */
-	private boolean enabled = true;
-
-	/**
-	 * Login user of the database to migrate.
-	 */
-	private String user;
-
-	/**
-	 * Login password of the database to migrate.
-	 */
-	private String password;
-
-	/**
-	 * JDBC URL of the database to migrate. If not set, the primary configured data source
-	 * is used.
-	 */
-	private String url;
-
-	/**
-	 * Comma-separated list of runtime labels to use.
-	 */
-	private String labels;
-
-	/**
-	 * Change log parameters.
-	 */
-	private Map<String, String> parameters;
-
-	/**
-	 * File to which rollback SQL is written when an update is performed.
-	 */
-	private File rollbackFile;
-
-	/**
-	 * Whether rollback should be tested before update is performed.
-	 */
-	private boolean testRollbackOnUpdate;
-
-	public String getChangeLog() {
-		return this.changeLog;
-	}
-
-	public void setChangeLog(String changeLog) {
-		Assert.notNull(changeLog, "ChangeLog must not be null");
-		this.changeLog = changeLog;
-	}
-
-	public boolean isCheckChangeLogLocation() {
-		return this.checkChangeLogLocation;
-	}
-
-	public void setCheckChangeLogLocation(boolean checkChangeLogLocation) {
-		this.checkChangeLogLocation = checkChangeLogLocation;
-	}
-
-	public String getContexts() {
-		return this.contexts;
-	}
-
-	public void setContexts(String contexts) {
-		this.contexts = contexts;
-	}
-
-	public String getDefaultSchema() {
-		return this.defaultSchema;
-	}
-
-	public void setDefaultSchema(String defaultSchema) {
-		this.defaultSchema = defaultSchema;
-	}
-
-	public String getLiquibaseSchema() {
-		return this.liquibaseSchema;
-	}
-
-	public void setLiquibaseSchema(String liquibaseSchema) {
-		this.liquibaseSchema = liquibaseSchema;
-	}
-
-	public String getLiquibaseTablespace() {
-		return this.liquibaseTablespace;
-	}
-
-	public void setLiquibaseTablespace(String liquibaseTablespace) {
-		this.liquibaseTablespace = liquibaseTablespace;
-	}
-
-	public String getDatabaseChangeLogTable() {
-		return this.databaseChangeLogTable;
-	}
-
-	public void setDatabaseChangeLogTable(String databaseChangeLogTable) {
-		this.databaseChangeLogTable = databaseChangeLogTable;
-	}
-
-	public String getDatabaseChangeLogLockTable() {
-		return this.databaseChangeLogLockTable;
-	}
-
-	public void setDatabaseChangeLogLockTable(String databaseChangeLogLockTable) {
-		this.databaseChangeLogLockTable = databaseChangeLogLockTable;
-	}
-
-	public boolean isDropFirst() {
-		return this.dropFirst;
-	}
-
-	public void setDropFirst(boolean dropFirst) {
-		this.dropFirst = dropFirst;
-	}
-
-	public boolean isEnabled() {
-		return this.enabled;
-	}
-
-	public void setEnabled(boolean enabled) {
-		this.enabled = enabled;
-	}
-
-	public String getUser() {
-		return this.user;
-	}
-
-	public void setUser(String user) {
-		this.user = user;
-	}
-
-	public String getPassword() {
-		return this.password;
-	}
-
-	public void setPassword(String password) {
-		this.password = password;
-	}
-
-	public String getUrl() {
-		return this.url;
-	}
-
-	public void setUrl(String url) {
-		this.url = url;
-	}
-
-	public String getLabels() {
-		return this.labels;
-	}
-
-	public void setLabels(String labels) {
-		this.labels = labels;
-	}
-
-	public Map<String, String> getParameters() {
-		return this.parameters;
-	}
-
-	public void setParameters(Map<String, String> parameters) {
-		this.parameters = parameters;
-	}
-
-	public File getRollbackFile() {
-		return this.rollbackFile;
-	}
-
-	public void setRollbackFile(File rollbackFile) {
-		this.rollbackFile = rollbackFile;
-	}
-
-	public boolean isTestRollbackOnUpdate() {
-		return this.testRollbackOnUpdate;
-	}
-
-	public void setTestRollbackOnUpdate(boolean testRollbackOnUpdate) {
-		this.testRollbackOnUpdate = testRollbackOnUpdate;
-	}
-
-}
-=======
 /*
  * Copyright 2012-2020 the original author or authors.
  *
@@ -549,5 +288,4 @@
 		this.tag = tag;
 	}
 
-}
->>>>>>> 6755b480
+}