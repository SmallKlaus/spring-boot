--- conflicted
+++ resolved
@@ -1,242 +1,3 @@
-<<<<<<< HEAD
-/*
- * Copyright 2012-2018 the original author or authors.
- *
- * Licensed under the Apache License, Version 2.0 (the "License");
- * you may not use this file except in compliance with the License.
- * You may obtain a copy of the License at
- *
- *      https://www.apache.org/licenses/LICENSE-2.0
- *
- * Unless required by applicable law or agreed to in writing, software
- * distributed under the License is distributed on an "AS IS" BASIS,
- * WITHOUT WARRANTIES OR CONDITIONS OF ANY KIND, either express or implied.
- * See the License for the specific language governing permissions and
- * limitations under the License.
- */
-
-package org.springframework.boot.autoconfigure.jms.artemis;
-
-import java.util.HashMap;
-import java.util.Map;
-import java.util.UUID;
-import java.util.concurrent.atomic.AtomicInteger;
-
-import org.apache.activemq.artemis.core.remoting.impl.invm.TransportConstants;
-
-import org.springframework.boot.autoconfigure.jms.JmsPoolConnectionFactoryProperties;
-import org.springframework.boot.context.properties.ConfigurationProperties;
-import org.springframework.boot.context.properties.NestedConfigurationProperty;
-
-/**
- * Configuration properties for Artemis.
- *
- * @author Eddú Meléndez
- * @author Stephane Nicoll
- * @since 1.3.0
- */
-@ConfigurationProperties(prefix = "spring.artemis")
-public class ArtemisProperties {
-
-	/**
-	 * Artemis deployment mode, auto-detected by default.
-	 */
-	private ArtemisMode mode;
-
-	/**
-	 * Artemis broker host.
-	 */
-	private String host = "localhost";
-
-	/**
-	 * Artemis broker port.
-	 */
-	private int port = 61616;
-
-	/**
-	 * Login user of the broker.
-	 */
-	private String user;
-
-	/**
-	 * Login password of the broker.
-	 */
-	private String password;
-
-	private final Embedded embedded = new Embedded();
-
-	@NestedConfigurationProperty
-	private final JmsPoolConnectionFactoryProperties pool = new JmsPoolConnectionFactoryProperties();
-
-	public ArtemisMode getMode() {
-		return this.mode;
-	}
-
-	public void setMode(ArtemisMode mode) {
-		this.mode = mode;
-	}
-
-	public String getHost() {
-		return this.host;
-	}
-
-	public void setHost(String host) {
-		this.host = host;
-	}
-
-	public int getPort() {
-		return this.port;
-	}
-
-	public void setPort(int port) {
-		this.port = port;
-	}
-
-	public String getUser() {
-		return this.user;
-	}
-
-	public void setUser(String user) {
-		this.user = user;
-	}
-
-	public String getPassword() {
-		return this.password;
-	}
-
-	public void setPassword(String password) {
-		this.password = password;
-	}
-
-	public Embedded getEmbedded() {
-		return this.embedded;
-	}
-
-	public JmsPoolConnectionFactoryProperties getPool() {
-		return this.pool;
-	}
-
-	/**
-	 * Configuration for an embedded Artemis server.
-	 */
-	public static class Embedded {
-
-		private static final AtomicInteger serverIdCounter = new AtomicInteger();
-
-		/**
-		 * Server ID. By default, an auto-incremented counter is used.
-		 */
-		private int serverId = serverIdCounter.getAndIncrement();
-
-		/**
-		 * Whether to enable embedded mode if the Artemis server APIs are available.
-		 */
-		private boolean enabled = true;
-
-		/**
-		 * Whether to enable persistent store.
-		 */
-		private boolean persistent;
-
-		/**
-		 * Journal file directory. Not necessary if persistence is turned off.
-		 */
-		private String dataDirectory;
-
-		/**
-		 * Comma-separated list of queues to create on startup.
-		 */
-		private String[] queues = new String[0];
-
-		/**
-		 * Comma-separated list of topics to create on startup.
-		 */
-		private String[] topics = new String[0];
-
-		/**
-		 * Cluster password. Randomly generated on startup by default.
-		 */
-		private String clusterPassword = UUID.randomUUID().toString();
-
-		private boolean defaultClusterPassword = true;
-
-		public int getServerId() {
-			return this.serverId;
-		}
-
-		public void setServerId(int serverId) {
-			this.serverId = serverId;
-		}
-
-		public boolean isEnabled() {
-			return this.enabled;
-		}
-
-		public void setEnabled(boolean enabled) {
-			this.enabled = enabled;
-		}
-
-		public boolean isPersistent() {
-			return this.persistent;
-		}
-
-		public void setPersistent(boolean persistent) {
-			this.persistent = persistent;
-		}
-
-		public String getDataDirectory() {
-			return this.dataDirectory;
-		}
-
-		public void setDataDirectory(String dataDirectory) {
-			this.dataDirectory = dataDirectory;
-		}
-
-		public String[] getQueues() {
-			return this.queues;
-		}
-
-		public void setQueues(String[] queues) {
-			this.queues = queues;
-		}
-
-		public String[] getTopics() {
-			return this.topics;
-		}
-
-		public void setTopics(String[] topics) {
-			this.topics = topics;
-		}
-
-		public String getClusterPassword() {
-			return this.clusterPassword;
-		}
-
-		public void setClusterPassword(String clusterPassword) {
-			this.clusterPassword = clusterPassword;
-			this.defaultClusterPassword = false;
-		}
-
-		public boolean isDefaultClusterPassword() {
-			return this.defaultClusterPassword;
-		}
-
-		/**
-		 * Creates the minimal transport parameters for an embedded transport
-		 * configuration.
-		 * @return the transport parameters
-		 * @see TransportConstants#SERVER_ID_PROP_NAME
-		 */
-		public Map<String, Object> generateTransportParameters() {
-			Map<String, Object> parameters = new HashMap<>();
-			parameters.put(TransportConstants.SERVER_ID_PROP_NAME, getServerId());
-			return parameters;
-		}
-
-	}
-
-}
-=======
 /*
  * Copyright 2012-2020 the original author or authors.
  *
@@ -504,5 +265,4 @@
 
 	}
 
-}
->>>>>>> 6755b480
+}