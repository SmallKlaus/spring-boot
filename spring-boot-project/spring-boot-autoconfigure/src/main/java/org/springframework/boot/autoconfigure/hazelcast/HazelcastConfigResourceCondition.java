--- conflicted
+++ resolved
@@ -1,60 +1,3 @@
-<<<<<<< HEAD
-/*
- * Copyright 2012-2019 the original author or authors.
- *
- * Licensed under the Apache License, Version 2.0 (the "License");
- * you may not use this file except in compliance with the License.
- * You may obtain a copy of the License at
- *
- *      https://www.apache.org/licenses/LICENSE-2.0
- *
- * Unless required by applicable law or agreed to in writing, software
- * distributed under the License is distributed on an "AS IS" BASIS,
- * WITHOUT WARRANTIES OR CONDITIONS OF ANY KIND, either express or implied.
- * See the License for the specific language governing permissions and
- * limitations under the License.
- */
-
-package org.springframework.boot.autoconfigure.hazelcast;
-
-import org.springframework.boot.autoconfigure.condition.ConditionOutcome;
-import org.springframework.boot.autoconfigure.condition.ResourceCondition;
-import org.springframework.boot.autoconfigure.condition.SpringBootCondition;
-import org.springframework.context.annotation.ConditionContext;
-import org.springframework.core.type.AnnotatedTypeMetadata;
-import org.springframework.util.Assert;
-
-/**
- * {@link SpringBootCondition} used to check if the Hazelcast configuration is available.
- * This either kicks in if a default configuration has been found or if configurable
- * property referring to the resource to use has been set.
- *
- * @author Stephane Nicoll
- * @author Madhura Bhave
- * @author Vedran Pavic
- * @since 1.3.0
- */
-public abstract class HazelcastConfigResourceCondition extends ResourceCondition {
-
-	private final String configSystemProperty;
-
-	protected HazelcastConfigResourceCondition(String configSystemProperty, String... resourceLocations) {
-		super("Hazelcast", "spring.hazelcast.config", resourceLocations);
-		Assert.notNull(configSystemProperty, "ConfigSystemProperty must not be null");
-		this.configSystemProperty = configSystemProperty;
-	}
-
-	@Override
-	protected ConditionOutcome getResourceOutcome(ConditionContext context, AnnotatedTypeMetadata metadata) {
-		if (System.getProperty(this.configSystemProperty) != null) {
-			return ConditionOutcome.match(
-					startConditionMessage().because("System property '" + this.configSystemProperty + "' is set."));
-		}
-		return super.getResourceOutcome(context, metadata);
-	}
-
-}
-=======
 /*
  * Copyright 2012-2020 the original author or authors.
  *
@@ -111,5 +54,4 @@
 		return super.getResourceOutcome(context, metadata);
 	}
 
-}
->>>>>>> 6755b480
+}