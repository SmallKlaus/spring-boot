--- conflicted
+++ resolved
@@ -1,123 +1,3 @@
-<<<<<<< HEAD
-/*
- * Copyright 2012-2019 the original author or authors.
- *
- * Licensed under the Apache License, Version 2.0 (the "License");
- * you may not use this file except in compliance with the License.
- * You may obtain a copy of the License at
- *
- *      https://www.apache.org/licenses/LICENSE-2.0
- *
- * Unless required by applicable law or agreed to in writing, software
- * distributed under the License is distributed on an "AS IS" BASIS,
- * WITHOUT WARRANTIES OR CONDITIONS OF ANY KIND, either express or implied.
- * See the License for the specific language governing permissions and
- * limitations under the License.
- */
-
-package org.springframework.boot.autoconfigure.mongo;
-
-import javax.net.SocketFactory;
-
-import com.mongodb.MongoClient;
-import com.mongodb.MongoClientOptions;
-import com.mongodb.client.MongoClients;
-import org.junit.jupiter.api.Test;
-
-import org.springframework.boot.autoconfigure.AutoConfigurations;
-import org.springframework.boot.test.context.runner.ApplicationContextRunner;
-import org.springframework.context.annotation.Bean;
-import org.springframework.context.annotation.Configuration;
-
-import static org.assertj.core.api.Assertions.assertThat;
-import static org.mockito.Mockito.mock;
-
-/**
- * Tests for {@link MongoAutoConfiguration}.
- *
- * @author Dave Syer
- * @author Stephane Nicoll
- */
-class MongoAutoConfigurationTests {
-
-	private final ApplicationContextRunner contextRunner = new ApplicationContextRunner()
-			.withConfiguration(AutoConfigurations.of(MongoAutoConfiguration.class));
-
-	@Test
-	void clientExists() {
-		this.contextRunner.run((context) -> assertThat(context).hasSingleBean(MongoClient.class));
-	}
-
-	@Test
-	void optionsAdded() {
-		this.contextRunner.withUserConfiguration(OptionsConfig.class).run(
-				(context) -> assertThat(context.getBean(MongoClient.class).getMongoClientOptions().getSocketTimeout())
-						.isEqualTo(300));
-	}
-
-	@Test
-	void optionsAddedButNoHost() {
-		this.contextRunner.withUserConfiguration(OptionsConfig.class).run(
-				(context) -> assertThat(context.getBean(MongoClient.class).getMongoClientOptions().getSocketTimeout())
-						.isEqualTo(300));
-	}
-
-	@Test
-	void optionsSslConfig() {
-		this.contextRunner.withUserConfiguration(SslOptionsConfig.class).run((context) -> {
-			assertThat(context).hasSingleBean(MongoClient.class);
-			MongoClient mongo = context.getBean(MongoClient.class);
-			MongoClientOptions options = mongo.getMongoClientOptions();
-			assertThat(options.isSslEnabled()).isTrue();
-			assertThat(options.getSocketFactory()).isSameAs(context.getBean("mySocketFactory"));
-		});
-	}
-
-	@Test
-	void doesNotCreateMongoClientWhenAlreadyDefined() {
-		this.contextRunner.withUserConfiguration(FallbackMongoClientConfig.class).run((context) -> {
-			assertThat(context).doesNotHaveBean(MongoClient.class);
-			assertThat(context).hasSingleBean(com.mongodb.client.MongoClient.class);
-		});
-	}
-
-	@Configuration(proxyBeanMethods = false)
-	static class OptionsConfig {
-
-		@Bean
-		MongoClientOptions mongoOptions() {
-			return MongoClientOptions.builder().socketTimeout(300).build();
-		}
-
-	}
-
-	@Configuration(proxyBeanMethods = false)
-	static class SslOptionsConfig {
-
-		@Bean
-		MongoClientOptions mongoClientOptions(SocketFactory socketFactory) {
-			return MongoClientOptions.builder().sslEnabled(true).socketFactory(socketFactory).build();
-		}
-
-		@Bean
-		SocketFactory mySocketFactory() {
-			return mock(SocketFactory.class);
-		}
-
-	}
-
-	@Configuration(proxyBeanMethods = false)
-	static class FallbackMongoClientConfig {
-
-		@Bean
-		com.mongodb.client.MongoClient fallbackMongoClient() {
-			return MongoClients.create();
-		}
-
-	}
-
-}
-=======
 /*
  * Copyright 2012-2020 the original author or authors.
  *
@@ -251,5 +131,4 @@
 
 	}
 
-}
->>>>>>> 6755b480
+}