<<<<<<< HEAD
/*
 * Copyright 2012-2019 the original author or authors.
 *
 * Licensed under the Apache License, Version 2.0 (the "License");
 * you may not use this file except in compliance with the License.
 * You may obtain a copy of the License at
 *
 *      https://www.apache.org/licenses/LICENSE-2.0
 *
 * Unless required by applicable law or agreed to in writing, software
 * distributed under the License is distributed on an "AS IS" BASIS,
 * WITHOUT WARRANTIES OR CONDITIONS OF ANY KIND, either express or implied.
 * See the License for the specific language governing permissions and
 * limitations under the License.
 */

package org.springframework.boot.autoconfigure.security.servlet;

import javax.servlet.http.HttpServletRequest;

import org.assertj.core.api.AssertDelegateTarget;
import org.junit.jupiter.api.Test;

import org.springframework.boot.autoconfigure.security.StaticResourceLocation;
import org.springframework.boot.autoconfigure.web.servlet.DispatcherServletPath;
import org.springframework.mock.web.MockHttpServletRequest;
import org.springframework.mock.web.MockServletContext;
import org.springframework.security.web.util.matcher.RequestMatcher;
import org.springframework.web.context.WebApplicationContext;
import org.springframework.web.context.support.StaticWebApplicationContext;

import static org.assertj.core.api.Assertions.assertThat;
import static org.assertj.core.api.Assertions.assertThatIllegalArgumentException;

/**
 * Tests for {@link StaticResourceRequest}.
 *
 * @author Madhura Bhave
 * @author Phillip Webb
 */
class StaticResourceRequestTests {

	private StaticResourceRequest resourceRequest = StaticResourceRequest.INSTANCE;

	@Test
	void atCommonLocationsShouldMatchCommonLocations() {
		RequestMatcher matcher = this.resourceRequest.atCommonLocations();
		assertMatcher(matcher).matches("/css/file.css");
		assertMatcher(matcher).matches("/js/file.js");
		assertMatcher(matcher).matches("/images/file.css");
		assertMatcher(matcher).matches("/webjars/file.css");
		assertMatcher(matcher).matches("/foo/favicon.ico");
		assertMatcher(matcher).doesNotMatch("/bar");
	}

	@Test
	void atCommonLocationsWithExcludeShouldNotMatchExcluded() {
		RequestMatcher matcher = this.resourceRequest.atCommonLocations().excluding(StaticResourceLocation.CSS);
		assertMatcher(matcher).doesNotMatch("/css/file.css");
		assertMatcher(matcher).matches("/js/file.js");
	}

	@Test
	void atLocationShouldMatchLocation() {
		RequestMatcher matcher = this.resourceRequest.at(StaticResourceLocation.CSS);
		assertMatcher(matcher).matches("/css/file.css");
		assertMatcher(matcher).doesNotMatch("/js/file.js");
	}

	@Test
	void atLocationWhenHasServletPathShouldMatchLocation() {
		RequestMatcher matcher = this.resourceRequest.at(StaticResourceLocation.CSS);
		assertMatcher(matcher, "/foo").matches("/foo", "/css/file.css");
		assertMatcher(matcher, "/foo").doesNotMatch("/foo", "/js/file.js");
	}

	@Test
	void atLocationsFromSetWhenSetIsNullShouldThrowException() {
		assertThatIllegalArgumentException().isThrownBy(() -> this.resourceRequest.at(null))
				.withMessageContaining("Locations must not be null");
	}

	@Test
	void excludeFromSetWhenSetIsNullShouldThrowException() {
		assertThatIllegalArgumentException().isThrownBy(() -> this.resourceRequest.atCommonLocations().excluding(null))
				.withMessageContaining("Locations must not be null");
	}

	private RequestMatcherAssert assertMatcher(RequestMatcher matcher) {
		DispatcherServletPath dispatcherServletPath = () -> "";
		StaticWebApplicationContext context = new StaticWebApplicationContext();
		context.registerBean(DispatcherServletPath.class, () -> dispatcherServletPath);
		return assertThat(new RequestMatcherAssert(context, matcher));
	}

	private RequestMatcherAssert assertMatcher(RequestMatcher matcher, String path) {
		DispatcherServletPath dispatcherServletPath = () -> path;
		StaticWebApplicationContext context = new StaticWebApplicationContext();
		context.registerBean(DispatcherServletPath.class, () -> dispatcherServletPath);
		return assertThat(new RequestMatcherAssert(context, matcher));
	}

	static class RequestMatcherAssert implements AssertDelegateTarget {

		private final WebApplicationContext context;

		private final RequestMatcher matcher;

		RequestMatcherAssert(WebApplicationContext context, RequestMatcher matcher) {
			this.context = context;
			this.matcher = matcher;
		}

		void matches(String path) {
			matches(mockRequest(path));
		}

		void matches(String servletPath, String path) {
			matches(mockRequest(servletPath, path));
		}

		private void matches(HttpServletRequest request) {
			assertThat(this.matcher.matches(request)).as("Matches " + getRequestPath(request)).isTrue();
		}

		void doesNotMatch(String path) {
			doesNotMatch(mockRequest(path));
		}

		void doesNotMatch(String servletPath, String path) {
			doesNotMatch(mockRequest(servletPath, path));
		}

		private void doesNotMatch(HttpServletRequest request) {
			assertThat(this.matcher.matches(request)).as("Does not match " + getRequestPath(request)).isFalse();
		}

		private MockHttpServletRequest mockRequest(String path) {
			return mockRequest(null, path);
		}

		private MockHttpServletRequest mockRequest(String servletPath, String path) {
			MockServletContext servletContext = new MockServletContext();
			servletContext.setAttribute(WebApplicationContext.ROOT_WEB_APPLICATION_CONTEXT_ATTRIBUTE, this.context);
			MockHttpServletRequest request = new MockHttpServletRequest(servletContext);
			if (servletPath != null) {
				request.setServletPath(servletPath);
			}
			request.setPathInfo(path);
			return request;
		}

		private String getRequestPath(HttpServletRequest request) {
			String url = request.getServletPath();
			if (request.getPathInfo() != null) {
				url += request.getPathInfo();
			}
			return url;
		}

	}

}
=======
/*
 * Copyright 2012-2020 the original author or authors.
 *
 * Licensed under the Apache License, Version 2.0 (the "License");
 * you may not use this file except in compliance with the License.
 * You may obtain a copy of the License at
 *
 *      https://www.apache.org/licenses/LICENSE-2.0
 *
 * Unless required by applicable law or agreed to in writing, software
 * distributed under the License is distributed on an "AS IS" BASIS,
 * WITHOUT WARRANTIES OR CONDITIONS OF ANY KIND, either express or implied.
 * See the License for the specific language governing permissions and
 * limitations under the License.
 */

package org.springframework.boot.autoconfigure.security.servlet;

import javax.servlet.http.HttpServletRequest;

import org.assertj.core.api.AssertDelegateTarget;
import org.junit.jupiter.api.Test;

import org.springframework.boot.autoconfigure.security.StaticResourceLocation;
import org.springframework.boot.autoconfigure.web.servlet.DispatcherServletPath;
import org.springframework.mock.web.MockHttpServletRequest;
import org.springframework.mock.web.MockServletContext;
import org.springframework.security.web.util.matcher.RequestMatcher;
import org.springframework.web.context.WebApplicationContext;

import static org.assertj.core.api.Assertions.assertThat;
import static org.assertj.core.api.Assertions.assertThatIllegalArgumentException;

/**
 * Tests for {@link StaticResourceRequest}.
 *
 * @author Madhura Bhave
 * @author Phillip Webb
 */
class StaticResourceRequestTests {

	private StaticResourceRequest resourceRequest = StaticResourceRequest.INSTANCE;

	@Test
	void atCommonLocationsShouldMatchCommonLocations() {
		RequestMatcher matcher = this.resourceRequest.atCommonLocations();
		assertMatcher(matcher).matches("/css/file.css");
		assertMatcher(matcher).matches("/js/file.js");
		assertMatcher(matcher).matches("/images/file.css");
		assertMatcher(matcher).matches("/webjars/file.css");
		assertMatcher(matcher).matches("/favicon.ico");
		assertMatcher(matcher).matches("/favicon.png");
		assertMatcher(matcher).matches("/icons/icon-48x48.png");
		assertMatcher(matcher).doesNotMatch("/bar");
	}

	@Test
	void atCommonLocationsWhenManagementContextShouldNeverMatch() {
		RequestMatcher matcher = this.resourceRequest.atCommonLocations();
		assertMatcher(matcher, "management").doesNotMatch("/css/file.css");
		assertMatcher(matcher, "management").doesNotMatch("/js/file.js");
		assertMatcher(matcher, "management").doesNotMatch("/images/file.css");
		assertMatcher(matcher, "management").doesNotMatch("/webjars/file.css");
		assertMatcher(matcher, "management").doesNotMatch("/foo/favicon.ico");
	}

	@Test
	void atCommonLocationsWithExcludeShouldNotMatchExcluded() {
		RequestMatcher matcher = this.resourceRequest.atCommonLocations().excluding(StaticResourceLocation.CSS);
		assertMatcher(matcher).doesNotMatch("/css/file.css");
		assertMatcher(matcher).matches("/js/file.js");
	}

	@Test
	void atLocationShouldMatchLocation() {
		RequestMatcher matcher = this.resourceRequest.at(StaticResourceLocation.CSS);
		assertMatcher(matcher).matches("/css/file.css");
		assertMatcher(matcher).doesNotMatch("/js/file.js");
	}

	@Test
	void atLocationWhenHasServletPathShouldMatchLocation() {
		RequestMatcher matcher = this.resourceRequest.at(StaticResourceLocation.CSS);
		assertMatcher(matcher, null, "/foo").matches("/foo", "/css/file.css");
		assertMatcher(matcher, null, "/foo").doesNotMatch("/foo", "/js/file.js");
	}

	@Test
	void atLocationsFromSetWhenSetIsNullShouldThrowException() {
		assertThatIllegalArgumentException().isThrownBy(() -> this.resourceRequest.at(null))
				.withMessageContaining("Locations must not be null");
	}

	@Test
	void excludeFromSetWhenSetIsNullShouldThrowException() {
		assertThatIllegalArgumentException().isThrownBy(() -> this.resourceRequest.atCommonLocations().excluding(null))
				.withMessageContaining("Locations must not be null");
	}

	private RequestMatcherAssert assertMatcher(RequestMatcher matcher) {
		return assertMatcher(matcher, null, "");
	}

	private RequestMatcherAssert assertMatcher(RequestMatcher matcher, String serverNamespace) {
		return assertMatcher(matcher, serverNamespace, "");
	}

	private RequestMatcherAssert assertMatcher(RequestMatcher matcher, String serverNamespace, String path) {
		DispatcherServletPath dispatcherServletPath = () -> path;
		TestWebApplicationContext context = new TestWebApplicationContext(serverNamespace);
		context.registerBean(DispatcherServletPath.class, () -> dispatcherServletPath);
		return assertThat(new RequestMatcherAssert(context, matcher));
	}

	static class RequestMatcherAssert implements AssertDelegateTarget {

		private final WebApplicationContext context;

		private final RequestMatcher matcher;

		RequestMatcherAssert(WebApplicationContext context, RequestMatcher matcher) {
			this.context = context;
			this.matcher = matcher;
		}

		void matches(String path) {
			matches(mockRequest(path));
		}

		void matches(String servletPath, String path) {
			matches(mockRequest(servletPath, path));
		}

		private void matches(HttpServletRequest request) {
			assertThat(this.matcher.matches(request)).as("Matches " + getRequestPath(request)).isTrue();
		}

		void doesNotMatch(String path) {
			doesNotMatch(mockRequest(path));
		}

		void doesNotMatch(String servletPath, String path) {
			doesNotMatch(mockRequest(servletPath, path));
		}

		private void doesNotMatch(HttpServletRequest request) {
			assertThat(this.matcher.matches(request)).as("Does not match " + getRequestPath(request)).isFalse();
		}

		private MockHttpServletRequest mockRequest(String path) {
			return mockRequest(null, path);
		}

		private MockHttpServletRequest mockRequest(String servletPath, String path) {
			MockServletContext servletContext = new MockServletContext();
			servletContext.setAttribute(WebApplicationContext.ROOT_WEB_APPLICATION_CONTEXT_ATTRIBUTE, this.context);
			MockHttpServletRequest request = new MockHttpServletRequest(servletContext);
			if (servletPath != null) {
				request.setServletPath(servletPath);
			}
			request.setPathInfo(path);
			return request;
		}

		private String getRequestPath(HttpServletRequest request) {
			String url = request.getServletPath();
			if (request.getPathInfo() != null) {
				url += request.getPathInfo();
			}
			return url;
		}

	}

}
>>>>>>> 6755b480
<|MERGE_RESOLUTION|>--- conflicted
+++ resolved
@@ -1,168 +1,3 @@
-<<<<<<< HEAD
-/*
- * Copyright 2012-2019 the original author or authors.
- *
- * Licensed under the Apache License, Version 2.0 (the "License");
- * you may not use this file except in compliance with the License.
- * You may obtain a copy of the License at
- *
- *      https://www.apache.org/licenses/LICENSE-2.0
- *
- * Unless required by applicable law or agreed to in writing, software
- * distributed under the License is distributed on an "AS IS" BASIS,
- * WITHOUT WARRANTIES OR CONDITIONS OF ANY KIND, either express or implied.
- * See the License for the specific language governing permissions and
- * limitations under the License.
- */
-
-package org.springframework.boot.autoconfigure.security.servlet;
-
-import javax.servlet.http.HttpServletRequest;
-
-import org.assertj.core.api.AssertDelegateTarget;
-import org.junit.jupiter.api.Test;
-
-import org.springframework.boot.autoconfigure.security.StaticResourceLocation;
-import org.springframework.boot.autoconfigure.web.servlet.DispatcherServletPath;
-import org.springframework.mock.web.MockHttpServletRequest;
-import org.springframework.mock.web.MockServletContext;
-import org.springframework.security.web.util.matcher.RequestMatcher;
-import org.springframework.web.context.WebApplicationContext;
-import org.springframework.web.context.support.StaticWebApplicationContext;
-
-import static org.assertj.core.api.Assertions.assertThat;
-import static org.assertj.core.api.Assertions.assertThatIllegalArgumentException;
-
-/**
- * Tests for {@link StaticResourceRequest}.
- *
- * @author Madhura Bhave
- * @author Phillip Webb
- */
-class StaticResourceRequestTests {
-
-	private StaticResourceRequest resourceRequest = StaticResourceRequest.INSTANCE;
-
-	@Test
-	void atCommonLocationsShouldMatchCommonLocations() {
-		RequestMatcher matcher = this.resourceRequest.atCommonLocations();
-		assertMatcher(matcher).matches("/css/file.css");
-		assertMatcher(matcher).matches("/js/file.js");
-		assertMatcher(matcher).matches("/images/file.css");
-		assertMatcher(matcher).matches("/webjars/file.css");
-		assertMatcher(matcher).matches("/foo/favicon.ico");
-		assertMatcher(matcher).doesNotMatch("/bar");
-	}
-
-	@Test
-	void atCommonLocationsWithExcludeShouldNotMatchExcluded() {
-		RequestMatcher matcher = this.resourceRequest.atCommonLocations().excluding(StaticResourceLocation.CSS);
-		assertMatcher(matcher).doesNotMatch("/css/file.css");
-		assertMatcher(matcher).matches("/js/file.js");
-	}
-
-	@Test
-	void atLocationShouldMatchLocation() {
-		RequestMatcher matcher = this.resourceRequest.at(StaticResourceLocation.CSS);
-		assertMatcher(matcher).matches("/css/file.css");
-		assertMatcher(matcher).doesNotMatch("/js/file.js");
-	}
-
-	@Test
-	void atLocationWhenHasServletPathShouldMatchLocation() {
-		RequestMatcher matcher = this.resourceRequest.at(StaticResourceLocation.CSS);
-		assertMatcher(matcher, "/foo").matches("/foo", "/css/file.css");
-		assertMatcher(matcher, "/foo").doesNotMatch("/foo", "/js/file.js");
-	}
-
-	@Test
-	void atLocationsFromSetWhenSetIsNullShouldThrowException() {
-		assertThatIllegalArgumentException().isThrownBy(() -> this.resourceRequest.at(null))
-				.withMessageContaining("Locations must not be null");
-	}
-
-	@Test
-	void excludeFromSetWhenSetIsNullShouldThrowException() {
-		assertThatIllegalArgumentException().isThrownBy(() -> this.resourceRequest.atCommonLocations().excluding(null))
-				.withMessageContaining("Locations must not be null");
-	}
-
-	private RequestMatcherAssert assertMatcher(RequestMatcher matcher) {
-		DispatcherServletPath dispatcherServletPath = () -> "";
-		StaticWebApplicationContext context = new StaticWebApplicationContext();
-		context.registerBean(DispatcherServletPath.class, () -> dispatcherServletPath);
-		return assertThat(new RequestMatcherAssert(context, matcher));
-	}
-
-	private RequestMatcherAssert assertMatcher(RequestMatcher matcher, String path) {
-		DispatcherServletPath dispatcherServletPath = () -> path;
-		StaticWebApplicationContext context = new StaticWebApplicationContext();
-		context.registerBean(DispatcherServletPath.class, () -> dispatcherServletPath);
-		return assertThat(new RequestMatcherAssert(context, matcher));
-	}
-
-	static class RequestMatcherAssert implements AssertDelegateTarget {
-
-		private final WebApplicationContext context;
-
-		private final RequestMatcher matcher;
-
-		RequestMatcherAssert(WebApplicationContext context, RequestMatcher matcher) {
-			this.context = context;
-			this.matcher = matcher;
-		}
-
-		void matches(String path) {
-			matches(mockRequest(path));
-		}
-
-		void matches(String servletPath, String path) {
-			matches(mockRequest(servletPath, path));
-		}
-
-		private void matches(HttpServletRequest request) {
-			assertThat(this.matcher.matches(request)).as("Matches " + getRequestPath(request)).isTrue();
-		}
-
-		void doesNotMatch(String path) {
-			doesNotMatch(mockRequest(path));
-		}
-
-		void doesNotMatch(String servletPath, String path) {
-			doesNotMatch(mockRequest(servletPath, path));
-		}
-
-		private void doesNotMatch(HttpServletRequest request) {
-			assertThat(this.matcher.matches(request)).as("Does not match " + getRequestPath(request)).isFalse();
-		}
-
-		private MockHttpServletRequest mockRequest(String path) {
-			return mockRequest(null, path);
-		}
-
-		private MockHttpServletRequest mockRequest(String servletPath, String path) {
-			MockServletContext servletContext = new MockServletContext();
-			servletContext.setAttribute(WebApplicationContext.ROOT_WEB_APPLICATION_CONTEXT_ATTRIBUTE, this.context);
-			MockHttpServletRequest request = new MockHttpServletRequest(servletContext);
-			if (servletPath != null) {
-				request.setServletPath(servletPath);
-			}
-			request.setPathInfo(path);
-			return request;
-		}
-
-		private String getRequestPath(HttpServletRequest request) {
-			String url = request.getServletPath();
-			if (request.getPathInfo() != null) {
-				url += request.getPathInfo();
-			}
-			return url;
-		}
-
-	}
-
-}
-=======
 /*
  * Copyright 2012-2020 the original author or authors.
  *
@@ -337,5 +172,4 @@
 
 	}
 
-}
->>>>>>> 6755b480
+}