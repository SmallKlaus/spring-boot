<<<<<<< HEAD
/*
 * Copyright 2012-2019 the original author or authors.
 *
 * Licensed under the Apache License, Version 2.0 (the "License");
 * you may not use this file except in compliance with the License.
 * You may obtain a copy of the License at
 *
 *      https://www.apache.org/licenses/LICENSE-2.0
 *
 * Unless required by applicable law or agreed to in writing, software
 * distributed under the License is distributed on an "AS IS" BASIS,
 * WITHOUT WARRANTIES OR CONDITIONS OF ANY KIND, either express or implied.
 * See the License for the specific language governing permissions and
 * limitations under the License.
 */

package org.springframework.boot.autoconfigure.freemarker;

import java.io.File;
import java.io.StringWriter;

import org.junit.jupiter.api.Test;
import org.junit.jupiter.api.extension.ExtendWith;

import org.springframework.boot.autoconfigure.AutoConfigurations;
import org.springframework.boot.test.context.runner.ApplicationContextRunner;
import org.springframework.boot.test.system.CapturedOutput;
import org.springframework.boot.test.system.OutputCaptureExtension;
import org.springframework.boot.testsupport.BuildOutput;

import static org.assertj.core.api.Assertions.assertThat;

/**
 * Tests for {@link FreeMarkerAutoConfiguration}.
 *
 * @author Andy Wilkinson
 * @author Kazuki Shimizu
 */
@ExtendWith(OutputCaptureExtension.class)
public class FreeMarkerAutoConfigurationTests {

	private final BuildOutput buildOutput = new BuildOutput(getClass());

	private final ApplicationContextRunner contextRunner = new ApplicationContextRunner()
			.withConfiguration(AutoConfigurations.of(FreeMarkerAutoConfiguration.class));

	@Test
	void renderNonWebAppTemplate() {
		this.contextRunner.run((context) -> {
			freemarker.template.Configuration freemarker = context.getBean(freemarker.template.Configuration.class);
			StringWriter writer = new StringWriter();
			freemarker.getTemplate("message.ftlh").process(new DataModel(), writer);
			assertThat(writer.toString()).contains("Hello World");
		});
	}

	@Test
	void nonExistentTemplateLocation(CapturedOutput capturedOutput) {
		this.contextRunner
				.withPropertyValues("spring.freemarker.templateLoaderPath:"
						+ "classpath:/does-not-exist/,classpath:/also-does-not-exist")
				.run((context) -> assertThat(capturedOutput).contains("Cannot find template location"));
	}

	@Test
	void emptyTemplateLocation(CapturedOutput capturedOutput) {
		File emptyDirectory = new File(this.buildOutput.getTestResourcesLocation(), "empty-templates/empty-directory");
		emptyDirectory.mkdirs();
		this.contextRunner
				.withPropertyValues(
						"spring.freemarker.templateLoaderPath:" + "classpath:/empty-templates/empty-directory/")
				.run((context) -> assertThat(capturedOutput).doesNotContain("Cannot find template location"));
	}

	@Test
	void nonExistentLocationAndEmptyLocation(CapturedOutput capturedOutput) {
		new File(this.buildOutput.getTestResourcesLocation(), "empty-templates/empty-directory").mkdirs();
		this.contextRunner
				.withPropertyValues("spring.freemarker.templateLoaderPath:"
						+ "classpath:/does-not-exist/,classpath:/empty-templates/empty-directory/")
				.run((context) -> assertThat(capturedOutput).doesNotContain("Cannot find template location"));
	}

	public static class DataModel {

		public String getGreeting() {
			return "Hello World";
		}

	}

}
=======
/*
 * Copyright 2012-2019 the original author or authors.
 *
 * Licensed under the Apache License, Version 2.0 (the "License");
 * you may not use this file except in compliance with the License.
 * You may obtain a copy of the License at
 *
 *      https://www.apache.org/licenses/LICENSE-2.0
 *
 * Unless required by applicable law or agreed to in writing, software
 * distributed under the License is distributed on an "AS IS" BASIS,
 * WITHOUT WARRANTIES OR CONDITIONS OF ANY KIND, either express or implied.
 * See the License for the specific language governing permissions and
 * limitations under the License.
 */

package org.springframework.boot.autoconfigure.freemarker;

import java.io.File;
import java.io.StringWriter;

import org.junit.jupiter.api.Test;
import org.junit.jupiter.api.extension.ExtendWith;

import org.springframework.boot.autoconfigure.AutoConfigurations;
import org.springframework.boot.test.context.runner.ApplicationContextRunner;
import org.springframework.boot.test.system.CapturedOutput;
import org.springframework.boot.test.system.OutputCaptureExtension;
import org.springframework.boot.testsupport.BuildOutput;

import static org.assertj.core.api.Assertions.assertThat;

/**
 * Tests for {@link FreeMarkerAutoConfiguration}.
 *
 * @author Andy Wilkinson
 * @author Kazuki Shimizu
 */
@ExtendWith(OutputCaptureExtension.class)
public class FreeMarkerAutoConfigurationTests {

	private final BuildOutput buildOutput = new BuildOutput(getClass());

	private final ApplicationContextRunner contextRunner = new ApplicationContextRunner()
			.withConfiguration(AutoConfigurations.of(FreeMarkerAutoConfiguration.class));

	@Test
	void renderNonWebAppTemplate() {
		this.contextRunner.run((context) -> {
			freemarker.template.Configuration freemarker = context.getBean(freemarker.template.Configuration.class);
			StringWriter writer = new StringWriter();
			freemarker.getTemplate("message.ftlh").process(new DataModel(), writer);
			assertThat(writer.toString()).contains("Hello World");
		});
	}

	@Test
	void nonExistentTemplateLocation(CapturedOutput output) {
		this.contextRunner
				.withPropertyValues("spring.freemarker.templateLoaderPath:"
						+ "classpath:/does-not-exist/,classpath:/also-does-not-exist")
				.run((context) -> assertThat(output).contains("Cannot find template location"));
	}

	@Test
	void emptyTemplateLocation(CapturedOutput output) {
		File emptyDirectory = new File(this.buildOutput.getTestResourcesLocation(), "empty-templates/empty-directory");
		emptyDirectory.mkdirs();
		this.contextRunner
				.withPropertyValues("spring.freemarker.templateLoaderPath:classpath:/empty-templates/empty-directory/")
				.run((context) -> assertThat(output).doesNotContain("Cannot find template location"));
	}

	@Test
	void nonExistentLocationAndEmptyLocation(CapturedOutput output) {
		new File(this.buildOutput.getTestResourcesLocation(), "empty-templates/empty-directory").mkdirs();
		this.contextRunner
				.withPropertyValues("spring.freemarker.templateLoaderPath:"
						+ "classpath:/does-not-exist/,classpath:/empty-templates/empty-directory/")
				.run((context) -> assertThat(output).doesNotContain("Cannot find template location"));
	}

	public static class DataModel {

		public String getGreeting() {
			return "Hello World";
		}

	}

}
>>>>>>> 6755b480
<|MERGE_RESOLUTION|>--- conflicted
+++ resolved
@@ -1,97 +1,3 @@
-<<<<<<< HEAD
-/*
- * Copyright 2012-2019 the original author or authors.
- *
- * Licensed under the Apache License, Version 2.0 (the "License");
- * you may not use this file except in compliance with the License.
- * You may obtain a copy of the License at
- *
- *      https://www.apache.org/licenses/LICENSE-2.0
- *
- * Unless required by applicable law or agreed to in writing, software
- * distributed under the License is distributed on an "AS IS" BASIS,
- * WITHOUT WARRANTIES OR CONDITIONS OF ANY KIND, either express or implied.
- * See the License for the specific language governing permissions and
- * limitations under the License.
- */
-
-package org.springframework.boot.autoconfigure.freemarker;
-
-import java.io.File;
-import java.io.StringWriter;
-
-import org.junit.jupiter.api.Test;
-import org.junit.jupiter.api.extension.ExtendWith;
-
-import org.springframework.boot.autoconfigure.AutoConfigurations;
-import org.springframework.boot.test.context.runner.ApplicationContextRunner;
-import org.springframework.boot.test.system.CapturedOutput;
-import org.springframework.boot.test.system.OutputCaptureExtension;
-import org.springframework.boot.testsupport.BuildOutput;
-
-import static org.assertj.core.api.Assertions.assertThat;
-
-/**
- * Tests for {@link FreeMarkerAutoConfiguration}.
- *
- * @author Andy Wilkinson
- * @author Kazuki Shimizu
- */
-@ExtendWith(OutputCaptureExtension.class)
-public class FreeMarkerAutoConfigurationTests {
-
-	private final BuildOutput buildOutput = new BuildOutput(getClass());
-
-	private final ApplicationContextRunner contextRunner = new ApplicationContextRunner()
-			.withConfiguration(AutoConfigurations.of(FreeMarkerAutoConfiguration.class));
-
-	@Test
-	void renderNonWebAppTemplate() {
-		this.contextRunner.run((context) -> {
-			freemarker.template.Configuration freemarker = context.getBean(freemarker.template.Configuration.class);
-			StringWriter writer = new StringWriter();
-			freemarker.getTemplate("message.ftlh").process(new DataModel(), writer);
-			assertThat(writer.toString()).contains("Hello World");
-		});
-	}
-
-	@Test
-	void nonExistentTemplateLocation(CapturedOutput capturedOutput) {
-		this.contextRunner
-				.withPropertyValues("spring.freemarker.templateLoaderPath:"
-						+ "classpath:/does-not-exist/,classpath:/also-does-not-exist")
-				.run((context) -> assertThat(capturedOutput).contains("Cannot find template location"));
-	}
-
-	@Test
-	void emptyTemplateLocation(CapturedOutput capturedOutput) {
-		File emptyDirectory = new File(this.buildOutput.getTestResourcesLocation(), "empty-templates/empty-directory");
-		emptyDirectory.mkdirs();
-		this.contextRunner
-				.withPropertyValues(
-						"spring.freemarker.templateLoaderPath:" + "classpath:/empty-templates/empty-directory/")
-				.run((context) -> assertThat(capturedOutput).doesNotContain("Cannot find template location"));
-	}
-
-	@Test
-	void nonExistentLocationAndEmptyLocation(CapturedOutput capturedOutput) {
-		new File(this.buildOutput.getTestResourcesLocation(), "empty-templates/empty-directory").mkdirs();
-		this.contextRunner
-				.withPropertyValues("spring.freemarker.templateLoaderPath:"
-						+ "classpath:/does-not-exist/,classpath:/empty-templates/empty-directory/")
-				.run((context) -> assertThat(capturedOutput).doesNotContain("Cannot find template location"));
-	}
-
-	public static class DataModel {
-
-		public String getGreeting() {
-			return "Hello World";
-		}
-
-	}
-
-}
-=======
 /*
  * Copyright 2012-2019 the original author or authors.
  *
@@ -182,5 +88,4 @@
 
 	}
 
-}
->>>>>>> 6755b480
+}