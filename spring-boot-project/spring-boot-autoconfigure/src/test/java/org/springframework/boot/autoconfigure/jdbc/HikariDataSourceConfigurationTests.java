--- conflicted
+++ resolved
@@ -1,105 +1,3 @@
-<<<<<<< HEAD
-/*
- * Copyright 2012-2019 the original author or authors.
- *
- * Licensed under the Apache License, Version 2.0 (the "License");
- * you may not use this file except in compliance with the License.
- * You may obtain a copy of the License at
- *
- *      https://www.apache.org/licenses/LICENSE-2.0
- *
- * Unless required by applicable law or agreed to in writing, software
- * distributed under the License is distributed on an "AS IS" BASIS,
- * WITHOUT WARRANTIES OR CONDITIONS OF ANY KIND, either express or implied.
- * See the License for the specific language governing permissions and
- * limitations under the License.
- */
-
-package org.springframework.boot.autoconfigure.jdbc;
-
-import javax.sql.DataSource;
-
-import com.zaxxer.hikari.HikariDataSource;
-import org.junit.jupiter.api.Test;
-
-import org.springframework.boot.autoconfigure.AutoConfigurations;
-import org.springframework.boot.test.context.runner.ApplicationContextRunner;
-
-import static org.assertj.core.api.Assertions.assertThat;
-
-/**
- * Tests for {@link DataSourceAutoConfiguration} with Hikari.
- *
- * @author Dave Syer
- * @author Stephane Nicoll
- */
-class HikariDataSourceConfigurationTests {
-
-	private ApplicationContextRunner contextRunner = new ApplicationContextRunner()
-			.withConfiguration(AutoConfigurations.of(DataSourceAutoConfiguration.class))
-			.withPropertyValues("spring.datasource.initialization-mode=never",
-					"spring.datasource.type=" + HikariDataSource.class.getName());
-
-	@Test
-	void testDataSourceExists() {
-		this.contextRunner.run((context) -> {
-			assertThat(context.getBeansOfType(DataSource.class)).hasSize(1);
-			assertThat(context.getBeansOfType(HikariDataSource.class)).hasSize(1);
-		});
-	}
-
-	@Test
-	void testDataSourcePropertiesOverridden() {
-		this.contextRunner.withPropertyValues("spring.datasource.hikari.jdbc-url=jdbc:foo//bar/spam",
-				"spring.datasource.hikari.max-lifetime=1234").run((context) -> {
-					HikariDataSource ds = context.getBean(HikariDataSource.class);
-					assertThat(ds.getJdbcUrl()).isEqualTo("jdbc:foo//bar/spam");
-					assertThat(ds.getMaxLifetime()).isEqualTo(1234);
-				});
-		// TODO: test JDBC4 isValid()
-	}
-
-	@Test
-	void testDataSourceGenericPropertiesOverridden() {
-		this.contextRunner.withPropertyValues(
-				"spring.datasource.hikari.data-source-properties" + ".dataSourceClassName=org.h2.JDBCDataSource")
-				.run((context) -> {
-					HikariDataSource ds = context.getBean(HikariDataSource.class);
-					assertThat(ds.getDataSourceProperties().getProperty("dataSourceClassName"))
-							.isEqualTo("org.h2.JDBCDataSource");
-
-				});
-	}
-
-	@Test
-	void testDataSourceDefaultsPreserved() {
-		this.contextRunner.run((context) -> {
-			HikariDataSource ds = context.getBean(HikariDataSource.class);
-			assertThat(ds.getMaxLifetime()).isEqualTo(1800000);
-		});
-	}
-
-	@Test
-	void nameIsAliasedToPoolName() {
-		this.contextRunner.withPropertyValues("spring.datasource.name=myDS").run((context) -> {
-			HikariDataSource ds = context.getBean(HikariDataSource.class);
-			assertThat(ds.getPoolName()).isEqualTo("myDS");
-
-		});
-	}
-
-	@Test
-	void poolNameTakesPrecedenceOverName() {
-		this.contextRunner
-				.withPropertyValues("spring.datasource.name=myDS", "spring.datasource.hikari.pool-name=myHikariDS")
-				.run((context) -> {
-					HikariDataSource ds = context.getBean(HikariDataSource.class);
-					assertThat(ds.getPoolName()).isEqualTo("myHikariDS");
-				});
-	}
-
-}
-=======
 /*
  * Copyright 2012-2020 the original author or authors.
  *
@@ -199,5 +97,4 @@
 				});
 	}
 
-}
->>>>>>> 6755b480
+}