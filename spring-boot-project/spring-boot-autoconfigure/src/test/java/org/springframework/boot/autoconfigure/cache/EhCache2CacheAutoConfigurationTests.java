--- conflicted
+++ resolved
@@ -1,89 +1,3 @@
-<<<<<<< HEAD
-/*
- * Copyright 2012-2019 the original author or authors.
- *
- * Licensed under the Apache License, Version 2.0 (the "License");
- * you may not use this file except in compliance with the License.
- * You may obtain a copy of the License at
- *
- *      https://www.apache.org/licenses/LICENSE-2.0
- *
- * Unless required by applicable law or agreed to in writing, software
- * distributed under the License is distributed on an "AS IS" BASIS,
- * WITHOUT WARRANTIES OR CONDITIONS OF ANY KIND, either express or implied.
- * See the License for the specific language governing permissions and
- * limitations under the License.
- */
-
-package org.springframework.boot.autoconfigure.cache;
-
-import org.junit.Test;
-import org.junit.runner.RunWith;
-
-import org.springframework.boot.autoconfigure.AutoConfigurations;
-import org.springframework.boot.autoconfigure.cache.CacheAutoConfigurationTests.DefaultCacheAndCustomizersConfiguration;
-import org.springframework.boot.autoconfigure.cache.CacheAutoConfigurationTests.DefaultCacheConfiguration;
-import org.springframework.boot.autoconfigure.cache.CacheAutoConfigurationTests.EhCacheCustomCacheManager;
-import org.springframework.boot.test.context.runner.ApplicationContextRunner;
-import org.springframework.boot.testsupport.runner.classpath.ClassPathExclusions;
-import org.springframework.boot.testsupport.runner.classpath.ModifiedClassPathRunner;
-import org.springframework.cache.ehcache.EhCacheCacheManager;
-
-import static org.assertj.core.api.Assertions.assertThat;
-
-/**
- * Tests for {@link CacheAutoConfiguration} with EhCache 2.
- *
- * @author Stephane Nicoll
- * @author Andy Wilkinson
- */
-@RunWith(ModifiedClassPathRunner.class)
-@ClassPathExclusions("ehcache-3*.jar")
-public class EhCache2CacheAutoConfigurationTests extends AbstractCacheAutoConfigurationTests {
-
-	private final ApplicationContextRunner contextRunner = new ApplicationContextRunner()
-			.withConfiguration(AutoConfigurations.of(CacheAutoConfiguration.class));
-
-	@Test
-	public void ehCacheWithCaches() {
-		this.contextRunner.withUserConfiguration(DefaultCacheConfiguration.class)
-				.withPropertyValues("spring.cache.type=ehcache").run((context) -> {
-					EhCacheCacheManager cacheManager = getCacheManager(context, EhCacheCacheManager.class);
-					assertThat(cacheManager.getCacheNames()).containsOnly("cacheTest1", "cacheTest2");
-					assertThat(context.getBean(net.sf.ehcache.CacheManager.class))
-							.isEqualTo(cacheManager.getCacheManager());
-				});
-	}
-
-	@Test
-	public void ehCacheWithCustomizers() {
-		this.contextRunner.withUserConfiguration(DefaultCacheAndCustomizersConfiguration.class)
-				.withPropertyValues("spring.cache.type=" + "ehcache")
-				.run(verifyCustomizers("allCacheManagerCustomizer", "ehcacheCacheManagerCustomizer"));
-	}
-
-	@Test
-	public void ehCacheWithConfig() {
-		this.contextRunner.withUserConfiguration(DefaultCacheConfiguration.class)
-				.withPropertyValues("spring.cache.type=ehcache",
-						"spring.cache.ehcache.config=cache/ehcache-override.xml")
-				.run((context) -> {
-					EhCacheCacheManager cacheManager = getCacheManager(context, EhCacheCacheManager.class);
-					assertThat(cacheManager.getCacheNames()).containsOnly("cacheOverrideTest1", "cacheOverrideTest2");
-				});
-	}
-
-	@Test
-	public void ehCacheWithExistingCacheManager() {
-		this.contextRunner.withUserConfiguration(EhCacheCustomCacheManager.class)
-				.withPropertyValues("spring.cache.type=ehcache").run((context) -> {
-					EhCacheCacheManager cacheManager = getCacheManager(context, EhCacheCacheManager.class);
-					assertThat(cacheManager.getCacheManager()).isEqualTo(context.getBean("customEhCacheCacheManager"));
-				});
-	}
-
-}
-=======
 /*
  * Copyright 2012-2019 the original author or authors.
  *
@@ -164,5 +78,4 @@
 				});
 	}
 
-}
->>>>>>> 6755b480
+}