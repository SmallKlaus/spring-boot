<<<<<<< HEAD
/*
 * Copyright 2012-2019 the original author or authors.
 *
 * Licensed under the Apache License, Version 2.0 (the "License");
 * you may not use this file except in compliance with the License.
 * You may obtain a copy of the License at
 *
 *      https://www.apache.org/licenses/LICENSE-2.0
 *
 * Unless required by applicable law or agreed to in writing, software
 * distributed under the License is distributed on an "AS IS" BASIS,
 * WITHOUT WARRANTIES OR CONDITIONS OF ANY KIND, either express or implied.
 * See the License for the specific language governing permissions and
 * limitations under the License.
 */

package org.springframework.boot.autoconfigure.task;

import java.util.concurrent.Executor;
import java.util.concurrent.Future;
import java.util.function.Consumer;

import org.junit.jupiter.api.Test;
import org.junit.jupiter.api.extension.ExtendWith;

import org.springframework.boot.autoconfigure.AutoConfigurations;
import org.springframework.boot.task.TaskExecutorBuilder;
import org.springframework.boot.task.TaskExecutorCustomizer;
import org.springframework.boot.test.context.assertj.AssertableApplicationContext;
import org.springframework.boot.test.context.runner.ApplicationContextRunner;
import org.springframework.boot.test.context.runner.ContextConsumer;
import org.springframework.boot.test.system.CapturedOutput;
import org.springframework.boot.test.system.OutputCaptureExtension;
import org.springframework.context.annotation.Bean;
import org.springframework.context.annotation.Configuration;
import org.springframework.core.task.SyncTaskExecutor;
import org.springframework.core.task.TaskDecorator;
import org.springframework.core.task.TaskExecutor;
import org.springframework.scheduling.annotation.Async;
import org.springframework.scheduling.annotation.AsyncResult;
import org.springframework.scheduling.annotation.EnableAsync;
import org.springframework.scheduling.annotation.EnableScheduling;
import org.springframework.scheduling.concurrent.ThreadPoolTaskExecutor;
import org.springframework.test.util.ReflectionTestUtils;

import static org.assertj.core.api.Assertions.assertThat;
import static org.mockito.Mockito.mock;
import static org.mockito.Mockito.verify;

/**
 * Tests for {@link TaskExecutionAutoConfiguration}.
 *
 * @author Stephane Nicoll
 * @author Camille Vienot
 */
@ExtendWith(OutputCaptureExtension.class)
class TaskExecutionAutoConfigurationTests {

	private final ApplicationContextRunner contextRunner = new ApplicationContextRunner()
			.withConfiguration(AutoConfigurations.of(TaskExecutionAutoConfiguration.class));

	@Test
	void taskExecutorBuilderShouldApplyCustomSettings() {
		this.contextRunner.withPropertyValues("spring.task.execution.pool.queue-capacity=10",
				"spring.task.execution.pool.core-size=2", "spring.task.execution.pool.max-size=4",
				"spring.task.execution.pool.allow-core-thread-timeout=true", "spring.task.execution.pool.keep-alive=5s",
				"spring.task.execution.shutdown.await-termination=true",
				"spring.task.execution.shutdown.await-termination-period=30s",
				"spring.task.execution.thread-name-prefix=mytest-").run(assertTaskExecutor((taskExecutor) -> {
					assertThat(taskExecutor).hasFieldOrPropertyWithValue("queueCapacity", 10);
					assertThat(taskExecutor.getCorePoolSize()).isEqualTo(2);
					assertThat(taskExecutor.getMaxPoolSize()).isEqualTo(4);
					assertThat(taskExecutor).hasFieldOrPropertyWithValue("allowCoreThreadTimeOut", true);
					assertThat(taskExecutor.getKeepAliveSeconds()).isEqualTo(5);
					assertThat(taskExecutor).hasFieldOrPropertyWithValue("waitForTasksToCompleteOnShutdown", true);
					assertThat(taskExecutor).hasFieldOrPropertyWithValue("awaitTerminationSeconds", 30);
					assertThat(taskExecutor.getThreadNamePrefix()).isEqualTo("mytest-");
				}));
	}

	@Test
	void taskExecutorBuilderWhenHasCustomBuilderShouldUseCustomBuilder() {
		this.contextRunner.withUserConfiguration(CustomTaskExecutorBuilderConfig.class).run((context) -> {
			assertThat(context).hasSingleBean(TaskExecutorBuilder.class);
			assertThat(context.getBean(TaskExecutorBuilder.class))
					.isSameAs(context.getBean(CustomTaskExecutorBuilderConfig.class).taskExecutorBuilder);
		});
	}

	@Test
	void taskExecutorBuilderShouldUseTaskDecorator() {
		this.contextRunner.withUserConfiguration(TaskDecoratorConfig.class).run((context) -> {
			assertThat(context).hasSingleBean(TaskExecutorBuilder.class);
			ThreadPoolTaskExecutor executor = context.getBean(TaskExecutorBuilder.class).build();
			assertThat(ReflectionTestUtils.getField(executor, "taskDecorator"))
					.isSameAs(context.getBean(TaskDecorator.class));
		});
	}

	@Test
	void taskExecutorAutoConfigured(CapturedOutput capturedOutput) {
		this.contextRunner.run((context) -> {
			assertThat(capturedOutput).doesNotContain("Initializing ExecutorService");
			assertThat(context).hasSingleBean(Executor.class);
			assertThat(context).hasBean("applicationTaskExecutor");
			assertThat(context).getBean("applicationTaskExecutor").isInstanceOf(ThreadPoolTaskExecutor.class);
			assertThat(capturedOutput).contains("Initializing ExecutorService");
		});
	}

	@Test
	void taskExecutorWhenHasCustomTaskExecutorShouldBackOff() {
		this.contextRunner.withUserConfiguration(CustomTaskExecutorConfig.class).run((context) -> {
			assertThat(context).hasSingleBean(Executor.class);
			assertThat(context.getBean(Executor.class)).isSameAs(context.getBean("customTaskExecutor"));
		});
	}

	@Test
	void taskExecutorBuilderShouldApplyCustomizer() {
		this.contextRunner.withUserConfiguration(TaskExecutorCustomizerConfig.class).run((context) -> {
			TaskExecutorCustomizer customizer = context.getBean(TaskExecutorCustomizer.class);
			ThreadPoolTaskExecutor executor = context.getBean(TaskExecutorBuilder.class).build();
			verify(customizer).customize(executor);
		});
	}

	@Test
	void enableAsyncUsesAutoConfiguredOneByDefault() {
		this.contextRunner.withPropertyValues("spring.task.execution.thread-name-prefix=task-test-")
				.withUserConfiguration(AsyncConfiguration.class, TestBean.class).run((context) -> {
					assertThat(context).hasSingleBean(TaskExecutor.class);
					TestBean bean = context.getBean(TestBean.class);
					String text = bean.echo("something").get();
					assertThat(text).contains("task-test-").contains("something");
				});
	}

	@Test
	void enableAsyncUsesAutoConfiguredOneByDefaultEvenThoughSchedulingIsConfigured() {
		this.contextRunner.withPropertyValues("spring.task.execution.thread-name-prefix=task-test-")
				.withConfiguration(AutoConfigurations.of(TaskSchedulingAutoConfiguration.class))
				.withUserConfiguration(AsyncConfiguration.class, SchedulingConfiguration.class, TestBean.class)
				.run((context) -> {
					TestBean bean = context.getBean(TestBean.class);
					String text = bean.echo("something").get();
					assertThat(text).contains("task-test-").contains("something");
				});
	}

	private ContextConsumer<AssertableApplicationContext> assertTaskExecutor(
			Consumer<ThreadPoolTaskExecutor> taskExecutor) {
		return (context) -> {
			assertThat(context).hasSingleBean(TaskExecutorBuilder.class);
			TaskExecutorBuilder builder = context.getBean(TaskExecutorBuilder.class);
			taskExecutor.accept(builder.build());
		};
	}

	@Configuration(proxyBeanMethods = false)
	static class CustomTaskExecutorBuilderConfig {

		private final TaskExecutorBuilder taskExecutorBuilder = new TaskExecutorBuilder();

		@Bean
		TaskExecutorBuilder customTaskExecutorBuilder() {
			return this.taskExecutorBuilder;
		}

	}

	@Configuration(proxyBeanMethods = false)
	static class TaskExecutorCustomizerConfig {

		@Bean
		TaskExecutorCustomizer mockTaskExecutorCustomizer() {
			return mock(TaskExecutorCustomizer.class);
		}

	}

	@Configuration(proxyBeanMethods = false)
	static class TaskDecoratorConfig {

		@Bean
		TaskDecorator mockTaskDecorator() {
			return mock(TaskDecorator.class);
		}

	}

	@Configuration(proxyBeanMethods = false)
	static class CustomTaskExecutorConfig {

		@Bean
		Executor customTaskExecutor() {
			return new SyncTaskExecutor();
		}

	}

	@Configuration(proxyBeanMethods = false)
	@EnableAsync
	static class AsyncConfiguration {

	}

	@Configuration(proxyBeanMethods = false)
	@EnableScheduling
	static class SchedulingConfiguration {

	}

	static class TestBean {

		@Async
		Future<String> echo(String text) {
			return new AsyncResult<>(Thread.currentThread().getName() + " " + text);
		}

	}

}
=======
/*
 * Copyright 2012-2020 the original author or authors.
 *
 * Licensed under the Apache License, Version 2.0 (the "License");
 * you may not use this file except in compliance with the License.
 * You may obtain a copy of the License at
 *
 *      https://www.apache.org/licenses/LICENSE-2.0
 *
 * Unless required by applicable law or agreed to in writing, software
 * distributed under the License is distributed on an "AS IS" BASIS,
 * WITHOUT WARRANTIES OR CONDITIONS OF ANY KIND, either express or implied.
 * See the License for the specific language governing permissions and
 * limitations under the License.
 */

package org.springframework.boot.autoconfigure.task;

import java.util.concurrent.Executor;
import java.util.concurrent.Future;
import java.util.function.Consumer;

import org.junit.jupiter.api.Test;
import org.junit.jupiter.api.extension.ExtendWith;

import org.springframework.boot.autoconfigure.AutoConfigurations;
import org.springframework.boot.task.TaskExecutorBuilder;
import org.springframework.boot.task.TaskExecutorCustomizer;
import org.springframework.boot.test.context.assertj.AssertableApplicationContext;
import org.springframework.boot.test.context.runner.ApplicationContextRunner;
import org.springframework.boot.test.context.runner.ContextConsumer;
import org.springframework.boot.test.system.CapturedOutput;
import org.springframework.boot.test.system.OutputCaptureExtension;
import org.springframework.context.annotation.Bean;
import org.springframework.context.annotation.Configuration;
import org.springframework.core.task.SyncTaskExecutor;
import org.springframework.core.task.TaskDecorator;
import org.springframework.core.task.TaskExecutor;
import org.springframework.scheduling.annotation.Async;
import org.springframework.scheduling.annotation.AsyncResult;
import org.springframework.scheduling.annotation.EnableAsync;
import org.springframework.scheduling.annotation.EnableScheduling;
import org.springframework.scheduling.concurrent.ThreadPoolTaskExecutor;

import static org.assertj.core.api.Assertions.assertThat;
import static org.mockito.Mockito.mock;
import static org.mockito.Mockito.verify;

/**
 * Tests for {@link TaskExecutionAutoConfiguration}.
 *
 * @author Stephane Nicoll
 * @author Camille Vienot
 */
@ExtendWith(OutputCaptureExtension.class)
class TaskExecutionAutoConfigurationTests {

	private final ApplicationContextRunner contextRunner = new ApplicationContextRunner()
			.withConfiguration(AutoConfigurations.of(TaskExecutionAutoConfiguration.class));

	@Test
	void taskExecutorBuilderShouldApplyCustomSettings() {
		this.contextRunner.withPropertyValues("spring.task.execution.pool.queue-capacity=10",
				"spring.task.execution.pool.core-size=2", "spring.task.execution.pool.max-size=4",
				"spring.task.execution.pool.allow-core-thread-timeout=true", "spring.task.execution.pool.keep-alive=5s",
				"spring.task.execution.shutdown.await-termination=true",
				"spring.task.execution.shutdown.await-termination-period=30s",
				"spring.task.execution.thread-name-prefix=mytest-").run(assertTaskExecutor((taskExecutor) -> {
					assertThat(taskExecutor).hasFieldOrPropertyWithValue("queueCapacity", 10);
					assertThat(taskExecutor.getCorePoolSize()).isEqualTo(2);
					assertThat(taskExecutor.getMaxPoolSize()).isEqualTo(4);
					assertThat(taskExecutor).hasFieldOrPropertyWithValue("allowCoreThreadTimeOut", true);
					assertThat(taskExecutor.getKeepAliveSeconds()).isEqualTo(5);
					assertThat(taskExecutor).hasFieldOrPropertyWithValue("waitForTasksToCompleteOnShutdown", true);
					assertThat(taskExecutor).hasFieldOrPropertyWithValue("awaitTerminationMillis", 30000L);
					assertThat(taskExecutor.getThreadNamePrefix()).isEqualTo("mytest-");
				}));
	}

	@Test
	void taskExecutorBuilderWhenHasCustomBuilderShouldUseCustomBuilder() {
		this.contextRunner.withUserConfiguration(CustomTaskExecutorBuilderConfig.class).run((context) -> {
			assertThat(context).hasSingleBean(TaskExecutorBuilder.class);
			assertThat(context.getBean(TaskExecutorBuilder.class))
					.isSameAs(context.getBean(CustomTaskExecutorBuilderConfig.class).taskExecutorBuilder);
		});
	}

	@Test
	void taskExecutorBuilderShouldUseTaskDecorator() {
		this.contextRunner.withUserConfiguration(TaskDecoratorConfig.class).run((context) -> {
			assertThat(context).hasSingleBean(TaskExecutorBuilder.class);
			ThreadPoolTaskExecutor executor = context.getBean(TaskExecutorBuilder.class).build();
			assertThat(executor).extracting("taskDecorator").isSameAs(context.getBean(TaskDecorator.class));
		});
	}

	@Test
	void taskExecutorAutoConfigured(CapturedOutput output) {
		this.contextRunner.run((context) -> {
			assertThat(output).doesNotContain("Initializing ExecutorService");
			assertThat(context).hasSingleBean(Executor.class);
			assertThat(context).hasBean("applicationTaskExecutor");
			assertThat(context).getBean("applicationTaskExecutor").isInstanceOf(ThreadPoolTaskExecutor.class);
			assertThat(output).contains("Initializing ExecutorService");
		});
	}

	@Test
	void taskExecutorWhenHasCustomTaskExecutorShouldBackOff() {
		this.contextRunner.withUserConfiguration(CustomTaskExecutorConfig.class).run((context) -> {
			assertThat(context).hasSingleBean(Executor.class);
			assertThat(context.getBean(Executor.class)).isSameAs(context.getBean("customTaskExecutor"));
		});
	}

	@Test
	void taskExecutorBuilderShouldApplyCustomizer() {
		this.contextRunner.withUserConfiguration(TaskExecutorCustomizerConfig.class).run((context) -> {
			TaskExecutorCustomizer customizer = context.getBean(TaskExecutorCustomizer.class);
			ThreadPoolTaskExecutor executor = context.getBean(TaskExecutorBuilder.class).build();
			verify(customizer).customize(executor);
		});
	}

	@Test
	void enableAsyncUsesAutoConfiguredOneByDefault() {
		this.contextRunner.withPropertyValues("spring.task.execution.thread-name-prefix=task-test-")
				.withUserConfiguration(AsyncConfiguration.class, TestBean.class).run((context) -> {
					assertThat(context).hasSingleBean(TaskExecutor.class);
					TestBean bean = context.getBean(TestBean.class);
					String text = bean.echo("something").get();
					assertThat(text).contains("task-test-").contains("something");
				});
	}

	@Test
	void enableAsyncUsesAutoConfiguredOneByDefaultEvenThoughSchedulingIsConfigured() {
		this.contextRunner.withPropertyValues("spring.task.execution.thread-name-prefix=task-test-")
				.withConfiguration(AutoConfigurations.of(TaskSchedulingAutoConfiguration.class))
				.withUserConfiguration(AsyncConfiguration.class, SchedulingConfiguration.class, TestBean.class)
				.run((context) -> {
					TestBean bean = context.getBean(TestBean.class);
					String text = bean.echo("something").get();
					assertThat(text).contains("task-test-").contains("something");
				});
	}

	private ContextConsumer<AssertableApplicationContext> assertTaskExecutor(
			Consumer<ThreadPoolTaskExecutor> taskExecutor) {
		return (context) -> {
			assertThat(context).hasSingleBean(TaskExecutorBuilder.class);
			TaskExecutorBuilder builder = context.getBean(TaskExecutorBuilder.class);
			taskExecutor.accept(builder.build());
		};
	}

	@Configuration(proxyBeanMethods = false)
	static class CustomTaskExecutorBuilderConfig {

		private final TaskExecutorBuilder taskExecutorBuilder = new TaskExecutorBuilder();

		@Bean
		TaskExecutorBuilder customTaskExecutorBuilder() {
			return this.taskExecutorBuilder;
		}

	}

	@Configuration(proxyBeanMethods = false)
	static class TaskExecutorCustomizerConfig {

		@Bean
		TaskExecutorCustomizer mockTaskExecutorCustomizer() {
			return mock(TaskExecutorCustomizer.class);
		}

	}

	@Configuration(proxyBeanMethods = false)
	static class TaskDecoratorConfig {

		@Bean
		TaskDecorator mockTaskDecorator() {
			return mock(TaskDecorator.class);
		}

	}

	@Configuration(proxyBeanMethods = false)
	static class CustomTaskExecutorConfig {

		@Bean
		Executor customTaskExecutor() {
			return new SyncTaskExecutor();
		}

	}

	@Configuration(proxyBeanMethods = false)
	@EnableAsync
	static class AsyncConfiguration {

	}

	@Configuration(proxyBeanMethods = false)
	@EnableScheduling
	static class SchedulingConfiguration {

	}

	static class TestBean {

		@Async
		Future<String> echo(String text) {
			return new AsyncResult<>(Thread.currentThread().getName() + " " + text);
		}

	}

}
>>>>>>> 6755b480
<|MERGE_RESOLUTION|>--- conflicted
+++ resolved
@@ -1,6 +1,5 @@
-<<<<<<< HEAD
 /*
- * Copyright 2012-2019 the original author or authors.
+ * Copyright 2012-2020 the original author or authors.
  *
  * Licensed under the Apache License, Version 2.0 (the "License");
  * you may not use this file except in compliance with the License.
@@ -42,230 +41,6 @@
 import org.springframework.scheduling.annotation.EnableAsync;
 import org.springframework.scheduling.annotation.EnableScheduling;
 import org.springframework.scheduling.concurrent.ThreadPoolTaskExecutor;
-import org.springframework.test.util.ReflectionTestUtils;
-
-import static org.assertj.core.api.Assertions.assertThat;
-import static org.mockito.Mockito.mock;
-import static org.mockito.Mockito.verify;
-
-/**
- * Tests for {@link TaskExecutionAutoConfiguration}.
- *
- * @author Stephane Nicoll
- * @author Camille Vienot
- */
-@ExtendWith(OutputCaptureExtension.class)
-class TaskExecutionAutoConfigurationTests {
-
-	private final ApplicationContextRunner contextRunner = new ApplicationContextRunner()
-			.withConfiguration(AutoConfigurations.of(TaskExecutionAutoConfiguration.class));
-
-	@Test
-	void taskExecutorBuilderShouldApplyCustomSettings() {
-		this.contextRunner.withPropertyValues("spring.task.execution.pool.queue-capacity=10",
-				"spring.task.execution.pool.core-size=2", "spring.task.execution.pool.max-size=4",
-				"spring.task.execution.pool.allow-core-thread-timeout=true", "spring.task.execution.pool.keep-alive=5s",
-				"spring.task.execution.shutdown.await-termination=true",
-				"spring.task.execution.shutdown.await-termination-period=30s",
-				"spring.task.execution.thread-name-prefix=mytest-").run(assertTaskExecutor((taskExecutor) -> {
-					assertThat(taskExecutor).hasFieldOrPropertyWithValue("queueCapacity", 10);
-					assertThat(taskExecutor.getCorePoolSize()).isEqualTo(2);
-					assertThat(taskExecutor.getMaxPoolSize()).isEqualTo(4);
-					assertThat(taskExecutor).hasFieldOrPropertyWithValue("allowCoreThreadTimeOut", true);
-					assertThat(taskExecutor.getKeepAliveSeconds()).isEqualTo(5);
-					assertThat(taskExecutor).hasFieldOrPropertyWithValue("waitForTasksToCompleteOnShutdown", true);
-					assertThat(taskExecutor).hasFieldOrPropertyWithValue("awaitTerminationSeconds", 30);
-					assertThat(taskExecutor.getThreadNamePrefix()).isEqualTo("mytest-");
-				}));
-	}
-
-	@Test
-	void taskExecutorBuilderWhenHasCustomBuilderShouldUseCustomBuilder() {
-		this.contextRunner.withUserConfiguration(CustomTaskExecutorBuilderConfig.class).run((context) -> {
-			assertThat(context).hasSingleBean(TaskExecutorBuilder.class);
-			assertThat(context.getBean(TaskExecutorBuilder.class))
-					.isSameAs(context.getBean(CustomTaskExecutorBuilderConfig.class).taskExecutorBuilder);
-		});
-	}
-
-	@Test
-	void taskExecutorBuilderShouldUseTaskDecorator() {
-		this.contextRunner.withUserConfiguration(TaskDecoratorConfig.class).run((context) -> {
-			assertThat(context).hasSingleBean(TaskExecutorBuilder.class);
-			ThreadPoolTaskExecutor executor = context.getBean(TaskExecutorBuilder.class).build();
-			assertThat(ReflectionTestUtils.getField(executor, "taskDecorator"))
-					.isSameAs(context.getBean(TaskDecorator.class));
-		});
-	}
-
-	@Test
-	void taskExecutorAutoConfigured(CapturedOutput capturedOutput) {
-		this.contextRunner.run((context) -> {
-			assertThat(capturedOutput).doesNotContain("Initializing ExecutorService");
-			assertThat(context).hasSingleBean(Executor.class);
-			assertThat(context).hasBean("applicationTaskExecutor");
-			assertThat(context).getBean("applicationTaskExecutor").isInstanceOf(ThreadPoolTaskExecutor.class);
-			assertThat(capturedOutput).contains("Initializing ExecutorService");
-		});
-	}
-
-	@Test
-	void taskExecutorWhenHasCustomTaskExecutorShouldBackOff() {
-		this.contextRunner.withUserConfiguration(CustomTaskExecutorConfig.class).run((context) -> {
-			assertThat(context).hasSingleBean(Executor.class);
-			assertThat(context.getBean(Executor.class)).isSameAs(context.getBean("customTaskExecutor"));
-		});
-	}
-
-	@Test
-	void taskExecutorBuilderShouldApplyCustomizer() {
-		this.contextRunner.withUserConfiguration(TaskExecutorCustomizerConfig.class).run((context) -> {
-			TaskExecutorCustomizer customizer = context.getBean(TaskExecutorCustomizer.class);
-			ThreadPoolTaskExecutor executor = context.getBean(TaskExecutorBuilder.class).build();
-			verify(customizer).customize(executor);
-		});
-	}
-
-	@Test
-	void enableAsyncUsesAutoConfiguredOneByDefault() {
-		this.contextRunner.withPropertyValues("spring.task.execution.thread-name-prefix=task-test-")
-				.withUserConfiguration(AsyncConfiguration.class, TestBean.class).run((context) -> {
-					assertThat(context).hasSingleBean(TaskExecutor.class);
-					TestBean bean = context.getBean(TestBean.class);
-					String text = bean.echo("something").get();
-					assertThat(text).contains("task-test-").contains("something");
-				});
-	}
-
-	@Test
-	void enableAsyncUsesAutoConfiguredOneByDefaultEvenThoughSchedulingIsConfigured() {
-		this.contextRunner.withPropertyValues("spring.task.execution.thread-name-prefix=task-test-")
-				.withConfiguration(AutoConfigurations.of(TaskSchedulingAutoConfiguration.class))
-				.withUserConfiguration(AsyncConfiguration.class, SchedulingConfiguration.class, TestBean.class)
-				.run((context) -> {
-					TestBean bean = context.getBean(TestBean.class);
-					String text = bean.echo("something").get();
-					assertThat(text).contains("task-test-").contains("something");
-				});
-	}
-
-	private ContextConsumer<AssertableApplicationContext> assertTaskExecutor(
-			Consumer<ThreadPoolTaskExecutor> taskExecutor) {
-		return (context) -> {
-			assertThat(context).hasSingleBean(TaskExecutorBuilder.class);
-			TaskExecutorBuilder builder = context.getBean(TaskExecutorBuilder.class);
-			taskExecutor.accept(builder.build());
-		};
-	}
-
-	@Configuration(proxyBeanMethods = false)
-	static class CustomTaskExecutorBuilderConfig {
-
-		private final TaskExecutorBuilder taskExecutorBuilder = new TaskExecutorBuilder();
-
-		@Bean
-		TaskExecutorBuilder customTaskExecutorBuilder() {
-			return this.taskExecutorBuilder;
-		}
-
-	}
-
-	@Configuration(proxyBeanMethods = false)
-	static class TaskExecutorCustomizerConfig {
-
-		@Bean
-		TaskExecutorCustomizer mockTaskExecutorCustomizer() {
-			return mock(TaskExecutorCustomizer.class);
-		}
-
-	}
-
-	@Configuration(proxyBeanMethods = false)
-	static class TaskDecoratorConfig {
-
-		@Bean
-		TaskDecorator mockTaskDecorator() {
-			return mock(TaskDecorator.class);
-		}
-
-	}
-
-	@Configuration(proxyBeanMethods = false)
-	static class CustomTaskExecutorConfig {
-
-		@Bean
-		Executor customTaskExecutor() {
-			return new SyncTaskExecutor();
-		}
-
-	}
-
-	@Configuration(proxyBeanMethods = false)
-	@EnableAsync
-	static class AsyncConfiguration {
-
-	}
-
-	@Configuration(proxyBeanMethods = false)
-	@EnableScheduling
-	static class SchedulingConfiguration {
-
-	}
-
-	static class TestBean {
-
-		@Async
-		Future<String> echo(String text) {
-			return new AsyncResult<>(Thread.currentThread().getName() + " " + text);
-		}
-
-	}
-
-}
-=======
-/*
- * Copyright 2012-2020 the original author or authors.
- *
- * Licensed under the Apache License, Version 2.0 (the "License");
- * you may not use this file except in compliance with the License.
- * You may obtain a copy of the License at
- *
- *      https://www.apache.org/licenses/LICENSE-2.0
- *
- * Unless required by applicable law or agreed to in writing, software
- * distributed under the License is distributed on an "AS IS" BASIS,
- * WITHOUT WARRANTIES OR CONDITIONS OF ANY KIND, either express or implied.
- * See the License for the specific language governing permissions and
- * limitations under the License.
- */
-
-package org.springframework.boot.autoconfigure.task;
-
-import java.util.concurrent.Executor;
-import java.util.concurrent.Future;
-import java.util.function.Consumer;
-
-import org.junit.jupiter.api.Test;
-import org.junit.jupiter.api.extension.ExtendWith;
-
-import org.springframework.boot.autoconfigure.AutoConfigurations;
-import org.springframework.boot.task.TaskExecutorBuilder;
-import org.springframework.boot.task.TaskExecutorCustomizer;
-import org.springframework.boot.test.context.assertj.AssertableApplicationContext;
-import org.springframework.boot.test.context.runner.ApplicationContextRunner;
-import org.springframework.boot.test.context.runner.ContextConsumer;
-import org.springframework.boot.test.system.CapturedOutput;
-import org.springframework.boot.test.system.OutputCaptureExtension;
-import org.springframework.context.annotation.Bean;
-import org.springframework.context.annotation.Configuration;
-import org.springframework.core.task.SyncTaskExecutor;
-import org.springframework.core.task.TaskDecorator;
-import org.springframework.core.task.TaskExecutor;
-import org.springframework.scheduling.annotation.Async;
-import org.springframework.scheduling.annotation.AsyncResult;
-import org.springframework.scheduling.annotation.EnableAsync;
-import org.springframework.scheduling.annotation.EnableScheduling;
-import org.springframework.scheduling.concurrent.ThreadPoolTaskExecutor;
 
 import static org.assertj.core.api.Assertions.assertThat;
 import static org.mockito.Mockito.mock;
@@ -443,5 +218,4 @@
 
 	}
 
-}
->>>>>>> 6755b480
+}