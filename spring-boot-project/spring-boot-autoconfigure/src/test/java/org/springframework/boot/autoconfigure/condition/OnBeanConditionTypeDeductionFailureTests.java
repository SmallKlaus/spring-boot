<<<<<<< HEAD
/*
 * Copyright 2012-2019 the original author or authors.
 *
 * Licensed under the Apache License, Version 2.0 (the "License");
 * you may not use this file except in compliance with the License.
 * You may obtain a copy of the License at
 *
 *      https://www.apache.org/licenses/LICENSE-2.0
 *
 * Unless required by applicable law or agreed to in writing, software
 * distributed under the License is distributed on an "AS IS" BASIS,
 * WITHOUT WARRANTIES OR CONDITIONS OF ANY KIND, either express or implied.
 * See the License for the specific language governing permissions and
 * limitations under the License.
 */

package org.springframework.boot.autoconfigure.condition;

import com.fasterxml.jackson.databind.ObjectMapper;
import org.junit.Test;
import org.junit.runner.RunWith;

import org.springframework.boot.autoconfigure.condition.OnBeanCondition.BeanTypeDeductionException;
import org.springframework.boot.testsupport.runner.classpath.ClassPathExclusions;
import org.springframework.boot.testsupport.runner.classpath.ModifiedClassPathRunner;
import org.springframework.context.annotation.AnnotationConfigApplicationContext;
import org.springframework.context.annotation.Bean;
import org.springframework.context.annotation.Configuration;
import org.springframework.context.annotation.Import;
import org.springframework.context.annotation.ImportSelector;
import org.springframework.core.type.AnnotationMetadata;

import static org.assertj.core.api.Assertions.assertThat;
import static org.assertj.core.api.Assertions.assertThatExceptionOfType;

/**
 * Tests for {@link OnBeanCondition} when deduction of the bean's type fails
 *
 * @author Andy Wilkinson
 */
@RunWith(ModifiedClassPathRunner.class)
@ClassPathExclusions("jackson-core-*.jar")
public class OnBeanConditionTypeDeductionFailureTests {

	@Test
	public void conditionalOnMissingBeanWithDeducedTypeThatIsPartiallyMissingFromClassPath() {
		assertThatExceptionOfType(Exception.class)
				.isThrownBy(() -> new AnnotationConfigApplicationContext(ImportingConfiguration.class).close())
				.satisfies((ex) -> {
					Throwable beanTypeDeductionException = findNestedCause(ex, BeanTypeDeductionException.class);
					assertThat(beanTypeDeductionException).hasMessage("Failed to deduce bean type for "
							+ OnMissingBeanConfiguration.class.getName() + ".objectMapper");
					assertThat(findNestedCause(beanTypeDeductionException, NoClassDefFoundError.class)).isNotNull();

				});
	}

	private Throwable findNestedCause(Throwable ex, Class<? extends Throwable> target) {
		Throwable candidate = ex;
		while (candidate != null) {
			if (target.isInstance(candidate)) {
				return candidate;
			}
			candidate = candidate.getCause();
		}
		return null;
	}

	@Configuration(proxyBeanMethods = false)
	@Import(OnMissingBeanImportSelector.class)
	static class ImportingConfiguration {

	}

	@Configuration(proxyBeanMethods = false)
	static class OnMissingBeanConfiguration {

		@Bean
		@ConditionalOnMissingBean
		ObjectMapper objectMapper() {
			return new ObjectMapper();
		}

	}

	static class OnMissingBeanImportSelector implements ImportSelector {

		@Override
		public String[] selectImports(AnnotationMetadata importingClassMetadata) {
			return new String[] { OnMissingBeanConfiguration.class.getName() };
		}

	}

}
=======
/*
 * Copyright 2012-2019 the original author or authors.
 *
 * Licensed under the Apache License, Version 2.0 (the "License");
 * you may not use this file except in compliance with the License.
 * You may obtain a copy of the License at
 *
 *      https://www.apache.org/licenses/LICENSE-2.0
 *
 * Unless required by applicable law or agreed to in writing, software
 * distributed under the License is distributed on an "AS IS" BASIS,
 * WITHOUT WARRANTIES OR CONDITIONS OF ANY KIND, either express or implied.
 * See the License for the specific language governing permissions and
 * limitations under the License.
 */

package org.springframework.boot.autoconfigure.condition;

import com.fasterxml.jackson.databind.ObjectMapper;
import org.junit.jupiter.api.Test;

import org.springframework.boot.autoconfigure.condition.OnBeanCondition.BeanTypeDeductionException;
import org.springframework.boot.testsupport.classpath.ClassPathExclusions;
import org.springframework.context.annotation.AnnotationConfigApplicationContext;
import org.springframework.context.annotation.Bean;
import org.springframework.context.annotation.Configuration;
import org.springframework.context.annotation.Import;
import org.springframework.context.annotation.ImportSelector;
import org.springframework.core.type.AnnotationMetadata;

import static org.assertj.core.api.Assertions.assertThat;
import static org.assertj.core.api.Assertions.assertThatExceptionOfType;

/**
 * Tests for {@link OnBeanCondition} when deduction of the bean's type fails
 *
 * @author Andy Wilkinson
 */
@ClassPathExclusions("jackson-core-*.jar")
class OnBeanConditionTypeDeductionFailureTests {

	@Test
	void conditionalOnMissingBeanWithDeducedTypeThatIsPartiallyMissingFromClassPath() {
		assertThatExceptionOfType(Exception.class)
				.isThrownBy(() -> new AnnotationConfigApplicationContext(ImportingConfiguration.class).close())
				.satisfies((ex) -> {
					Throwable beanTypeDeductionException = findNestedCause(ex, BeanTypeDeductionException.class);
					assertThat(beanTypeDeductionException).hasMessage("Failed to deduce bean type for "
							+ OnMissingBeanConfiguration.class.getName() + ".objectMapper");
					assertThat(findNestedCause(beanTypeDeductionException, NoClassDefFoundError.class)).isNotNull();

				});
	}

	private Throwable findNestedCause(Throwable ex, Class<? extends Throwable> target) {
		Throwable candidate = ex;
		while (candidate != null) {
			if (target.isInstance(candidate)) {
				return candidate;
			}
			candidate = candidate.getCause();
		}
		return null;
	}

	@Configuration(proxyBeanMethods = false)
	@Import(OnMissingBeanImportSelector.class)
	static class ImportingConfiguration {

	}

	@Configuration(proxyBeanMethods = false)
	static class OnMissingBeanConfiguration {

		@Bean
		@ConditionalOnMissingBean
		ObjectMapper objectMapper() {
			return new ObjectMapper();
		}

	}

	static class OnMissingBeanImportSelector implements ImportSelector {

		@Override
		public String[] selectImports(AnnotationMetadata importingClassMetadata) {
			return new String[] { OnMissingBeanConfiguration.class.getName() };
		}

	}

}
>>>>>>> 6755b480
<|MERGE_RESOLUTION|>--- conflicted
+++ resolved
@@ -1,100 +1,3 @@
-<<<<<<< HEAD
-/*
- * Copyright 2012-2019 the original author or authors.
- *
- * Licensed under the Apache License, Version 2.0 (the "License");
- * you may not use this file except in compliance with the License.
- * You may obtain a copy of the License at
- *
- *      https://www.apache.org/licenses/LICENSE-2.0
- *
- * Unless required by applicable law or agreed to in writing, software
- * distributed under the License is distributed on an "AS IS" BASIS,
- * WITHOUT WARRANTIES OR CONDITIONS OF ANY KIND, either express or implied.
- * See the License for the specific language governing permissions and
- * limitations under the License.
- */
-
-package org.springframework.boot.autoconfigure.condition;
-
-import com.fasterxml.jackson.databind.ObjectMapper;
-import org.junit.Test;
-import org.junit.runner.RunWith;
-
-import org.springframework.boot.autoconfigure.condition.OnBeanCondition.BeanTypeDeductionException;
-import org.springframework.boot.testsupport.runner.classpath.ClassPathExclusions;
-import org.springframework.boot.testsupport.runner.classpath.ModifiedClassPathRunner;
-import org.springframework.context.annotation.AnnotationConfigApplicationContext;
-import org.springframework.context.annotation.Bean;
-import org.springframework.context.annotation.Configuration;
-import org.springframework.context.annotation.Import;
-import org.springframework.context.annotation.ImportSelector;
-import org.springframework.core.type.AnnotationMetadata;
-
-import static org.assertj.core.api.Assertions.assertThat;
-import static org.assertj.core.api.Assertions.assertThatExceptionOfType;
-
-/**
- * Tests for {@link OnBeanCondition} when deduction of the bean's type fails
- *
- * @author Andy Wilkinson
- */
-@RunWith(ModifiedClassPathRunner.class)
-@ClassPathExclusions("jackson-core-*.jar")
-public class OnBeanConditionTypeDeductionFailureTests {
-
-	@Test
-	public void conditionalOnMissingBeanWithDeducedTypeThatIsPartiallyMissingFromClassPath() {
-		assertThatExceptionOfType(Exception.class)
-				.isThrownBy(() -> new AnnotationConfigApplicationContext(ImportingConfiguration.class).close())
-				.satisfies((ex) -> {
-					Throwable beanTypeDeductionException = findNestedCause(ex, BeanTypeDeductionException.class);
-					assertThat(beanTypeDeductionException).hasMessage("Failed to deduce bean type for "
-							+ OnMissingBeanConfiguration.class.getName() + ".objectMapper");
-					assertThat(findNestedCause(beanTypeDeductionException, NoClassDefFoundError.class)).isNotNull();
-
-				});
-	}
-
-	private Throwable findNestedCause(Throwable ex, Class<? extends Throwable> target) {
-		Throwable candidate = ex;
-		while (candidate != null) {
-			if (target.isInstance(candidate)) {
-				return candidate;
-			}
-			candidate = candidate.getCause();
-		}
-		return null;
-	}
-
-	@Configuration(proxyBeanMethods = false)
-	@Import(OnMissingBeanImportSelector.class)
-	static class ImportingConfiguration {
-
-	}
-
-	@Configuration(proxyBeanMethods = false)
-	static class OnMissingBeanConfiguration {
-
-		@Bean
-		@ConditionalOnMissingBean
-		ObjectMapper objectMapper() {
-			return new ObjectMapper();
-		}
-
-	}
-
-	static class OnMissingBeanImportSelector implements ImportSelector {
-
-		@Override
-		public String[] selectImports(AnnotationMetadata importingClassMetadata) {
-			return new String[] { OnMissingBeanConfiguration.class.getName() };
-		}
-
-	}
-
-}
-=======
 /*
  * Copyright 2012-2019 the original author or authors.
  *
@@ -186,5 +89,4 @@
 
 	}
 
-}
->>>>>>> 6755b480
+}