--- conflicted
+++ resolved
@@ -204,7 +204,6 @@
 	}
 
 	@Test
-<<<<<<< HEAD
 	void connectionDetailsWithSslBundleAreAppliedToConsumer() {
 		SslBundle sslBundle = SslBundle.of(SslStoreBundle.NONE);
 		KafkaConnectionDetails connectionDetails = new KafkaConnectionDetails() {
@@ -229,10 +228,8 @@
 	}
 
 	@Test
-=======
 	@WithResource(name = "ksLocP")
 	@WithResource(name = "tsLocP")
->>>>>>> dafcef3d
 	void producerProperties() {
 		this.contextRunner.withPropertyValues("spring.kafka.clientId=cid",
 				"spring.kafka.properties.foo.bar.baz=qux.fiz.buz", "spring.kafka.producer.acks=all",
@@ -302,7 +299,6 @@
 	}
 
 	@Test
-<<<<<<< HEAD
 	void connectionDetailsWithSslBundleAreAppliedToProducer() {
 		SslBundle sslBundle = SslBundle.of(SslStoreBundle.NONE);
 		KafkaConnectionDetails connectionDetails = new KafkaConnectionDetails() {
@@ -327,10 +323,8 @@
 	}
 
 	@Test
-=======
 	@WithResource(name = "ksLocP")
 	@WithResource(name = "tsLocP")
->>>>>>> dafcef3d
 	void adminProperties() {
 		this.contextRunner
 			.withPropertyValues("spring.kafka.clientId=cid", "spring.kafka.properties.foo.bar.baz=qux.fiz.buz",
@@ -389,7 +383,6 @@
 			});
 	}
 
-<<<<<<< HEAD
 	@Test
 	void connectionDetailsWithSslBundleAreAppliedToAdmin() {
 		SslBundle sslBundle = SslBundle.of(SslStoreBundle.NONE);
@@ -414,9 +407,6 @@
 		});
 	}
 
-	@SuppressWarnings("unchecked")
-=======
->>>>>>> dafcef3d
 	@Test
 	@SuppressWarnings("unchecked")
 	@WithResource(name = "ksLocP")
