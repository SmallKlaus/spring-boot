<<<<<<< HEAD
/*
 * Copyright 2012-2019 the original author or authors.
 *
 * Licensed under the Apache License, Version 2.0 (the "License");
 * you may not use this file except in compliance with the License.
 * You may obtain a copy of the License at
 *
 *      https://www.apache.org/licenses/LICENSE-2.0
 *
 * Unless required by applicable law or agreed to in writing, software
 * distributed under the License is distributed on an "AS IS" BASIS,
 * WITHOUT WARRANTIES OR CONDITIONS OF ANY KIND, either express or implied.
 * See the License for the specific language governing permissions and
 * limitations under the License.
 */

package org.springframework.boot.actuate.integration;

import org.springframework.boot.actuate.endpoint.web.test.WebEndpointTest;
import org.springframework.context.annotation.Bean;
import org.springframework.context.annotation.Configuration;
import org.springframework.http.MediaType;
import org.springframework.integration.config.EnableIntegration;
import org.springframework.integration.graph.IntegrationGraphServer;
import org.springframework.test.web.reactive.server.WebTestClient;

/**
 * Integration tests for {@link IntegrationGraphEndpoint} exposed by Jersey, Spring MVC,
 * and WebFlux.
 *
 * @author Tim Ysewyn
 */
class IntegrationGraphEndpointWebIntegrationTests {

	@WebEndpointTest
	void graph(WebTestClient client) {
		client.get().uri("/actuator/integrationgraph").accept(MediaType.APPLICATION_JSON).exchange().expectStatus()
				.isOk().expectBody().jsonPath("contentDescriptor.providerVersion").isNotEmpty()
				.jsonPath("contentDescriptor.providerFormatVersion").isEqualTo(1.0f)
				.jsonPath("contentDescriptor.provider").isEqualTo("spring-integration");
	}

	@WebEndpointTest
	void rebuild(WebTestClient client) {
		client.post().uri("/actuator/integrationgraph").accept(MediaType.APPLICATION_JSON).exchange().expectStatus()
				.isNoContent();
	}

	@Configuration(proxyBeanMethods = false)
	@EnableIntegration
	static class TestConfiguration {

		@Bean
		IntegrationGraphEndpoint endpoint(IntegrationGraphServer integrationGraphServer) {
			return new IntegrationGraphEndpoint(integrationGraphServer);
		}

		@Bean
		IntegrationGraphServer integrationGraphServer() {
			return new IntegrationGraphServer();
		}

	}

}
=======
/*
 * Copyright 2012-2020 the original author or authors.
 *
 * Licensed under the Apache License, Version 2.0 (the "License");
 * you may not use this file except in compliance with the License.
 * You may obtain a copy of the License at
 *
 *      https://www.apache.org/licenses/LICENSE-2.0
 *
 * Unless required by applicable law or agreed to in writing, software
 * distributed under the License is distributed on an "AS IS" BASIS,
 * WITHOUT WARRANTIES OR CONDITIONS OF ANY KIND, either express or implied.
 * See the License for the specific language governing permissions and
 * limitations under the License.
 */

package org.springframework.boot.actuate.integration;

import org.springframework.boot.actuate.endpoint.web.test.WebEndpointTest;
import org.springframework.context.annotation.Bean;
import org.springframework.context.annotation.Configuration;
import org.springframework.http.MediaType;
import org.springframework.integration.config.EnableIntegration;
import org.springframework.integration.graph.IntegrationGraphServer;
import org.springframework.test.web.reactive.server.WebTestClient;

/**
 * Integration tests for {@link IntegrationGraphEndpoint} exposed by Jersey, Spring MVC,
 * and WebFlux.
 *
 * @author Tim Ysewyn
 */
class IntegrationGraphEndpointWebIntegrationTests {

	@WebEndpointTest
	void graph(WebTestClient client) {
		client.get().uri("/actuator/integrationgraph").accept(MediaType.APPLICATION_JSON).exchange().expectStatus()
				.isOk().expectBody().jsonPath("contentDescriptor.providerVersion").isNotEmpty()
				.jsonPath("contentDescriptor.providerFormatVersion").isEqualTo(1.2f)
				.jsonPath("contentDescriptor.provider").isEqualTo("spring-integration");
	}

	@WebEndpointTest
	void rebuild(WebTestClient client) {
		client.post().uri("/actuator/integrationgraph").accept(MediaType.APPLICATION_JSON).exchange().expectStatus()
				.isNoContent();
	}

	@Configuration(proxyBeanMethods = false)
	@EnableIntegration
	static class TestConfiguration {

		@Bean
		IntegrationGraphEndpoint endpoint(IntegrationGraphServer integrationGraphServer) {
			return new IntegrationGraphEndpoint(integrationGraphServer);
		}

		@Bean
		IntegrationGraphServer integrationGraphServer() {
			return new IntegrationGraphServer();
		}

	}

}
>>>>>>> 6755b480
<|MERGE_RESOLUTION|>--- conflicted
+++ resolved
@@ -1,70 +1,3 @@
-<<<<<<< HEAD
-/*
- * Copyright 2012-2019 the original author or authors.
- *
- * Licensed under the Apache License, Version 2.0 (the "License");
- * you may not use this file except in compliance with the License.
- * You may obtain a copy of the License at
- *
- *      https://www.apache.org/licenses/LICENSE-2.0
- *
- * Unless required by applicable law or agreed to in writing, software
- * distributed under the License is distributed on an "AS IS" BASIS,
- * WITHOUT WARRANTIES OR CONDITIONS OF ANY KIND, either express or implied.
- * See the License for the specific language governing permissions and
- * limitations under the License.
- */
-
-package org.springframework.boot.actuate.integration;
-
-import org.springframework.boot.actuate.endpoint.web.test.WebEndpointTest;
-import org.springframework.context.annotation.Bean;
-import org.springframework.context.annotation.Configuration;
-import org.springframework.http.MediaType;
-import org.springframework.integration.config.EnableIntegration;
-import org.springframework.integration.graph.IntegrationGraphServer;
-import org.springframework.test.web.reactive.server.WebTestClient;
-
-/**
- * Integration tests for {@link IntegrationGraphEndpoint} exposed by Jersey, Spring MVC,
- * and WebFlux.
- *
- * @author Tim Ysewyn
- */
-class IntegrationGraphEndpointWebIntegrationTests {
-
-	@WebEndpointTest
-	void graph(WebTestClient client) {
-		client.get().uri("/actuator/integrationgraph").accept(MediaType.APPLICATION_JSON).exchange().expectStatus()
-				.isOk().expectBody().jsonPath("contentDescriptor.providerVersion").isNotEmpty()
-				.jsonPath("contentDescriptor.providerFormatVersion").isEqualTo(1.0f)
-				.jsonPath("contentDescriptor.provider").isEqualTo("spring-integration");
-	}
-
-	@WebEndpointTest
-	void rebuild(WebTestClient client) {
-		client.post().uri("/actuator/integrationgraph").accept(MediaType.APPLICATION_JSON).exchange().expectStatus()
-				.isNoContent();
-	}
-
-	@Configuration(proxyBeanMethods = false)
-	@EnableIntegration
-	static class TestConfiguration {
-
-		@Bean
-		IntegrationGraphEndpoint endpoint(IntegrationGraphServer integrationGraphServer) {
-			return new IntegrationGraphEndpoint(integrationGraphServer);
-		}
-
-		@Bean
-		IntegrationGraphServer integrationGraphServer() {
-			return new IntegrationGraphServer();
-		}
-
-	}
-
-}
-=======
 /*
  * Copyright 2012-2020 the original author or authors.
  *
@@ -129,5 +62,4 @@
 
 	}
 
-}
->>>>>>> 6755b480
+}