--- conflicted
+++ resolved
@@ -1,6 +1,5 @@
-<<<<<<< HEAD
 /*
- * Copyright 2012-2019 the original author or authors.
+ * Copyright 2012-2020 the original author or authors.
  *
  * Licensed under the Apache License, Version 2.0 (the "License");
  * you may not use this file except in compliance with the License.
@@ -79,7 +78,7 @@
 		load(TestWebEndpointExtensionConfiguration.class,
 				(discoverer) -> assertThatIllegalStateException().isThrownBy(discoverer::getEndpoints)
 						.withMessageContaining(
-								"Invalid extension 'endpointExtension': no endpoint found with id '" + "test'"));
+								"Invalid extension 'endpointExtension': no endpoint found with id 'test'"));
 	}
 
 	@Test
@@ -218,7 +217,7 @@
 	}
 
 	private void load(Class<?> configuration, Consumer<WebEndpointDiscoverer> consumer) {
-		this.load((id) -> null, EndpointId::toString, configuration, consumer);
+		load((id) -> null, EndpointId::toString, configuration, consumer);
 	}
 
 	private void load(Function<EndpointId, Long> timeToLive, PathMapper endpointPathMapper, Class<?> configuration,
@@ -591,7 +590,6 @@
 		@WriteOperation(produces = { "a/b", "c/d" })
 		String write() {
 			return "write";
-
 		}
 
 		@DeleteOperation(produces = "text/plain")
@@ -645,652 +643,4 @@
 
 	}
 
-}
-=======
-/*
- * Copyright 2012-2020 the original author or authors.
- *
- * Licensed under the Apache License, Version 2.0 (the "License");
- * you may not use this file except in compliance with the License.
- * You may obtain a copy of the License at
- *
- *      https://www.apache.org/licenses/LICENSE-2.0
- *
- * Unless required by applicable law or agreed to in writing, software
- * distributed under the License is distributed on an "AS IS" BASIS,
- * WITHOUT WARRANTIES OR CONDITIONS OF ANY KIND, either express or implied.
- * See the License for the specific language governing permissions and
- * limitations under the License.
- */
-
-package org.springframework.boot.actuate.endpoint.web.annotation;
-
-import java.util.ArrayList;
-import java.util.Arrays;
-import java.util.Collection;
-import java.util.Collections;
-import java.util.HashMap;
-import java.util.List;
-import java.util.Map;
-import java.util.function.Consumer;
-import java.util.function.Function;
-import java.util.stream.Collectors;
-import java.util.stream.Stream;
-
-import org.assertj.core.api.Condition;
-import org.junit.jupiter.api.Test;
-
-import org.springframework.boot.actuate.endpoint.EndpointId;
-import org.springframework.boot.actuate.endpoint.annotation.DeleteOperation;
-import org.springframework.boot.actuate.endpoint.annotation.Endpoint;
-import org.springframework.boot.actuate.endpoint.annotation.ReadOperation;
-import org.springframework.boot.actuate.endpoint.annotation.Selector;
-import org.springframework.boot.actuate.endpoint.annotation.WriteOperation;
-import org.springframework.boot.actuate.endpoint.invoke.convert.ConversionServiceParameterValueMapper;
-import org.springframework.boot.actuate.endpoint.invoker.cache.CachingOperationInvoker;
-import org.springframework.boot.actuate.endpoint.invoker.cache.CachingOperationInvokerAdvisor;
-import org.springframework.boot.actuate.endpoint.jmx.annotation.JmxEndpoint;
-import org.springframework.boot.actuate.endpoint.web.EndpointMediaTypes;
-import org.springframework.boot.actuate.endpoint.web.ExposableWebEndpoint;
-import org.springframework.boot.actuate.endpoint.web.PathMapper;
-import org.springframework.boot.actuate.endpoint.web.WebEndpointHttpMethod;
-import org.springframework.boot.actuate.endpoint.web.WebOperation;
-import org.springframework.boot.actuate.endpoint.web.WebOperationRequestPredicate;
-import org.springframework.context.annotation.AnnotationConfigApplicationContext;
-import org.springframework.context.annotation.Bean;
-import org.springframework.context.annotation.Configuration;
-import org.springframework.context.annotation.Import;
-import org.springframework.core.convert.support.DefaultConversionService;
-import org.springframework.core.io.ByteArrayResource;
-import org.springframework.core.io.Resource;
-import org.springframework.test.util.ReflectionTestUtils;
-
-import static org.assertj.core.api.Assertions.assertThat;
-import static org.assertj.core.api.Assertions.assertThatIllegalStateException;
-
-/**
- * Tests for {@link WebEndpointDiscoverer}.
- *
- * @author Andy Wilkinson
- * @author Stephane Nicoll
- * @author Phillip Webb
- */
-class WebEndpointDiscovererTests {
-
-	@Test
-	void getEndpointsWhenNoEndpointBeansShouldReturnEmptyCollection() {
-		load(EmptyConfiguration.class, (discoverer) -> assertThat(discoverer.getEndpoints()).isEmpty());
-	}
-
-	@Test
-	void getEndpointsWhenWebExtensionIsMissingEndpointShouldThrowException() {
-		load(TestWebEndpointExtensionConfiguration.class,
-				(discoverer) -> assertThatIllegalStateException().isThrownBy(discoverer::getEndpoints)
-						.withMessageContaining(
-								"Invalid extension 'endpointExtension': no endpoint found with id 'test'"));
-	}
-
-	@Test
-	void getEndpointsWhenHasFilteredEndpointShouldOnlyDiscoverWebEndpoints() {
-		load(MultipleEndpointsConfiguration.class, (discoverer) -> {
-			Map<EndpointId, ExposableWebEndpoint> endpoints = mapEndpoints(discoverer.getEndpoints());
-			assertThat(endpoints).containsOnlyKeys(EndpointId.of("test"));
-		});
-	}
-
-	@Test
-	void getEndpointsWhenHasWebExtensionShouldOverrideStandardEndpoint() {
-		load(OverriddenOperationWebEndpointExtensionConfiguration.class, (discoverer) -> {
-			Map<EndpointId, ExposableWebEndpoint> endpoints = mapEndpoints(discoverer.getEndpoints());
-			assertThat(endpoints).containsOnlyKeys(EndpointId.of("test"));
-			ExposableWebEndpoint endpoint = endpoints.get(EndpointId.of("test"));
-			assertThat(requestPredicates(endpoint)).has(requestPredicates(
-					path("test").httpMethod(WebEndpointHttpMethod.GET).consumes().produces("application/json")));
-		});
-	}
-
-	@Test
-	void getEndpointsWhenExtensionAddsOperationShouldHaveBothOperations() {
-		load(AdditionalOperationWebEndpointConfiguration.class, (discoverer) -> {
-			Map<EndpointId, ExposableWebEndpoint> endpoints = mapEndpoints(discoverer.getEndpoints());
-			assertThat(endpoints).containsOnlyKeys(EndpointId.of("test"));
-			ExposableWebEndpoint endpoint = endpoints.get(EndpointId.of("test"));
-			assertThat(requestPredicates(endpoint)).has(requestPredicates(
-					path("test").httpMethod(WebEndpointHttpMethod.GET).consumes().produces("application/json"),
-					path("test/{id}").httpMethod(WebEndpointHttpMethod.GET).consumes().produces("application/json")));
-		});
-	}
-
-	@Test
-	void getEndpointsWhenPredicateForWriteOperationThatReturnsVoidShouldHaveNoProducedMediaTypes() {
-		load(VoidWriteOperationEndpointConfiguration.class, (discoverer) -> {
-			Map<EndpointId, ExposableWebEndpoint> endpoints = mapEndpoints(discoverer.getEndpoints());
-			assertThat(endpoints).containsOnlyKeys(EndpointId.of("voidwrite"));
-			ExposableWebEndpoint endpoint = endpoints.get(EndpointId.of("voidwrite"));
-			assertThat(requestPredicates(endpoint)).has(requestPredicates(
-					path("voidwrite").httpMethod(WebEndpointHttpMethod.POST).produces().consumes("application/json")));
-		});
-	}
-
-	@Test
-	void getEndpointsWhenTwoExtensionsHaveTheSameEndpointTypeShouldThrowException() {
-		load(ClashingWebEndpointConfiguration.class,
-				(discoverer) -> assertThatIllegalStateException().isThrownBy(discoverer::getEndpoints)
-						.withMessageContaining("Found multiple extensions for the endpoint bean "
-								+ "testEndpoint (testExtensionOne, testExtensionTwo)"));
-	}
-
-	@Test
-	void getEndpointsWhenTwoStandardEndpointsHaveTheSameIdShouldThrowException() {
-		load(ClashingStandardEndpointConfiguration.class,
-				(discoverer) -> assertThatIllegalStateException().isThrownBy(discoverer::getEndpoints)
-						.withMessageContaining("Found two endpoints with the id 'test': "));
-	}
-
-	@Test
-	void getEndpointsWhenWhenEndpointHasTwoOperationsWithTheSameNameShouldThrowException() {
-		load(ClashingOperationsEndpointConfiguration.class,
-				(discoverer) -> assertThatIllegalStateException().isThrownBy(discoverer::getEndpoints)
-						.withMessageContaining("Unable to map duplicate endpoint operations: "
-								+ "[web request predicate GET to path 'test' "
-								+ "produces: application/json] to clashingOperationsEndpoint"));
-	}
-
-	@Test
-	void getEndpointsWhenExtensionIsNotCompatibleWithTheEndpointTypeShouldThrowException() {
-		load(InvalidWebExtensionConfiguration.class,
-				(discoverer) -> assertThatIllegalStateException().isThrownBy(discoverer::getEndpoints)
-						.withMessageContaining("Endpoint bean 'nonWebEndpoint' cannot support the "
-								+ "extension bean 'nonWebWebEndpointExtension'"));
-	}
-
-	@Test
-	void getEndpointsWhenWhenExtensionHasTwoOperationsWithTheSameNameShouldThrowException() {
-		load(ClashingSelectorsWebEndpointExtensionConfiguration.class,
-				(discoverer) -> assertThatIllegalStateException().isThrownBy(discoverer::getEndpoints)
-						.withMessageContaining("Unable to map duplicate endpoint operations")
-						.withMessageContaining("to testEndpoint (clashingSelectorsExtension)"));
-	}
-
-	@Test
-	void getEndpointsWhenHasCacheWithTtlShouldCacheReadOperationWithTtlValue() {
-		load((id) -> 500L, EndpointId::toString, TestEndpointConfiguration.class, (discoverer) -> {
-			Map<EndpointId, ExposableWebEndpoint> endpoints = mapEndpoints(discoverer.getEndpoints());
-			assertThat(endpoints).containsOnlyKeys(EndpointId.of("test"));
-			ExposableWebEndpoint endpoint = endpoints.get(EndpointId.of("test"));
-			assertThat(endpoint.getOperations()).hasSize(1);
-			WebOperation operation = endpoint.getOperations().iterator().next();
-			Object invoker = ReflectionTestUtils.getField(operation, "invoker");
-			assertThat(invoker).isInstanceOf(CachingOperationInvoker.class);
-			assertThat(((CachingOperationInvoker) invoker).getTimeToLive()).isEqualTo(500);
-		});
-	}
-
-	@Test
-	void getEndpointsWhenOperationReturnsResourceShouldProduceApplicationOctetStream() {
-		load(ResourceEndpointConfiguration.class, (discoverer) -> {
-			Map<EndpointId, ExposableWebEndpoint> endpoints = mapEndpoints(discoverer.getEndpoints());
-			assertThat(endpoints).containsOnlyKeys(EndpointId.of("resource"));
-			ExposableWebEndpoint endpoint = endpoints.get(EndpointId.of("resource"));
-			assertThat(requestPredicates(endpoint)).has(requestPredicates(path("resource")
-					.httpMethod(WebEndpointHttpMethod.GET).consumes().produces("application/octet-stream")));
-		});
-	}
-
-	@Test
-	void getEndpointsWhenHasCustomMediaTypeShouldProduceCustomMediaType() {
-		load(CustomMediaTypesEndpointConfiguration.class, (discoverer) -> {
-			Map<EndpointId, ExposableWebEndpoint> endpoints = mapEndpoints(discoverer.getEndpoints());
-			assertThat(endpoints).containsOnlyKeys(EndpointId.of("custommediatypes"));
-			ExposableWebEndpoint endpoint = endpoints.get(EndpointId.of("custommediatypes"));
-			assertThat(requestPredicates(endpoint)).has(requestPredicates(
-					path("custommediatypes").httpMethod(WebEndpointHttpMethod.GET).consumes().produces("text/plain"),
-					path("custommediatypes").httpMethod(WebEndpointHttpMethod.POST).consumes().produces("a/b", "c/d"),
-					path("custommediatypes").httpMethod(WebEndpointHttpMethod.DELETE).consumes()
-							.produces("text/plain")));
-		});
-	}
-
-	@Test
-	void getEndpointsWhenHasCustomPathShouldReturnCustomPath() {
-		load((id) -> null, (id) -> "custom/" + id, AdditionalOperationWebEndpointConfiguration.class, (discoverer) -> {
-			Map<EndpointId, ExposableWebEndpoint> endpoints = mapEndpoints(discoverer.getEndpoints());
-			assertThat(endpoints).containsOnlyKeys(EndpointId.of("test"));
-			ExposableWebEndpoint endpoint = endpoints.get(EndpointId.of("test"));
-			Condition<List<? extends WebOperationRequestPredicate>> expected = requestPredicates(
-					path("custom/test").httpMethod(WebEndpointHttpMethod.GET).consumes().produces("application/json"),
-					path("custom/test/{id}").httpMethod(WebEndpointHttpMethod.GET).consumes()
-							.produces("application/json"));
-			assertThat(requestPredicates(endpoint)).has(expected);
-		});
-	}
-
-	private void load(Class<?> configuration, Consumer<WebEndpointDiscoverer> consumer) {
-		load((id) -> null, EndpointId::toString, configuration, consumer);
-	}
-
-	private void load(Function<EndpointId, Long> timeToLive, PathMapper endpointPathMapper, Class<?> configuration,
-			Consumer<WebEndpointDiscoverer> consumer) {
-		try (AnnotationConfigApplicationContext context = new AnnotationConfigApplicationContext(configuration)) {
-			ConversionServiceParameterValueMapper parameterMapper = new ConversionServiceParameterValueMapper(
-					DefaultConversionService.getSharedInstance());
-			EndpointMediaTypes mediaTypes = new EndpointMediaTypes(Collections.singletonList("application/json"),
-					Collections.singletonList("application/json"));
-			WebEndpointDiscoverer discoverer = new WebEndpointDiscoverer(context, parameterMapper, mediaTypes,
-					Collections.singletonList(endpointPathMapper),
-					Collections.singleton(new CachingOperationInvokerAdvisor(timeToLive)), Collections.emptyList());
-			consumer.accept(discoverer);
-		}
-	}
-
-	private Map<EndpointId, ExposableWebEndpoint> mapEndpoints(Collection<ExposableWebEndpoint> endpoints) {
-		Map<EndpointId, ExposableWebEndpoint> endpointById = new HashMap<>();
-		endpoints.forEach((endpoint) -> endpointById.put(endpoint.getEndpointId(), endpoint));
-		return endpointById;
-	}
-
-	private List<WebOperationRequestPredicate> requestPredicates(ExposableWebEndpoint endpoint) {
-		return endpoint.getOperations().stream().map(WebOperation::getRequestPredicate).collect(Collectors.toList());
-	}
-
-	private Condition<List<? extends WebOperationRequestPredicate>> requestPredicates(
-			RequestPredicateMatcher... matchers) {
-		return new Condition<>((predicates) -> {
-			if (predicates.size() != matchers.length) {
-				return false;
-			}
-			Map<WebOperationRequestPredicate, Long> matchCounts = new HashMap<>();
-			for (WebOperationRequestPredicate predicate : predicates) {
-				matchCounts.put(predicate, Stream.of(matchers).filter((matcher) -> matcher.matches(predicate)).count());
-			}
-			return matchCounts.values().stream().noneMatch((count) -> count != 1);
-		}, Arrays.toString(matchers));
-	}
-
-	private RequestPredicateMatcher path(String path) {
-		return new RequestPredicateMatcher(path);
-	}
-
-	@Configuration(proxyBeanMethods = false)
-	static class EmptyConfiguration {
-
-	}
-
-	@Configuration(proxyBeanMethods = false)
-	static class MultipleEndpointsConfiguration {
-
-		@Bean
-		TestEndpoint testEndpoint() {
-			return new TestEndpoint();
-		}
-
-		@Bean
-		NonWebEndpoint nonWebEndpoint() {
-			return new NonWebEndpoint();
-		}
-
-	}
-
-	@Configuration(proxyBeanMethods = false)
-	static class TestWebEndpointExtensionConfiguration {
-
-		@Bean
-		TestWebEndpointExtension endpointExtension() {
-			return new TestWebEndpointExtension();
-		}
-
-	}
-
-	@Configuration(proxyBeanMethods = false)
-	static class ClashingOperationsEndpointConfiguration {
-
-		@Bean
-		ClashingOperationsEndpoint clashingOperationsEndpoint() {
-			return new ClashingOperationsEndpoint();
-		}
-
-	}
-
-	@Configuration(proxyBeanMethods = false)
-	static class ClashingOperationsWebEndpointExtensionConfiguration {
-
-		@Bean
-		ClashingOperationsWebEndpointExtension clashingOperationsExtension() {
-			return new ClashingOperationsWebEndpointExtension();
-		}
-
-	}
-
-	@Configuration(proxyBeanMethods = false)
-	@Import(TestEndpointConfiguration.class)
-	static class OverriddenOperationWebEndpointExtensionConfiguration {
-
-		@Bean
-		OverriddenOperationWebEndpointExtension overriddenOperationExtension() {
-			return new OverriddenOperationWebEndpointExtension();
-		}
-
-	}
-
-	@Configuration(proxyBeanMethods = false)
-	@Import(TestEndpointConfiguration.class)
-	static class AdditionalOperationWebEndpointConfiguration {
-
-		@Bean
-		AdditionalOperationWebEndpointExtension additionalOperationExtension() {
-			return new AdditionalOperationWebEndpointExtension();
-		}
-
-	}
-
-	@Configuration(proxyBeanMethods = false)
-	static class TestEndpointConfiguration {
-
-		@Bean
-		TestEndpoint testEndpoint() {
-			return new TestEndpoint();
-		}
-
-	}
-
-	@Configuration(proxyBeanMethods = false)
-	static class ClashingWebEndpointConfiguration {
-
-		@Bean
-		TestEndpoint testEndpoint() {
-			return new TestEndpoint();
-		}
-
-		@Bean
-		TestWebEndpointExtension testExtensionOne() {
-			return new TestWebEndpointExtension();
-		}
-
-		@Bean
-		TestWebEndpointExtension testExtensionTwo() {
-			return new TestWebEndpointExtension();
-		}
-
-	}
-
-	@Configuration(proxyBeanMethods = false)
-	static class ClashingStandardEndpointConfiguration {
-
-		@Bean
-		TestEndpoint testEndpointTwo() {
-			return new TestEndpoint();
-		}
-
-		@Bean
-		TestEndpoint testEndpointOne() {
-			return new TestEndpoint();
-		}
-
-	}
-
-	@Configuration(proxyBeanMethods = false)
-	static class ClashingSelectorsWebEndpointExtensionConfiguration {
-
-		@Bean
-		TestEndpoint testEndpoint() {
-			return new TestEndpoint();
-		}
-
-		@Bean
-		ClashingSelectorsWebEndpointExtension clashingSelectorsExtension() {
-			return new ClashingSelectorsWebEndpointExtension();
-		}
-
-	}
-
-	@Configuration(proxyBeanMethods = false)
-	static class InvalidWebExtensionConfiguration {
-
-		@Bean
-		NonWebEndpoint nonWebEndpoint() {
-			return new NonWebEndpoint();
-		}
-
-		@Bean
-		NonWebWebEndpointExtension nonWebWebEndpointExtension() {
-			return new NonWebWebEndpointExtension();
-		}
-
-	}
-
-	@Configuration(proxyBeanMethods = false)
-	static class VoidWriteOperationEndpointConfiguration {
-
-		@Bean
-		VoidWriteOperationEndpoint voidWriteOperationEndpoint() {
-			return new VoidWriteOperationEndpoint();
-		}
-
-	}
-
-	@Configuration(proxyBeanMethods = false)
-	@Import(BaseConfiguration.class)
-	static class ResourceEndpointConfiguration {
-
-		@Bean
-		ResourceEndpoint resourceEndpoint() {
-			return new ResourceEndpoint();
-		}
-
-	}
-
-	@Configuration(proxyBeanMethods = false)
-	@Import(BaseConfiguration.class)
-	static class CustomMediaTypesEndpointConfiguration {
-
-		@Bean
-		CustomMediaTypesEndpoint customMediaTypesEndpoint() {
-			return new CustomMediaTypesEndpoint();
-		}
-
-	}
-
-	@EndpointWebExtension(endpoint = TestEndpoint.class)
-	static class TestWebEndpointExtension {
-
-		@ReadOperation
-		Object getAll() {
-			return null;
-		}
-
-		@ReadOperation
-		Object getOne(@Selector String id) {
-			return null;
-		}
-
-		@WriteOperation
-		void update(String foo, String bar) {
-
-		}
-
-		void someOtherMethod() {
-
-		}
-
-	}
-
-	@Endpoint(id = "test")
-	static class TestEndpoint {
-
-		@ReadOperation
-		Object getAll() {
-			return null;
-		}
-
-	}
-
-	@EndpointWebExtension(endpoint = TestEndpoint.class)
-	static class OverriddenOperationWebEndpointExtension {
-
-		@ReadOperation
-		Object getAll() {
-			return null;
-		}
-
-	}
-
-	@EndpointWebExtension(endpoint = TestEndpoint.class)
-	static class AdditionalOperationWebEndpointExtension {
-
-		@ReadOperation
-		Object getOne(@Selector String id) {
-			return null;
-		}
-
-	}
-
-	@Endpoint(id = "test")
-	static class ClashingOperationsEndpoint {
-
-		@ReadOperation
-		Object getAll() {
-			return null;
-		}
-
-		@ReadOperation
-		Object getAgain() {
-			return null;
-		}
-
-	}
-
-	@EndpointWebExtension(endpoint = TestEndpoint.class)
-	static class ClashingOperationsWebEndpointExtension {
-
-		@ReadOperation
-		Object getAll() {
-			return null;
-		}
-
-		@ReadOperation
-		Object getAgain() {
-			return null;
-		}
-
-	}
-
-	@EndpointWebExtension(endpoint = TestEndpoint.class)
-	static class ClashingSelectorsWebEndpointExtension {
-
-		@ReadOperation
-		Object readOne(@Selector String oneA, @Selector String oneB) {
-			return null;
-		}
-
-		@ReadOperation
-		Object readTwo(@Selector String twoA, @Selector String twoB) {
-			return null;
-		}
-
-	}
-
-	@JmxEndpoint(id = "nonweb")
-	static class NonWebEndpoint {
-
-		@ReadOperation
-		Object getData() {
-			return null;
-		}
-
-	}
-
-	@EndpointWebExtension(endpoint = NonWebEndpoint.class)
-	static class NonWebWebEndpointExtension {
-
-		@ReadOperation
-		Object getSomething(@Selector String name) {
-			return null;
-		}
-
-	}
-
-	@Endpoint(id = "voidwrite")
-	static class VoidWriteOperationEndpoint {
-
-		@WriteOperation
-		void write(String foo, String bar) {
-		}
-
-	}
-
-	@Endpoint(id = "resource")
-	static class ResourceEndpoint {
-
-		@ReadOperation
-		Resource read() {
-			return new ByteArrayResource(new byte[] { 0, 1, 2, 3, 4, 5, 6, 7, 8, 9 });
-		}
-
-	}
-
-	@Endpoint(id = "custommediatypes")
-	static class CustomMediaTypesEndpoint {
-
-		@ReadOperation(produces = "text/plain")
-		String read() {
-			return "read";
-		}
-
-		@WriteOperation(produces = { "a/b", "c/d" })
-		String write() {
-			return "write";
-		}
-
-		@DeleteOperation(produces = "text/plain")
-		String delete() {
-			return "delete";
-		}
-
-	}
-
-	private static final class RequestPredicateMatcher {
-
-		private final String path;
-
-		private List<String> produces;
-
-		private List<String> consumes;
-
-		private WebEndpointHttpMethod httpMethod;
-
-		private RequestPredicateMatcher(String path) {
-			this.path = path;
-		}
-
-		RequestPredicateMatcher produces(String... mediaTypes) {
-			this.produces = Arrays.asList(mediaTypes);
-			return this;
-		}
-
-		RequestPredicateMatcher consumes(String... mediaTypes) {
-			this.consumes = Arrays.asList(mediaTypes);
-			return this;
-		}
-
-		private RequestPredicateMatcher httpMethod(WebEndpointHttpMethod httpMethod) {
-			this.httpMethod = httpMethod;
-			return this;
-		}
-
-		private boolean matches(WebOperationRequestPredicate predicate) {
-			return (this.path == null || this.path.equals(predicate.getPath()))
-					&& (this.httpMethod == null || this.httpMethod == predicate.getHttpMethod())
-					&& (this.produces == null || this.produces.equals(new ArrayList<>(predicate.getProduces())))
-					&& (this.consumes == null || this.consumes.equals(new ArrayList<>(predicate.getConsumes())));
-		}
-
-		@Override
-		public String toString() {
-			return "Request predicate with path = '" + this.path + "', httpMethod = '" + this.httpMethod
-					+ "', produces = '" + this.produces + "'";
-		}
-
-	}
-
-}
->>>>>>> 6755b480
+}