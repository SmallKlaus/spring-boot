<<<<<<< HEAD
/*
 * Copyright 2012-2018 the original author or authors.
 *
 * Licensed under the Apache License, Version 2.0 (the "License");
 * you may not use this file except in compliance with the License.
 * You may obtain a copy of the License at
 *
 *      https://www.apache.org/licenses/LICENSE-2.0
 *
 * Unless required by applicable law or agreed to in writing, software
 * distributed under the License is distributed on an "AS IS" BASIS,
 * WITHOUT WARRANTIES OR CONDITIONS OF ANY KIND, either express or implied.
 * See the License for the specific language governing permissions and
 * limitations under the License.
 */

package org.springframework.boot.actuate.endpoint.web;

import org.springframework.util.StringUtils;

/**
 * A value object for the base mapping for endpoints.
 *
 * @author Andy Wilkinson
 * @since 2.0.0
 */
public class EndpointMapping {

	private final String path;

	/**
	 * Creates a new {@code EndpointMapping} using the given {@code path}.
	 * @param path the path
	 */
	public EndpointMapping(String path) {
		this.path = normalizePath(path);
	}

	/**
	 * Returns the path to which endpoints should be mapped.
	 * @return the path
	 */
	public String getPath() {
		return this.path;
	}

	public String createSubPath(String path) {
		return this.path + normalizePath(path);
	}

	private static String normalizePath(String path) {
		if (!StringUtils.hasText(path)) {
			return path;
		}
		String normalizedPath = path;
		if (!normalizedPath.startsWith("/")) {
			normalizedPath = "/" + normalizedPath;
		}
		if (normalizedPath.endsWith("/")) {
			normalizedPath = normalizedPath.substring(0, normalizedPath.length() - 1);
		}
		return normalizedPath;
	}

}
=======
/*
 * Copyright 2012-2019 the original author or authors.
 *
 * Licensed under the Apache License, Version 2.0 (the "License");
 * you may not use this file except in compliance with the License.
 * You may obtain a copy of the License at
 *
 *      https://www.apache.org/licenses/LICENSE-2.0
 *
 * Unless required by applicable law or agreed to in writing, software
 * distributed under the License is distributed on an "AS IS" BASIS,
 * WITHOUT WARRANTIES OR CONDITIONS OF ANY KIND, either express or implied.
 * See the License for the specific language governing permissions and
 * limitations under the License.
 */

package org.springframework.boot.actuate.endpoint.web;

import org.springframework.util.StringUtils;

/**
 * A value object for the base mapping for endpoints.
 *
 * @author Andy Wilkinson
 * @since 2.0.0
 */
public class EndpointMapping {

	private final String path;

	/**
	 * Creates a new {@code EndpointMapping} using the given {@code path}.
	 * @param path the path
	 */
	public EndpointMapping(String path) {
		this.path = normalizePath(path);
	}

	/**
	 * Returns the path to which endpoints should be mapped.
	 * @return the path
	 */
	public String getPath() {
		return this.path;
	}

	public String createSubPath(String path) {
		return this.path + normalizePath(path);
	}

	private static String normalizePath(String path) {
		if (!StringUtils.hasText(path)) {
			return path;
		}
		String normalizedPath = path;
		if (!normalizedPath.startsWith("/")) {
			normalizedPath = "/" + normalizedPath;
		}
		if (normalizedPath.endsWith("/")) {
			normalizedPath = normalizedPath.substring(0, normalizedPath.length() - 1);
		}
		return normalizedPath;
	}

}
>>>>>>> 6755b480
<|MERGE_RESOLUTION|>--- conflicted
+++ resolved
@@ -1,70 +1,3 @@
-<<<<<<< HEAD
-/*
- * Copyright 2012-2018 the original author or authors.
- *
- * Licensed under the Apache License, Version 2.0 (the "License");
- * you may not use this file except in compliance with the License.
- * You may obtain a copy of the License at
- *
- *      https://www.apache.org/licenses/LICENSE-2.0
- *
- * Unless required by applicable law or agreed to in writing, software
- * distributed under the License is distributed on an "AS IS" BASIS,
- * WITHOUT WARRANTIES OR CONDITIONS OF ANY KIND, either express or implied.
- * See the License for the specific language governing permissions and
- * limitations under the License.
- */
-
-package org.springframework.boot.actuate.endpoint.web;
-
-import org.springframework.util.StringUtils;
-
-/**
- * A value object for the base mapping for endpoints.
- *
- * @author Andy Wilkinson
- * @since 2.0.0
- */
-public class EndpointMapping {
-
-	private final String path;
-
-	/**
-	 * Creates a new {@code EndpointMapping} using the given {@code path}.
-	 * @param path the path
-	 */
-	public EndpointMapping(String path) {
-		this.path = normalizePath(path);
-	}
-
-	/**
-	 * Returns the path to which endpoints should be mapped.
-	 * @return the path
-	 */
-	public String getPath() {
-		return this.path;
-	}
-
-	public String createSubPath(String path) {
-		return this.path + normalizePath(path);
-	}
-
-	private static String normalizePath(String path) {
-		if (!StringUtils.hasText(path)) {
-			return path;
-		}
-		String normalizedPath = path;
-		if (!normalizedPath.startsWith("/")) {
-			normalizedPath = "/" + normalizedPath;
-		}
-		if (normalizedPath.endsWith("/")) {
-			normalizedPath = normalizedPath.substring(0, normalizedPath.length() - 1);
-		}
-		return normalizedPath;
-	}
-
-}
-=======
 /*
  * Copyright 2012-2019 the original author or authors.
  *
@@ -129,5 +62,4 @@
 		return normalizedPath;
 	}
 
-}
->>>>>>> 6755b480
+}