<<<<<<< HEAD
/*
 * Copyright 2012-2019 the original author or authors.
 *
 * Licensed under the Apache License, Version 2.0 (the "License");
 * you may not use this file except in compliance with the License.
 * You may obtain a copy of the License at
 *
 *      https://www.apache.org/licenses/LICENSE-2.0
 *
 * Unless required by applicable law or agreed to in writing, software
 * distributed under the License is distributed on an "AS IS" BASIS,
 * WITHOUT WARRANTIES OR CONDITIONS OF ANY KIND, either express or implied.
 * See the License for the specific language governing permissions and
 * limitations under the License.
 */

package org.springframework.boot.actuate.elasticsearch;

import java.io.InputStream;
import java.nio.charset.StandardCharsets;
import java.util.Map;

import org.apache.http.HttpStatus;
import org.apache.http.StatusLine;
import org.elasticsearch.client.Request;
import org.elasticsearch.client.Response;
import org.elasticsearch.client.RestClient;

import org.springframework.boot.actuate.health.AbstractHealthIndicator;
import org.springframework.boot.actuate.health.Health;
import org.springframework.boot.actuate.health.HealthIndicator;
import org.springframework.boot.json.JsonParser;
import org.springframework.boot.json.JsonParserFactory;
import org.springframework.util.StreamUtils;

/**
 * {@link HealthIndicator} for an Elasticsearch cluster using a {@link RestClient}.
 *
 * @author Artsiom Yudovin
 * @author Brian Clozel
 * @author Filip Hrisafov
 * @since 2.1.1
 */
public class ElasticsearchRestHealthIndicator extends AbstractHealthIndicator {

	private static final String RED_STATUS = "red";

	private final RestClient client;

	private final JsonParser jsonParser;

	public ElasticsearchRestHealthIndicator(RestClient client) {
		super("Elasticsearch health check failed");
		this.client = client;
		this.jsonParser = JsonParserFactory.getJsonParser();
	}

	@Override
	protected void doHealthCheck(Health.Builder builder) throws Exception {
		Response response = this.client.performRequest(new Request("GET", "/_cluster/health/"));
		StatusLine statusLine = response.getStatusLine();
		if (statusLine.getStatusCode() != HttpStatus.SC_OK) {
			builder.down();
			builder.withDetail("statusCode", statusLine.getStatusCode());
			builder.withDetail("reasonPhrase", statusLine.getReasonPhrase());
			return;
		}
		try (InputStream inputStream = response.getEntity().getContent()) {
			doHealthCheck(builder, StreamUtils.copyToString(inputStream, StandardCharsets.UTF_8));
		}
	}

	private void doHealthCheck(Health.Builder builder, String json) {
		Map<String, Object> response = this.jsonParser.parseMap(json);
		String status = (String) response.get("status");
		if (RED_STATUS.equals(status)) {
			builder.outOfService();
		}
		else {
			builder.up();
		}
		builder.withDetails(response);
	}

}
=======
/*
 * Copyright 2012-2020 the original author or authors.
 *
 * Licensed under the Apache License, Version 2.0 (the "License");
 * you may not use this file except in compliance with the License.
 * You may obtain a copy of the License at
 *
 *      https://www.apache.org/licenses/LICENSE-2.0
 *
 * Unless required by applicable law or agreed to in writing, software
 * distributed under the License is distributed on an "AS IS" BASIS,
 * WITHOUT WARRANTIES OR CONDITIONS OF ANY KIND, either express or implied.
 * See the License for the specific language governing permissions and
 * limitations under the License.
 */

package org.springframework.boot.actuate.elasticsearch;

import java.io.InputStream;
import java.nio.charset.StandardCharsets;
import java.util.Map;

import org.apache.http.HttpStatus;
import org.apache.http.StatusLine;
import org.elasticsearch.client.Request;
import org.elasticsearch.client.Response;
import org.elasticsearch.client.RestClient;
import org.elasticsearch.client.RestHighLevelClient;

import org.springframework.boot.actuate.health.AbstractHealthIndicator;
import org.springframework.boot.actuate.health.Health;
import org.springframework.boot.actuate.health.HealthIndicator;
import org.springframework.boot.json.JsonParser;
import org.springframework.boot.json.JsonParserFactory;
import org.springframework.util.StreamUtils;

/**
 * {@link HealthIndicator} for an Elasticsearch cluster using a {@link RestClient}.
 *
 * @author Artsiom Yudovin
 * @author Brian Clozel
 * @author Filip Hrisafov
 * @since 2.1.1
 */
public class ElasticsearchRestHealthIndicator extends AbstractHealthIndicator {

	private static final String RED_STATUS = "red";

	private final RestClient client;

	private final JsonParser jsonParser;

	public ElasticsearchRestHealthIndicator(RestHighLevelClient client) {
		this(client.getLowLevelClient());
	}

	public ElasticsearchRestHealthIndicator(RestClient client) {
		super("Elasticsearch health check failed");
		this.client = client;
		this.jsonParser = JsonParserFactory.getJsonParser();
	}

	@Override
	protected void doHealthCheck(Health.Builder builder) throws Exception {
		Response response = this.client.performRequest(new Request("GET", "/_cluster/health/"));
		StatusLine statusLine = response.getStatusLine();
		if (statusLine.getStatusCode() != HttpStatus.SC_OK) {
			builder.down();
			builder.withDetail("statusCode", statusLine.getStatusCode());
			builder.withDetail("reasonPhrase", statusLine.getReasonPhrase());
			return;
		}
		try (InputStream inputStream = response.getEntity().getContent()) {
			doHealthCheck(builder, StreamUtils.copyToString(inputStream, StandardCharsets.UTF_8));
		}
	}

	private void doHealthCheck(Health.Builder builder, String json) {
		Map<String, Object> response = this.jsonParser.parseMap(json);
		String status = (String) response.get("status");
		if (RED_STATUS.equals(status)) {
			builder.outOfService();
		}
		else {
			builder.up();
		}
		builder.withDetails(response);
	}

}
>>>>>>> 6755b480
<|MERGE_RESOLUTION|>--- conflicted
+++ resolved
@@ -1,90 +1,3 @@
-<<<<<<< HEAD
-/*
- * Copyright 2012-2019 the original author or authors.
- *
- * Licensed under the Apache License, Version 2.0 (the "License");
- * you may not use this file except in compliance with the License.
- * You may obtain a copy of the License at
- *
- *      https://www.apache.org/licenses/LICENSE-2.0
- *
- * Unless required by applicable law or agreed to in writing, software
- * distributed under the License is distributed on an "AS IS" BASIS,
- * WITHOUT WARRANTIES OR CONDITIONS OF ANY KIND, either express or implied.
- * See the License for the specific language governing permissions and
- * limitations under the License.
- */
-
-package org.springframework.boot.actuate.elasticsearch;
-
-import java.io.InputStream;
-import java.nio.charset.StandardCharsets;
-import java.util.Map;
-
-import org.apache.http.HttpStatus;
-import org.apache.http.StatusLine;
-import org.elasticsearch.client.Request;
-import org.elasticsearch.client.Response;
-import org.elasticsearch.client.RestClient;
-
-import org.springframework.boot.actuate.health.AbstractHealthIndicator;
-import org.springframework.boot.actuate.health.Health;
-import org.springframework.boot.actuate.health.HealthIndicator;
-import org.springframework.boot.json.JsonParser;
-import org.springframework.boot.json.JsonParserFactory;
-import org.springframework.util.StreamUtils;
-
-/**
- * {@link HealthIndicator} for an Elasticsearch cluster using a {@link RestClient}.
- *
- * @author Artsiom Yudovin
- * @author Brian Clozel
- * @author Filip Hrisafov
- * @since 2.1.1
- */
-public class ElasticsearchRestHealthIndicator extends AbstractHealthIndicator {
-
-	private static final String RED_STATUS = "red";
-
-	private final RestClient client;
-
-	private final JsonParser jsonParser;
-
-	public ElasticsearchRestHealthIndicator(RestClient client) {
-		super("Elasticsearch health check failed");
-		this.client = client;
-		this.jsonParser = JsonParserFactory.getJsonParser();
-	}
-
-	@Override
-	protected void doHealthCheck(Health.Builder builder) throws Exception {
-		Response response = this.client.performRequest(new Request("GET", "/_cluster/health/"));
-		StatusLine statusLine = response.getStatusLine();
-		if (statusLine.getStatusCode() != HttpStatus.SC_OK) {
-			builder.down();
-			builder.withDetail("statusCode", statusLine.getStatusCode());
-			builder.withDetail("reasonPhrase", statusLine.getReasonPhrase());
-			return;
-		}
-		try (InputStream inputStream = response.getEntity().getContent()) {
-			doHealthCheck(builder, StreamUtils.copyToString(inputStream, StandardCharsets.UTF_8));
-		}
-	}
-
-	private void doHealthCheck(Health.Builder builder, String json) {
-		Map<String, Object> response = this.jsonParser.parseMap(json);
-		String status = (String) response.get("status");
-		if (RED_STATUS.equals(status)) {
-			builder.outOfService();
-		}
-		else {
-			builder.up();
-		}
-		builder.withDetails(response);
-	}
-
-}
-=======
 /*
  * Copyright 2012-2020 the original author or authors.
  *
@@ -174,5 +87,4 @@
 		builder.withDetails(response);
 	}
 
-}
->>>>>>> 6755b480
+}