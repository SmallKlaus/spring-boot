<<<<<<< HEAD
/*
 * Copyright 2012-2019 the original author or authors.
 *
 * Licensed under the Apache License, Version 2.0 (the "License");
 * you may not use this file except in compliance with the License.
 * You may obtain a copy of the License at
 *
 *      https://www.apache.org/licenses/LICENSE-2.0
 *
 * Unless required by applicable law or agreed to in writing, software
 * distributed under the License is distributed on an "AS IS" BASIS,
 * WITHOUT WARRANTIES OR CONDITIONS OF ANY KIND, either express or implied.
 * See the License for the specific language governing permissions and
 * limitations under the License.
 */

package org.springframework.boot.actuate.metrics.web.client;

import java.util.ArrayList;
import java.util.List;

import io.micrometer.core.instrument.MeterRegistry;

import org.springframework.boot.actuate.metrics.AutoTimer;
import org.springframework.boot.web.client.RestTemplateCustomizer;
import org.springframework.http.client.ClientHttpRequestInterceptor;
import org.springframework.web.client.RestTemplate;
import org.springframework.web.util.UriTemplateHandler;

/**
 * {@link RestTemplateCustomizer} that configures the {@link RestTemplate} to record
 * request metrics.
 *
 * @author Andy Wilkinson
 * @author Phillip Webb
 * @since 2.0.0
 */
public class MetricsRestTemplateCustomizer implements RestTemplateCustomizer {

	private final MetricsClientHttpRequestInterceptor interceptor;

	/**
	 * Creates a new {@code MetricsRestTemplateInterceptor} that will record metrics using
	 * the given {@code meterRegistry} with tags provided by the given
	 * {@code tagProvider}.
	 * @param meterRegistry the meter registry
	 * @param tagProvider the tag provider
	 * @param metricName the name of the recorded metric
	 * @deprecated since 2.2.0 in favor of
	 * {@link #MetricsRestTemplateCustomizer(MeterRegistry, RestTemplateExchangeTagsProvider, String, AutoTimer)}
	 */
	@Deprecated
	public MetricsRestTemplateCustomizer(MeterRegistry meterRegistry, RestTemplateExchangeTagsProvider tagProvider,
			String metricName) {
		this(meterRegistry, tagProvider, metricName, AutoTimer.ENABLED);
	}

	/**
	 * Creates a new {@code MetricsRestTemplateInterceptor}. When {@code autoTimeRequests}
	 * is set to {@code true}, the interceptor records metrics using the given
	 * {@code meterRegistry} with tags provided by the given {@code tagProvider} and with
	 * {@link AutoTimer auto-timed configuration}.
	 * @param meterRegistry the meter registry
	 * @param tagProvider the tag provider
	 * @param metricName the name of the recorded metric
	 * @param autoTimer the auto-timers to apply or {@code null} to disable auto-timing
	 * @since 2.2.0
	 */
	public MetricsRestTemplateCustomizer(MeterRegistry meterRegistry, RestTemplateExchangeTagsProvider tagProvider,
			String metricName, AutoTimer autoTimer) {
		this.interceptor = new MetricsClientHttpRequestInterceptor(meterRegistry, tagProvider, metricName, autoTimer);
	}

	@Override
	public void customize(RestTemplate restTemplate) {
		UriTemplateHandler templateHandler = restTemplate.getUriTemplateHandler();
		templateHandler = this.interceptor.createUriTemplateHandler(templateHandler);
		restTemplate.setUriTemplateHandler(templateHandler);
		List<ClientHttpRequestInterceptor> existingInterceptors = restTemplate.getInterceptors();
		if (!existingInterceptors.contains(this.interceptor)) {
			List<ClientHttpRequestInterceptor> interceptors = new ArrayList<>();
			interceptors.add(this.interceptor);
			interceptors.addAll(existingInterceptors);
			restTemplate.setInterceptors(interceptors);
		}
	}

}
=======
/*
 * Copyright 2012-2020 the original author or authors.
 *
 * Licensed under the Apache License, Version 2.0 (the "License");
 * you may not use this file except in compliance with the License.
 * You may obtain a copy of the License at
 *
 *      https://www.apache.org/licenses/LICENSE-2.0
 *
 * Unless required by applicable law or agreed to in writing, software
 * distributed under the License is distributed on an "AS IS" BASIS,
 * WITHOUT WARRANTIES OR CONDITIONS OF ANY KIND, either express or implied.
 * See the License for the specific language governing permissions and
 * limitations under the License.
 */

package org.springframework.boot.actuate.metrics.web.client;

import java.util.ArrayList;
import java.util.List;

import io.micrometer.core.instrument.MeterRegistry;

import org.springframework.boot.actuate.metrics.AutoTimer;
import org.springframework.boot.web.client.RestTemplateCustomizer;
import org.springframework.http.client.ClientHttpRequestInterceptor;
import org.springframework.web.client.RestTemplate;
import org.springframework.web.util.UriTemplateHandler;

/**
 * {@link RestTemplateCustomizer} that configures the {@link RestTemplate} to record
 * request metrics.
 *
 * @author Andy Wilkinson
 * @author Phillip Webb
 * @since 2.0.0
 */
public class MetricsRestTemplateCustomizer implements RestTemplateCustomizer {

	private final MetricsClientHttpRequestInterceptor interceptor;

	/**
	 * Creates a new {@code MetricsRestTemplateInterceptor}. When {@code autoTimeRequests}
	 * is set to {@code true}, the interceptor records metrics using the given
	 * {@code meterRegistry} with tags provided by the given {@code tagProvider} and with
	 * {@link AutoTimer auto-timed configuration}.
	 * @param meterRegistry the meter registry
	 * @param tagProvider the tag provider
	 * @param metricName the name of the recorded metric
	 * @param autoTimer the auto-timers to apply or {@code null} to disable auto-timing
	 * @since 2.2.0
	 */
	public MetricsRestTemplateCustomizer(MeterRegistry meterRegistry, RestTemplateExchangeTagsProvider tagProvider,
			String metricName, AutoTimer autoTimer) {
		this.interceptor = new MetricsClientHttpRequestInterceptor(meterRegistry, tagProvider, metricName, autoTimer);
	}

	@Override
	public void customize(RestTemplate restTemplate) {
		UriTemplateHandler templateHandler = restTemplate.getUriTemplateHandler();
		templateHandler = this.interceptor.createUriTemplateHandler(templateHandler);
		restTemplate.setUriTemplateHandler(templateHandler);
		List<ClientHttpRequestInterceptor> existingInterceptors = restTemplate.getInterceptors();
		if (!existingInterceptors.contains(this.interceptor)) {
			List<ClientHttpRequestInterceptor> interceptors = new ArrayList<>();
			interceptors.add(this.interceptor);
			interceptors.addAll(existingInterceptors);
			restTemplate.setInterceptors(interceptors);
		}
	}

}
>>>>>>> 6755b480
<|MERGE_RESOLUTION|>--- conflicted
+++ resolved
@@ -1,93 +1,3 @@
-<<<<<<< HEAD
-/*
- * Copyright 2012-2019 the original author or authors.
- *
- * Licensed under the Apache License, Version 2.0 (the "License");
- * you may not use this file except in compliance with the License.
- * You may obtain a copy of the License at
- *
- *      https://www.apache.org/licenses/LICENSE-2.0
- *
- * Unless required by applicable law or agreed to in writing, software
- * distributed under the License is distributed on an "AS IS" BASIS,
- * WITHOUT WARRANTIES OR CONDITIONS OF ANY KIND, either express or implied.
- * See the License for the specific language governing permissions and
- * limitations under the License.
- */
-
-package org.springframework.boot.actuate.metrics.web.client;
-
-import java.util.ArrayList;
-import java.util.List;
-
-import io.micrometer.core.instrument.MeterRegistry;
-
-import org.springframework.boot.actuate.metrics.AutoTimer;
-import org.springframework.boot.web.client.RestTemplateCustomizer;
-import org.springframework.http.client.ClientHttpRequestInterceptor;
-import org.springframework.web.client.RestTemplate;
-import org.springframework.web.util.UriTemplateHandler;
-
-/**
- * {@link RestTemplateCustomizer} that configures the {@link RestTemplate} to record
- * request metrics.
- *
- * @author Andy Wilkinson
- * @author Phillip Webb
- * @since 2.0.0
- */
-public class MetricsRestTemplateCustomizer implements RestTemplateCustomizer {
-
-	private final MetricsClientHttpRequestInterceptor interceptor;
-
-	/**
-	 * Creates a new {@code MetricsRestTemplateInterceptor} that will record metrics using
-	 * the given {@code meterRegistry} with tags provided by the given
-	 * {@code tagProvider}.
-	 * @param meterRegistry the meter registry
-	 * @param tagProvider the tag provider
-	 * @param metricName the name of the recorded metric
-	 * @deprecated since 2.2.0 in favor of
-	 * {@link #MetricsRestTemplateCustomizer(MeterRegistry, RestTemplateExchangeTagsProvider, String, AutoTimer)}
-	 */
-	@Deprecated
-	public MetricsRestTemplateCustomizer(MeterRegistry meterRegistry, RestTemplateExchangeTagsProvider tagProvider,
-			String metricName) {
-		this(meterRegistry, tagProvider, metricName, AutoTimer.ENABLED);
-	}
-
-	/**
-	 * Creates a new {@code MetricsRestTemplateInterceptor}. When {@code autoTimeRequests}
-	 * is set to {@code true}, the interceptor records metrics using the given
-	 * {@code meterRegistry} with tags provided by the given {@code tagProvider} and with
-	 * {@link AutoTimer auto-timed configuration}.
-	 * @param meterRegistry the meter registry
-	 * @param tagProvider the tag provider
-	 * @param metricName the name of the recorded metric
-	 * @param autoTimer the auto-timers to apply or {@code null} to disable auto-timing
-	 * @since 2.2.0
-	 */
-	public MetricsRestTemplateCustomizer(MeterRegistry meterRegistry, RestTemplateExchangeTagsProvider tagProvider,
-			String metricName, AutoTimer autoTimer) {
-		this.interceptor = new MetricsClientHttpRequestInterceptor(meterRegistry, tagProvider, metricName, autoTimer);
-	}
-
-	@Override
-	public void customize(RestTemplate restTemplate) {
-		UriTemplateHandler templateHandler = restTemplate.getUriTemplateHandler();
-		templateHandler = this.interceptor.createUriTemplateHandler(templateHandler);
-		restTemplate.setUriTemplateHandler(templateHandler);
-		List<ClientHttpRequestInterceptor> existingInterceptors = restTemplate.getInterceptors();
-		if (!existingInterceptors.contains(this.interceptor)) {
-			List<ClientHttpRequestInterceptor> interceptors = new ArrayList<>();
-			interceptors.add(this.interceptor);
-			interceptors.addAll(existingInterceptors);
-			restTemplate.setInterceptors(interceptors);
-		}
-	}
-
-}
-=======
 /*
  * Copyright 2012-2020 the original author or authors.
  *
@@ -159,5 +69,4 @@
 		}
 	}
 
-}
->>>>>>> 6755b480
+}