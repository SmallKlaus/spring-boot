<<<<<<< HEAD
/*
 * Copyright 2012-2018 the original author or authors.
 *
 * Licensed under the Apache License, Version 2.0 (the "License");
 * you may not use this file except in compliance with the License.
 * You may obtain a copy of the License at
 *
 *      https://www.apache.org/licenses/LICENSE-2.0
 *
 * Unless required by applicable law or agreed to in writing, software
 * distributed under the License is distributed on an "AS IS" BASIS,
 * WITHOUT WARRANTIES OR CONDITIONS OF ANY KIND, either express or implied.
 * See the License for the specific language governing permissions and
 * limitations under the License.
 */

package org.springframework.boot.actuate.health;

import java.util.Collections;
import java.util.LinkedHashMap;
import java.util.Map;

import com.fasterxml.jackson.annotation.JsonInclude;
import com.fasterxml.jackson.annotation.JsonInclude.Include;
import com.fasterxml.jackson.annotation.JsonUnwrapped;

import org.springframework.util.Assert;

/**
 * Carries information about the health of a component or subsystem.
 * <p>
 * {@link Health} contains a {@link Status} to express the state of a component or
 * subsystem and some additional details to carry some contextual information.
 * <p>
 * {@link Health} instances can be created by using {@link Builder}'s fluent API. Typical
 * usage in a {@link HealthIndicator} would be:
 *
 * <pre class="code">
 * try {
 * 	// do some test to determine state of component
 * 	return new Health.Builder().up().withDetail("version", "1.1.2").build();
 * }
 * catch (Exception ex) {
 * 	return new Health.Builder().down(ex).build();
 * }
 * </pre>
 *
 * @author Christian Dupuis
 * @author Phillip Webb
 * @author Michael Pratt
 * @since 1.1.0
 */
@JsonInclude(Include.NON_EMPTY)
public final class Health {

	private final Status status;

	private final Map<String, Object> details;

	/**
	 * Create a new {@link Health} instance with the specified status and details.
	 * @param builder the Builder to use
	 */
	private Health(Builder builder) {
		Assert.notNull(builder, "Builder must not be null");
		this.status = builder.status;
		this.details = Collections.unmodifiableMap(builder.details);
	}

	/**
	 * Return the status of the health.
	 * @return the status (never {@code null})
	 */
	@JsonUnwrapped
	public Status getStatus() {
		return this.status;
	}

	/**
	 * Return the details of the health.
	 * @return the details (or an empty map)
	 */
	public Map<String, Object> getDetails() {
		return this.details;
	}

	@Override
	public boolean equals(Object obj) {
		if (obj == this) {
			return true;
		}
		if (obj != null && obj instanceof Health) {
			Health other = (Health) obj;
			return this.status.equals(other.status) && this.details.equals(other.details);
		}
		return false;
	}

	@Override
	public int hashCode() {
		int hashCode = this.status.hashCode();
		return 13 * hashCode + this.details.hashCode();
	}

	@Override
	public String toString() {
		return getStatus() + " " + getDetails();
	}

	/**
	 * Create a new {@link Builder} instance with an {@link Status#UNKNOWN} status.
	 * @return a new {@link Builder} instance
	 */
	public static Builder unknown() {
		return status(Status.UNKNOWN);
	}

	/**
	 * Create a new {@link Builder} instance with an {@link Status#UP} status.
	 * @return a new {@link Builder} instance
	 */
	public static Builder up() {
		return status(Status.UP);
	}

	/**
	 * Create a new {@link Builder} instance with an {@link Status#DOWN} status and the
	 * specified exception details.
	 * @param ex the exception
	 * @return a new {@link Builder} instance
	 */
	public static Builder down(Exception ex) {
		return down().withException(ex);
	}

	/**
	 * Create a new {@link Builder} instance with a {@link Status#DOWN} status.
	 * @return a new {@link Builder} instance
	 */
	public static Builder down() {
		return status(Status.DOWN);
	}

	/**
	 * Create a new {@link Builder} instance with an {@link Status#OUT_OF_SERVICE} status.
	 * @return a new {@link Builder} instance
	 */
	public static Builder outOfService() {
		return status(Status.OUT_OF_SERVICE);
	}

	/**
	 * Create a new {@link Builder} instance with a specific status code.
	 * @param statusCode the status code
	 * @return a new {@link Builder} instance
	 */
	public static Builder status(String statusCode) {
		return status(new Status(statusCode));
	}

	/**
	 * Create a new {@link Builder} instance with a specific {@link Status}.
	 * @param status the status
	 * @return a new {@link Builder} instance
	 */
	public static Builder status(Status status) {
		return new Builder(status);
	}

	/**
	 * Builder for creating immutable {@link Health} instances.
	 */
	public static class Builder {

		private Status status;

		private Map<String, Object> details;

		/**
		 * Create new Builder instance.
		 */
		public Builder() {
			this.status = Status.UNKNOWN;
			this.details = new LinkedHashMap<>();
		}

		/**
		 * Create new Builder instance, setting status to given {@code status}.
		 * @param status the {@link Status} to use
		 */
		public Builder(Status status) {
			Assert.notNull(status, "Status must not be null");
			this.status = status;
			this.details = new LinkedHashMap<>();
		}

		/**
		 * Create new Builder instance, setting status to given {@code status} and details
		 * to given {@code details}.
		 * @param status the {@link Status} to use
		 * @param details the details {@link Map} to use
		 */
		public Builder(Status status, Map<String, ?> details) {
			Assert.notNull(status, "Status must not be null");
			Assert.notNull(details, "Details must not be null");
			this.status = status;
			this.details = new LinkedHashMap<>(details);
		}

		/**
		 * Record detail for given {@link Exception}.
		 * @param ex the exception
		 * @return this {@link Builder} instance
		 */
		public Builder withException(Throwable ex) {
			Assert.notNull(ex, "Exception must not be null");
			return withDetail("error", ex.getClass().getName() + ": " + ex.getMessage());
		}

		/**
		 * Record detail using given {@code key} and {@code value}.
		 * @param key the detail key
		 * @param value the detail value
		 * @return this {@link Builder} instance
		 */
		public Builder withDetail(String key, Object value) {
			Assert.notNull(key, "Key must not be null");
			Assert.notNull(value, "Value must not be null");
			this.details.put(key, value);
			return this;
		}

		/**
		 * Record details from the given {@code details} map. Keys from the given map
		 * replace any existing keys if there are duplicates.
		 * @param details map of details
		 * @return this {@link Builder} instance
		 * @since 2.1.0
		 */
		public Builder withDetails(Map<String, ?> details) {
			Assert.notNull(details, "Details must not be null");
			this.details.putAll(details);
			return this;
		}

		/**
		 * Set status to {@link Status#UNKNOWN} status.
		 * @return this {@link Builder} instance
		 */
		public Builder unknown() {
			return status(Status.UNKNOWN);
		}

		/**
		 * Set status to {@link Status#UP} status.
		 * @return this {@link Builder} instance
		 */
		public Builder up() {
			return status(Status.UP);
		}

		/**
		 * Set status to {@link Status#DOWN} and add details for given {@link Throwable}.
		 * @param ex the exception
		 * @return this {@link Builder} instance
		 */
		public Builder down(Throwable ex) {
			return down().withException(ex);
		}

		/**
		 * Set status to {@link Status#DOWN}.
		 * @return this {@link Builder} instance
		 */
		public Builder down() {
			return status(Status.DOWN);
		}

		/**
		 * Set status to {@link Status#OUT_OF_SERVICE}.
		 * @return this {@link Builder} instance
		 */
		public Builder outOfService() {
			return status(Status.OUT_OF_SERVICE);
		}

		/**
		 * Set status to given {@code statusCode}.
		 * @param statusCode the status code
		 * @return this {@link Builder} instance
		 */
		public Builder status(String statusCode) {
			return status(new Status(statusCode));
		}

		/**
		 * Set status to given {@link Status} instance.
		 * @param status the status
		 * @return this {@link Builder} instance
		 */
		public Builder status(Status status) {
			this.status = status;
			return this;
		}

		/**
		 * Create a new {@link Health} instance with the previously specified code and
		 * details.
		 * @return a new {@link Health} instance
		 */
		public Health build() {
			return new Health(this);
		}

	}

}
=======
/*
 * Copyright 2012-2019 the original author or authors.
 *
 * Licensed under the Apache License, Version 2.0 (the "License");
 * you may not use this file except in compliance with the License.
 * You may obtain a copy of the License at
 *
 *      https://www.apache.org/licenses/LICENSE-2.0
 *
 * Unless required by applicable law or agreed to in writing, software
 * distributed under the License is distributed on an "AS IS" BASIS,
 * WITHOUT WARRANTIES OR CONDITIONS OF ANY KIND, either express or implied.
 * See the License for the specific language governing permissions and
 * limitations under the License.
 */

package org.springframework.boot.actuate.health;

import java.util.Collections;
import java.util.LinkedHashMap;
import java.util.Map;

import com.fasterxml.jackson.annotation.JsonInclude;
import com.fasterxml.jackson.annotation.JsonInclude.Include;

import org.springframework.util.Assert;

/**
 * Carries information about the health of a component or subsystem. Extends
 * {@link HealthComponent} so that additional contextual details about the system can be
 * returned along with the {@link Status}.
 * <p>
 * {@link Health} instances can be created by using {@link Builder}'s fluent API. Typical
 * usage in a {@link HealthIndicator} would be:
 *
 * <pre class="code">
 * try {
 * 	// do some test to determine state of component
 * 	return Health.up().withDetail("version", "1.1.2").build();
 * }
 * catch (Exception ex) {
 * 	return Health.down(ex).build();
 * }
 * </pre>
 *
 * @author Christian Dupuis
 * @author Phillip Webb
 * @author Michael Pratt
 * @since 1.1.0
 */
@JsonInclude(Include.NON_EMPTY)
public final class Health extends HealthComponent {

	private final Status status;

	private final Map<String, Object> details;

	/**
	 * Create a new {@link Health} instance with the specified status and details.
	 * @param builder the Builder to use
	 */
	private Health(Builder builder) {
		Assert.notNull(builder, "Builder must not be null");
		this.status = builder.status;
		this.details = Collections.unmodifiableMap(builder.details);
	}

	Health(Status status, Map<String, Object> details) {
		this.status = status;
		this.details = details;
	}

	/**
	 * Return the status of the health.
	 * @return the status (never {@code null})
	 */
	@Override
	public Status getStatus() {
		return this.status;
	}

	/**
	 * Return the details of the health.
	 * @return the details (or an empty map)
	 */
	@JsonInclude(Include.NON_EMPTY)
	public Map<String, Object> getDetails() {
		return this.details;
	}

	/**
	 * Return a new instance of this {@link Health} with all {@link #getDetails() details}
	 * removed.
	 * @return a new instance without details
	 * @since 2.2.0
	 */
	Health withoutDetails() {
		if (this.details.isEmpty()) {
			return this;
		}
		return status(getStatus()).build();
	}

	@Override
	public boolean equals(Object obj) {
		if (obj == this) {
			return true;
		}
		if (obj instanceof Health) {
			Health other = (Health) obj;
			return this.status.equals(other.status) && this.details.equals(other.details);
		}
		return false;
	}

	@Override
	public int hashCode() {
		int hashCode = this.status.hashCode();
		return 13 * hashCode + this.details.hashCode();
	}

	@Override
	public String toString() {
		return getStatus() + " " + getDetails();
	}

	/**
	 * Create a new {@link Builder} instance with an {@link Status#UNKNOWN} status.
	 * @return a new {@link Builder} instance
	 */
	public static Builder unknown() {
		return status(Status.UNKNOWN);
	}

	/**
	 * Create a new {@link Builder} instance with an {@link Status#UP} status.
	 * @return a new {@link Builder} instance
	 */
	public static Builder up() {
		return status(Status.UP);
	}

	/**
	 * Create a new {@link Builder} instance with an {@link Status#DOWN} status and the
	 * specified exception details.
	 * @param ex the exception
	 * @return a new {@link Builder} instance
	 */
	public static Builder down(Exception ex) {
		return down().withException(ex);
	}

	/**
	 * Create a new {@link Builder} instance with a {@link Status#DOWN} status.
	 * @return a new {@link Builder} instance
	 */
	public static Builder down() {
		return status(Status.DOWN);
	}

	/**
	 * Create a new {@link Builder} instance with an {@link Status#OUT_OF_SERVICE} status.
	 * @return a new {@link Builder} instance
	 */
	public static Builder outOfService() {
		return status(Status.OUT_OF_SERVICE);
	}

	/**
	 * Create a new {@link Builder} instance with a specific status code.
	 * @param statusCode the status code
	 * @return a new {@link Builder} instance
	 */
	public static Builder status(String statusCode) {
		return status(new Status(statusCode));
	}

	/**
	 * Create a new {@link Builder} instance with a specific {@link Status}.
	 * @param status the status
	 * @return a new {@link Builder} instance
	 */
	public static Builder status(Status status) {
		return new Builder(status);
	}

	/**
	 * Builder for creating immutable {@link Health} instances.
	 */
	public static class Builder {

		private Status status;

		private Map<String, Object> details;

		/**
		 * Create new Builder instance.
		 */
		public Builder() {
			this.status = Status.UNKNOWN;
			this.details = new LinkedHashMap<>();
		}

		/**
		 * Create new Builder instance, setting status to given {@code status}.
		 * @param status the {@link Status} to use
		 */
		public Builder(Status status) {
			Assert.notNull(status, "Status must not be null");
			this.status = status;
			this.details = new LinkedHashMap<>();
		}

		/**
		 * Create new Builder instance, setting status to given {@code status} and details
		 * to given {@code details}.
		 * @param status the {@link Status} to use
		 * @param details the details {@link Map} to use
		 */
		public Builder(Status status, Map<String, ?> details) {
			Assert.notNull(status, "Status must not be null");
			Assert.notNull(details, "Details must not be null");
			this.status = status;
			this.details = new LinkedHashMap<>(details);
		}

		/**
		 * Record detail for given {@link Exception}.
		 * @param ex the exception
		 * @return this {@link Builder} instance
		 */
		public Builder withException(Throwable ex) {
			Assert.notNull(ex, "Exception must not be null");
			return withDetail("error", ex.getClass().getName() + ": " + ex.getMessage());
		}

		/**
		 * Record detail using given {@code key} and {@code value}.
		 * @param key the detail key
		 * @param value the detail value
		 * @return this {@link Builder} instance
		 */
		public Builder withDetail(String key, Object value) {
			Assert.notNull(key, "Key must not be null");
			Assert.notNull(value, "Value must not be null");
			this.details.put(key, value);
			return this;
		}

		/**
		 * Record details from the given {@code details} map. Keys from the given map
		 * replace any existing keys if there are duplicates.
		 * @param details map of details
		 * @return this {@link Builder} instance
		 * @since 2.1.0
		 */
		public Builder withDetails(Map<String, ?> details) {
			Assert.notNull(details, "Details must not be null");
			this.details.putAll(details);
			return this;
		}

		/**
		 * Set status to {@link Status#UNKNOWN} status.
		 * @return this {@link Builder} instance
		 */
		public Builder unknown() {
			return status(Status.UNKNOWN);
		}

		/**
		 * Set status to {@link Status#UP} status.
		 * @return this {@link Builder} instance
		 */
		public Builder up() {
			return status(Status.UP);
		}

		/**
		 * Set status to {@link Status#DOWN} and add details for given {@link Throwable}.
		 * @param ex the exception
		 * @return this {@link Builder} instance
		 */
		public Builder down(Throwable ex) {
			return down().withException(ex);
		}

		/**
		 * Set status to {@link Status#DOWN}.
		 * @return this {@link Builder} instance
		 */
		public Builder down() {
			return status(Status.DOWN);
		}

		/**
		 * Set status to {@link Status#OUT_OF_SERVICE}.
		 * @return this {@link Builder} instance
		 */
		public Builder outOfService() {
			return status(Status.OUT_OF_SERVICE);
		}

		/**
		 * Set status to given {@code statusCode}.
		 * @param statusCode the status code
		 * @return this {@link Builder} instance
		 */
		public Builder status(String statusCode) {
			return status(new Status(statusCode));
		}

		/**
		 * Set status to given {@link Status} instance.
		 * @param status the status
		 * @return this {@link Builder} instance
		 */
		public Builder status(Status status) {
			this.status = status;
			return this;
		}

		/**
		 * Create a new {@link Health} instance with the previously specified code and
		 * details.
		 * @return a new {@link Health} instance
		 */
		public Health build() {
			return new Health(this);
		}

	}

}
>>>>>>> 6755b480
<|MERGE_RESOLUTION|>--- conflicted
+++ resolved
@@ -1,322 +1,3 @@
-<<<<<<< HEAD
-/*
- * Copyright 2012-2018 the original author or authors.
- *
- * Licensed under the Apache License, Version 2.0 (the "License");
- * you may not use this file except in compliance with the License.
- * You may obtain a copy of the License at
- *
- *      https://www.apache.org/licenses/LICENSE-2.0
- *
- * Unless required by applicable law or agreed to in writing, software
- * distributed under the License is distributed on an "AS IS" BASIS,
- * WITHOUT WARRANTIES OR CONDITIONS OF ANY KIND, either express or implied.
- * See the License for the specific language governing permissions and
- * limitations under the License.
- */
-
-package org.springframework.boot.actuate.health;
-
-import java.util.Collections;
-import java.util.LinkedHashMap;
-import java.util.Map;
-
-import com.fasterxml.jackson.annotation.JsonInclude;
-import com.fasterxml.jackson.annotation.JsonInclude.Include;
-import com.fasterxml.jackson.annotation.JsonUnwrapped;
-
-import org.springframework.util.Assert;
-
-/**
- * Carries information about the health of a component or subsystem.
- * <p>
- * {@link Health} contains a {@link Status} to express the state of a component or
- * subsystem and some additional details to carry some contextual information.
- * <p>
- * {@link Health} instances can be created by using {@link Builder}'s fluent API. Typical
- * usage in a {@link HealthIndicator} would be:
- *
- * <pre class="code">
- * try {
- * 	// do some test to determine state of component
- * 	return new Health.Builder().up().withDetail("version", "1.1.2").build();
- * }
- * catch (Exception ex) {
- * 	return new Health.Builder().down(ex).build();
- * }
- * </pre>
- *
- * @author Christian Dupuis
- * @author Phillip Webb
- * @author Michael Pratt
- * @since 1.1.0
- */
-@JsonInclude(Include.NON_EMPTY)
-public final class Health {
-
-	private final Status status;
-
-	private final Map<String, Object> details;
-
-	/**
-	 * Create a new {@link Health} instance with the specified status and details.
-	 * @param builder the Builder to use
-	 */
-	private Health(Builder builder) {
-		Assert.notNull(builder, "Builder must not be null");
-		this.status = builder.status;
-		this.details = Collections.unmodifiableMap(builder.details);
-	}
-
-	/**
-	 * Return the status of the health.
-	 * @return the status (never {@code null})
-	 */
-	@JsonUnwrapped
-	public Status getStatus() {
-		return this.status;
-	}
-
-	/**
-	 * Return the details of the health.
-	 * @return the details (or an empty map)
-	 */
-	public Map<String, Object> getDetails() {
-		return this.details;
-	}
-
-	@Override
-	public boolean equals(Object obj) {
-		if (obj == this) {
-			return true;
-		}
-		if (obj != null && obj instanceof Health) {
-			Health other = (Health) obj;
-			return this.status.equals(other.status) && this.details.equals(other.details);
-		}
-		return false;
-	}
-
-	@Override
-	public int hashCode() {
-		int hashCode = this.status.hashCode();
-		return 13 * hashCode + this.details.hashCode();
-	}
-
-	@Override
-	public String toString() {
-		return getStatus() + " " + getDetails();
-	}
-
-	/**
-	 * Create a new {@link Builder} instance with an {@link Status#UNKNOWN} status.
-	 * @return a new {@link Builder} instance
-	 */
-	public static Builder unknown() {
-		return status(Status.UNKNOWN);
-	}
-
-	/**
-	 * Create a new {@link Builder} instance with an {@link Status#UP} status.
-	 * @return a new {@link Builder} instance
-	 */
-	public static Builder up() {
-		return status(Status.UP);
-	}
-
-	/**
-	 * Create a new {@link Builder} instance with an {@link Status#DOWN} status and the
-	 * specified exception details.
-	 * @param ex the exception
-	 * @return a new {@link Builder} instance
-	 */
-	public static Builder down(Exception ex) {
-		return down().withException(ex);
-	}
-
-	/**
-	 * Create a new {@link Builder} instance with a {@link Status#DOWN} status.
-	 * @return a new {@link Builder} instance
-	 */
-	public static Builder down() {
-		return status(Status.DOWN);
-	}
-
-	/**
-	 * Create a new {@link Builder} instance with an {@link Status#OUT_OF_SERVICE} status.
-	 * @return a new {@link Builder} instance
-	 */
-	public static Builder outOfService() {
-		return status(Status.OUT_OF_SERVICE);
-	}
-
-	/**
-	 * Create a new {@link Builder} instance with a specific status code.
-	 * @param statusCode the status code
-	 * @return a new {@link Builder} instance
-	 */
-	public static Builder status(String statusCode) {
-		return status(new Status(statusCode));
-	}
-
-	/**
-	 * Create a new {@link Builder} instance with a specific {@link Status}.
-	 * @param status the status
-	 * @return a new {@link Builder} instance
-	 */
-	public static Builder status(Status status) {
-		return new Builder(status);
-	}
-
-	/**
-	 * Builder for creating immutable {@link Health} instances.
-	 */
-	public static class Builder {
-
-		private Status status;
-
-		private Map<String, Object> details;
-
-		/**
-		 * Create new Builder instance.
-		 */
-		public Builder() {
-			this.status = Status.UNKNOWN;
-			this.details = new LinkedHashMap<>();
-		}
-
-		/**
-		 * Create new Builder instance, setting status to given {@code status}.
-		 * @param status the {@link Status} to use
-		 */
-		public Builder(Status status) {
-			Assert.notNull(status, "Status must not be null");
-			this.status = status;
-			this.details = new LinkedHashMap<>();
-		}
-
-		/**
-		 * Create new Builder instance, setting status to given {@code status} and details
-		 * to given {@code details}.
-		 * @param status the {@link Status} to use
-		 * @param details the details {@link Map} to use
-		 */
-		public Builder(Status status, Map<String, ?> details) {
-			Assert.notNull(status, "Status must not be null");
-			Assert.notNull(details, "Details must not be null");
-			this.status = status;
-			this.details = new LinkedHashMap<>(details);
-		}
-
-		/**
-		 * Record detail for given {@link Exception}.
-		 * @param ex the exception
-		 * @return this {@link Builder} instance
-		 */
-		public Builder withException(Throwable ex) {
-			Assert.notNull(ex, "Exception must not be null");
-			return withDetail("error", ex.getClass().getName() + ": " + ex.getMessage());
-		}
-
-		/**
-		 * Record detail using given {@code key} and {@code value}.
-		 * @param key the detail key
-		 * @param value the detail value
-		 * @return this {@link Builder} instance
-		 */
-		public Builder withDetail(String key, Object value) {
-			Assert.notNull(key, "Key must not be null");
-			Assert.notNull(value, "Value must not be null");
-			this.details.put(key, value);
-			return this;
-		}
-
-		/**
-		 * Record details from the given {@code details} map. Keys from the given map
-		 * replace any existing keys if there are duplicates.
-		 * @param details map of details
-		 * @return this {@link Builder} instance
-		 * @since 2.1.0
-		 */
-		public Builder withDetails(Map<String, ?> details) {
-			Assert.notNull(details, "Details must not be null");
-			this.details.putAll(details);
-			return this;
-		}
-
-		/**
-		 * Set status to {@link Status#UNKNOWN} status.
-		 * @return this {@link Builder} instance
-		 */
-		public Builder unknown() {
-			return status(Status.UNKNOWN);
-		}
-
-		/**
-		 * Set status to {@link Status#UP} status.
-		 * @return this {@link Builder} instance
-		 */
-		public Builder up() {
-			return status(Status.UP);
-		}
-
-		/**
-		 * Set status to {@link Status#DOWN} and add details for given {@link Throwable}.
-		 * @param ex the exception
-		 * @return this {@link Builder} instance
-		 */
-		public Builder down(Throwable ex) {
-			return down().withException(ex);
-		}
-
-		/**
-		 * Set status to {@link Status#DOWN}.
-		 * @return this {@link Builder} instance
-		 */
-		public Builder down() {
-			return status(Status.DOWN);
-		}
-
-		/**
-		 * Set status to {@link Status#OUT_OF_SERVICE}.
-		 * @return this {@link Builder} instance
-		 */
-		public Builder outOfService() {
-			return status(Status.OUT_OF_SERVICE);
-		}
-
-		/**
-		 * Set status to given {@code statusCode}.
-		 * @param statusCode the status code
-		 * @return this {@link Builder} instance
-		 */
-		public Builder status(String statusCode) {
-			return status(new Status(statusCode));
-		}
-
-		/**
-		 * Set status to given {@link Status} instance.
-		 * @param status the status
-		 * @return this {@link Builder} instance
-		 */
-		public Builder status(Status status) {
-			this.status = status;
-			return this;
-		}
-
-		/**
-		 * Create a new {@link Health} instance with the previously specified code and
-		 * details.
-		 * @return a new {@link Health} instance
-		 */
-		public Health build() {
-			return new Health(this);
-		}
-
-	}
-
-}
-=======
 /*
  * Copyright 2012-2019 the original author or authors.
  *
@@ -650,5 +331,4 @@
 
 	}
 
-}
->>>>>>> 6755b480
+}