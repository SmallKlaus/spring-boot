<<<<<<< HEAD
/*
 * Copyright 2012-2019 the original author or authors.
 *
 * Licensed under the Apache License, Version 2.0 (the "License");
 * you may not use this file except in compliance with the License.
 * You may obtain a copy of the License at
 *
 *      https://www.apache.org/licenses/LICENSE-2.0
 *
 * Unless required by applicable law or agreed to in writing, software
 * distributed under the License is distributed on an "AS IS" BASIS,
 * WITHOUT WARRANTIES OR CONDITIONS OF ANY KIND, either express or implied.
 * See the License for the specific language governing permissions and
 * limitations under the License.
 */

package org.springframework.boot.actuate.metrics.web.reactive.client;

import java.io.IOException;
import java.util.regex.Pattern;

import io.micrometer.core.instrument.Tag;

import org.springframework.http.HttpStatus;
import org.springframework.http.client.reactive.ClientHttpRequest;
import org.springframework.web.reactive.function.client.ClientRequest;
import org.springframework.web.reactive.function.client.ClientResponse;
import org.springframework.web.reactive.function.client.WebClient;

/**
 * Factory methods for creating {@link Tag Tags} related to a request-response exchange
 * performed by a {@link WebClient}.
 *
 * @author Brian Clozel
 * @author Nishant Raut
 * @since 2.1.0
 */
public final class WebClientExchangeTags {

	private static final String URI_TEMPLATE_ATTRIBUTE = WebClient.class.getName() + ".uriTemplate";

	private static final Tag IO_ERROR = Tag.of("status", "IO_ERROR");

	private static final Tag CLIENT_ERROR = Tag.of("status", "CLIENT_ERROR");

	private static final Pattern PATTERN_BEFORE_PATH = Pattern.compile("^https?://[^/]+/");

	private static final Tag CLIENT_NAME_NONE = Tag.of("clientName", "none");

	private static final Tag OUTCOME_UNKNOWN = Tag.of("outcome", "UNKNOWN");

	private static final Tag OUTCOME_INFORMATIONAL = Tag.of("outcome", "INFORMATIONAL");

	private static final Tag OUTCOME_SUCCESS = Tag.of("outcome", "SUCCESS");

	private static final Tag OUTCOME_REDIRECTION = Tag.of("outcome", "REDIRECTION");

	private static final Tag OUTCOME_CLIENT_ERROR = Tag.of("outcome", "CLIENT_ERROR");

	private static final Tag OUTCOME_SERVER_ERROR = Tag.of("outcome", "SERVER_ERROR");

	private WebClientExchangeTags() {
	}

	/**
	 * Creates a {@code method} {@code Tag} for the {@link ClientHttpRequest#getMethod()
	 * method} of the given {@code request}.
	 * @param request the request
	 * @return the method tag
	 */
	public static Tag method(ClientRequest request) {
		return Tag.of("method", request.method().name());
	}

	/**
	 * Creates a {@code uri} {@code Tag} for the URI path of the given {@code request}.
	 * @param request the request
	 * @return the uri tag
	 */
	public static Tag uri(ClientRequest request) {
		String uri = (String) request.attribute(URI_TEMPLATE_ATTRIBUTE).orElseGet(() -> request.url().getPath());
		return Tag.of("uri", extractPath(uri));
	}

	private static String extractPath(String url) {
		String path = PATTERN_BEFORE_PATH.matcher(url).replaceFirst("");
		return (path.startsWith("/") ? path : "/" + path);
	}

	/**
	 * Creates a {@code status} {@code Tag} derived from the
	 * {@link ClientResponse#statusCode()} of the given {@code response}.
	 * @param response the response
	 * @return the status tag
	 */
	public static Tag status(ClientResponse response) {
		return Tag.of("status", String.valueOf(response.statusCode().value()));
	}

	/**
	 * Creates a {@code status} {@code Tag} derived from the exception thrown by the
	 * client.
	 * @param throwable the exception
	 * @return the status tag
	 */
	public static Tag status(Throwable throwable) {
		return (throwable instanceof IOException) ? IO_ERROR : CLIENT_ERROR;
	}

	/**
	 * Create a {@code clientName} {@code Tag} derived from the
	 * {@link java.net.URI#getHost host} of the {@link ClientRequest#url() URL} of the
	 * given {@code request}.
	 * @param request the request
	 * @return the clientName tag
	 */
	public static Tag clientName(ClientRequest request) {
		String host = request.url().getHost();
		if (host == null) {
			return CLIENT_NAME_NONE;
		}
		return Tag.of("clientName", host);
	}

	/**
	 * Creates an {@code outcome} {@code Tag} derived from the
	 * {@link ClientResponse#statusCode() status} of the given {@code response}.
	 * @param response the response
	 * @return the outcome tag
	 * @since 2.2.0
	 */
	public static Tag outcome(ClientResponse response) {
		try {
			if (response != null) {
				HttpStatus status = response.statusCode();
				if (status.is1xxInformational()) {
					return OUTCOME_INFORMATIONAL;
				}
				if (status.is2xxSuccessful()) {
					return OUTCOME_SUCCESS;
				}
				if (status.is3xxRedirection()) {
					return OUTCOME_REDIRECTION;
				}
				if (status.is4xxClientError()) {
					return OUTCOME_CLIENT_ERROR;
				}
				if (status.is5xxServerError()) {
					return OUTCOME_SERVER_ERROR;
				}
			}
			return OUTCOME_UNKNOWN;
		}
		catch (IllegalArgumentException exc) {
			return OUTCOME_UNKNOWN;
		}
	}

}
=======
/*
 * Copyright 2012-2021 the original author or authors.
 *
 * Licensed under the Apache License, Version 2.0 (the "License");
 * you may not use this file except in compliance with the License.
 * You may obtain a copy of the License at
 *
 *      https://www.apache.org/licenses/LICENSE-2.0
 *
 * Unless required by applicable law or agreed to in writing, software
 * distributed under the License is distributed on an "AS IS" BASIS,
 * WITHOUT WARRANTIES OR CONDITIONS OF ANY KIND, either express or implied.
 * See the License for the specific language governing permissions and
 * limitations under the License.
 */

package org.springframework.boot.actuate.metrics.web.reactive.client;

import java.io.IOException;
import java.util.regex.Pattern;

import io.micrometer.core.instrument.Tag;

import org.springframework.boot.actuate.metrics.http.Outcome;
import org.springframework.http.client.reactive.ClientHttpRequest;
import org.springframework.web.reactive.function.client.ClientRequest;
import org.springframework.web.reactive.function.client.ClientResponse;
import org.springframework.web.reactive.function.client.WebClient;

/**
 * Factory methods for creating {@link Tag Tags} related to a request-response exchange
 * performed by a {@link WebClient}.
 *
 * @author Brian Clozel
 * @author Nishant Raut
 * @since 2.1.0
 */
public final class WebClientExchangeTags {

	private static final String URI_TEMPLATE_ATTRIBUTE = WebClient.class.getName() + ".uriTemplate";

	private static final Tag IO_ERROR = Tag.of("status", "IO_ERROR");

	private static final Tag CLIENT_ERROR = Tag.of("status", "CLIENT_ERROR");

	private static final Pattern PATTERN_BEFORE_PATH = Pattern.compile("^https?://[^/]+/");

	private static final Tag CLIENT_NAME_NONE = Tag.of("clientName", "none");

	private WebClientExchangeTags() {
	}

	/**
	 * Creates a {@code method} {@code Tag} for the {@link ClientHttpRequest#getMethod()
	 * method} of the given {@code request}.
	 * @param request the request
	 * @return the method tag
	 */
	public static Tag method(ClientRequest request) {
		return Tag.of("method", request.method().name());
	}

	/**
	 * Creates a {@code uri} {@code Tag} for the URI path of the given {@code request}.
	 * @param request the request
	 * @return the uri tag
	 */
	public static Tag uri(ClientRequest request) {
		String uri = (String) request.attribute(URI_TEMPLATE_ATTRIBUTE).orElseGet(() -> request.url().toString());
		return Tag.of("uri", extractPath(uri));
	}

	private static String extractPath(String url) {
		String path = PATTERN_BEFORE_PATH.matcher(url).replaceFirst("");
		return (path.startsWith("/") ? path : "/" + path);
	}

	/**
	 * Creates a {@code status} {@code Tag} derived from the
	 * {@link ClientResponse#statusCode()} of the given {@code response} if available, the
	 * thrown exception otherwise, or considers the request as Cancelled as a last resort.
	 * @param response the response
	 * @param throwable the exception
	 * @return the status tag
	 * @since 2.3.0
	 */
	public static Tag status(ClientResponse response, Throwable throwable) {
		if (response != null) {
			return Tag.of("status", String.valueOf(response.rawStatusCode()));
		}
		if (throwable != null) {
			return (throwable instanceof IOException) ? IO_ERROR : CLIENT_ERROR;
		}
		return CLIENT_ERROR;
	}

	/**
	 * Create a {@code clientName} {@code Tag} derived from the
	 * {@link java.net.URI#getHost host} of the {@link ClientRequest#url() URL} of the
	 * given {@code request}.
	 * @param request the request
	 * @return the clientName tag
	 */
	public static Tag clientName(ClientRequest request) {
		String host = request.url().getHost();
		if (host == null) {
			return CLIENT_NAME_NONE;
		}
		return Tag.of("clientName", host);
	}

	/**
	 * Creates an {@code outcome} {@code Tag} derived from the
	 * {@link ClientResponse#rawStatusCode() status} of the given {@code response}.
	 * @param response the response
	 * @return the outcome tag
	 * @since 2.2.0
	 */
	public static Tag outcome(ClientResponse response) {
		Outcome outcome = (response != null) ? Outcome.forStatus(response.rawStatusCode()) : Outcome.UNKNOWN;
		return outcome.asTag();
	}

}
>>>>>>> 6755b480
<|MERGE_RESOLUTION|>--- conflicted
+++ resolved
@@ -1,164 +1,3 @@
-<<<<<<< HEAD
-/*
- * Copyright 2012-2019 the original author or authors.
- *
- * Licensed under the Apache License, Version 2.0 (the "License");
- * you may not use this file except in compliance with the License.
- * You may obtain a copy of the License at
- *
- *      https://www.apache.org/licenses/LICENSE-2.0
- *
- * Unless required by applicable law or agreed to in writing, software
- * distributed under the License is distributed on an "AS IS" BASIS,
- * WITHOUT WARRANTIES OR CONDITIONS OF ANY KIND, either express or implied.
- * See the License for the specific language governing permissions and
- * limitations under the License.
- */
-
-package org.springframework.boot.actuate.metrics.web.reactive.client;
-
-import java.io.IOException;
-import java.util.regex.Pattern;
-
-import io.micrometer.core.instrument.Tag;
-
-import org.springframework.http.HttpStatus;
-import org.springframework.http.client.reactive.ClientHttpRequest;
-import org.springframework.web.reactive.function.client.ClientRequest;
-import org.springframework.web.reactive.function.client.ClientResponse;
-import org.springframework.web.reactive.function.client.WebClient;
-
-/**
- * Factory methods for creating {@link Tag Tags} related to a request-response exchange
- * performed by a {@link WebClient}.
- *
- * @author Brian Clozel
- * @author Nishant Raut
- * @since 2.1.0
- */
-public final class WebClientExchangeTags {
-
-	private static final String URI_TEMPLATE_ATTRIBUTE = WebClient.class.getName() + ".uriTemplate";
-
-	private static final Tag IO_ERROR = Tag.of("status", "IO_ERROR");
-
-	private static final Tag CLIENT_ERROR = Tag.of("status", "CLIENT_ERROR");
-
-	private static final Pattern PATTERN_BEFORE_PATH = Pattern.compile("^https?://[^/]+/");
-
-	private static final Tag CLIENT_NAME_NONE = Tag.of("clientName", "none");
-
-	private static final Tag OUTCOME_UNKNOWN = Tag.of("outcome", "UNKNOWN");
-
-	private static final Tag OUTCOME_INFORMATIONAL = Tag.of("outcome", "INFORMATIONAL");
-
-	private static final Tag OUTCOME_SUCCESS = Tag.of("outcome", "SUCCESS");
-
-	private static final Tag OUTCOME_REDIRECTION = Tag.of("outcome", "REDIRECTION");
-
-	private static final Tag OUTCOME_CLIENT_ERROR = Tag.of("outcome", "CLIENT_ERROR");
-
-	private static final Tag OUTCOME_SERVER_ERROR = Tag.of("outcome", "SERVER_ERROR");
-
-	private WebClientExchangeTags() {
-	}
-
-	/**
-	 * Creates a {@code method} {@code Tag} for the {@link ClientHttpRequest#getMethod()
-	 * method} of the given {@code request}.
-	 * @param request the request
-	 * @return the method tag
-	 */
-	public static Tag method(ClientRequest request) {
-		return Tag.of("method", request.method().name());
-	}
-
-	/**
-	 * Creates a {@code uri} {@code Tag} for the URI path of the given {@code request}.
-	 * @param request the request
-	 * @return the uri tag
-	 */
-	public static Tag uri(ClientRequest request) {
-		String uri = (String) request.attribute(URI_TEMPLATE_ATTRIBUTE).orElseGet(() -> request.url().getPath());
-		return Tag.of("uri", extractPath(uri));
-	}
-
-	private static String extractPath(String url) {
-		String path = PATTERN_BEFORE_PATH.matcher(url).replaceFirst("");
-		return (path.startsWith("/") ? path : "/" + path);
-	}
-
-	/**
-	 * Creates a {@code status} {@code Tag} derived from the
-	 * {@link ClientResponse#statusCode()} of the given {@code response}.
-	 * @param response the response
-	 * @return the status tag
-	 */
-	public static Tag status(ClientResponse response) {
-		return Tag.of("status", String.valueOf(response.statusCode().value()));
-	}
-
-	/**
-	 * Creates a {@code status} {@code Tag} derived from the exception thrown by the
-	 * client.
-	 * @param throwable the exception
-	 * @return the status tag
-	 */
-	public static Tag status(Throwable throwable) {
-		return (throwable instanceof IOException) ? IO_ERROR : CLIENT_ERROR;
-	}
-
-	/**
-	 * Create a {@code clientName} {@code Tag} derived from the
-	 * {@link java.net.URI#getHost host} of the {@link ClientRequest#url() URL} of the
-	 * given {@code request}.
-	 * @param request the request
-	 * @return the clientName tag
-	 */
-	public static Tag clientName(ClientRequest request) {
-		String host = request.url().getHost();
-		if (host == null) {
-			return CLIENT_NAME_NONE;
-		}
-		return Tag.of("clientName", host);
-	}
-
-	/**
-	 * Creates an {@code outcome} {@code Tag} derived from the
-	 * {@link ClientResponse#statusCode() status} of the given {@code response}.
-	 * @param response the response
-	 * @return the outcome tag
-	 * @since 2.2.0
-	 */
-	public static Tag outcome(ClientResponse response) {
-		try {
-			if (response != null) {
-				HttpStatus status = response.statusCode();
-				if (status.is1xxInformational()) {
-					return OUTCOME_INFORMATIONAL;
-				}
-				if (status.is2xxSuccessful()) {
-					return OUTCOME_SUCCESS;
-				}
-				if (status.is3xxRedirection()) {
-					return OUTCOME_REDIRECTION;
-				}
-				if (status.is4xxClientError()) {
-					return OUTCOME_CLIENT_ERROR;
-				}
-				if (status.is5xxServerError()) {
-					return OUTCOME_SERVER_ERROR;
-				}
-			}
-			return OUTCOME_UNKNOWN;
-		}
-		catch (IllegalArgumentException exc) {
-			return OUTCOME_UNKNOWN;
-		}
-	}
-
-}
-=======
 /*
  * Copyright 2012-2021 the original author or authors.
  *
@@ -282,5 +121,4 @@
 		return outcome.asTag();
 	}
 
-}
->>>>>>> 6755b480
+}