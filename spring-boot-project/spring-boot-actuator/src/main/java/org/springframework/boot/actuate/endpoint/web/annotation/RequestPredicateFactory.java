<<<<<<< HEAD
/*
 * Copyright 2012-2019 the original author or authors.
 *
 * Licensed under the Apache License, Version 2.0 (the "License");
 * you may not use this file except in compliance with the License.
 * You may obtain a copy of the License at
 *
 *      https://www.apache.org/licenses/LICENSE-2.0
 *
 * Unless required by applicable law or agreed to in writing, software
 * distributed under the License is distributed on an "AS IS" BASIS,
 * WITHOUT WARRANTIES OR CONDITIONS OF ANY KIND, either express or implied.
 * See the License for the specific language governing permissions and
 * limitations under the License.
 */

package org.springframework.boot.actuate.endpoint.web.annotation;

import java.lang.reflect.Method;
import java.lang.reflect.Parameter;
import java.util.Collection;
import java.util.Collections;
import java.util.stream.Collectors;
import java.util.stream.Stream;

import org.springframework.boot.actuate.endpoint.OperationType;
import org.springframework.boot.actuate.endpoint.annotation.DiscoveredOperationMethod;
import org.springframework.boot.actuate.endpoint.annotation.Selector;
import org.springframework.boot.actuate.endpoint.web.EndpointMediaTypes;
import org.springframework.boot.actuate.endpoint.web.WebEndpointHttpMethod;
import org.springframework.boot.actuate.endpoint.web.WebEndpointResponse;
import org.springframework.boot.actuate.endpoint.web.WebOperationRequestPredicate;
import org.springframework.core.ResolvableType;
import org.springframework.core.io.Resource;
import org.springframework.util.Assert;

/**
 * Factory to create a {@link WebOperationRequestPredicate}.
 *
 * @author Andy Wilkinson
 * @author Stephane Nicoll
 * @author Phillip Webb
 */
class RequestPredicateFactory {

	private final EndpointMediaTypes endpointMediaTypes;

	RequestPredicateFactory(EndpointMediaTypes endpointMediaTypes) {
		Assert.notNull(endpointMediaTypes, "EndpointMediaTypes must not be null");
		this.endpointMediaTypes = endpointMediaTypes;
	}

	WebOperationRequestPredicate getRequestPredicate(String rootPath, DiscoveredOperationMethod operationMethod) {
		Method method = operationMethod.getMethod();
		String path = getPath(rootPath, method);
		WebEndpointHttpMethod httpMethod = determineHttpMethod(operationMethod.getOperationType());
		Collection<String> consumes = getConsumes(httpMethod, method);
		Collection<String> produces = getProduces(operationMethod, method);
		return new WebOperationRequestPredicate(path, httpMethod, consumes, produces);
	}

	private String getPath(String rootPath, Method method) {
		return rootPath + Stream.of(method.getParameters()).filter(this::hasSelector).map(this::slashName)
				.collect(Collectors.joining());
	}

	private boolean hasSelector(Parameter parameter) {
		return parameter.getAnnotation(Selector.class) != null;
	}

	private String slashName(Parameter parameter) {
		return "/{" + parameter.getName() + "}";
	}

	private Collection<String> getConsumes(WebEndpointHttpMethod httpMethod, Method method) {
		if (WebEndpointHttpMethod.POST == httpMethod && consumesRequestBody(method)) {
			return this.endpointMediaTypes.getConsumed();
		}
		return Collections.emptyList();
	}

	private Collection<String> getProduces(DiscoveredOperationMethod operationMethod, Method method) {
		if (!operationMethod.getProducesMediaTypes().isEmpty()) {
			return operationMethod.getProducesMediaTypes();
		}
		if (Void.class.equals(method.getReturnType()) || void.class.equals(method.getReturnType())) {
			return Collections.emptyList();
		}
		if (producesResource(method)) {
			return Collections.singletonList("application/octet-stream");
		}
		return this.endpointMediaTypes.getProduced();
	}

	private boolean producesResource(Method method) {
		if (Resource.class.equals(method.getReturnType())) {
			return true;
		}
		if (WebEndpointResponse.class.isAssignableFrom(method.getReturnType())) {
			ResolvableType returnType = ResolvableType.forMethodReturnType(method);
			if (ResolvableType.forClass(Resource.class).isAssignableFrom(returnType.getGeneric(0))) {
				return true;
			}
		}
		return false;
	}

	private boolean consumesRequestBody(Method method) {
		return Stream.of(method.getParameters())
				.anyMatch((parameter) -> parameter.getAnnotation(Selector.class) == null);
	}

	private WebEndpointHttpMethod determineHttpMethod(OperationType operationType) {
		if (operationType == OperationType.WRITE) {
			return WebEndpointHttpMethod.POST;
		}
		if (operationType == OperationType.DELETE) {
			return WebEndpointHttpMethod.DELETE;
		}
		return WebEndpointHttpMethod.GET;
	}

}
=======
/*
 * Copyright 2012-2019 the original author or authors.
 *
 * Licensed under the Apache License, Version 2.0 (the "License");
 * you may not use this file except in compliance with the License.
 * You may obtain a copy of the License at
 *
 *      https://www.apache.org/licenses/LICENSE-2.0
 *
 * Unless required by applicable law or agreed to in writing, software
 * distributed under the License is distributed on an "AS IS" BASIS,
 * WITHOUT WARRANTIES OR CONDITIONS OF ANY KIND, either express or implied.
 * See the License for the specific language governing permissions and
 * limitations under the License.
 */

package org.springframework.boot.actuate.endpoint.web.annotation;

import java.lang.reflect.Method;
import java.lang.reflect.Parameter;
import java.util.Arrays;
import java.util.Collection;
import java.util.Collections;
import java.util.stream.Stream;

import org.springframework.boot.actuate.endpoint.OperationType;
import org.springframework.boot.actuate.endpoint.annotation.DiscoveredOperationMethod;
import org.springframework.boot.actuate.endpoint.annotation.Selector;
import org.springframework.boot.actuate.endpoint.annotation.Selector.Match;
import org.springframework.boot.actuate.endpoint.web.EndpointMediaTypes;
import org.springframework.boot.actuate.endpoint.web.WebEndpointHttpMethod;
import org.springframework.boot.actuate.endpoint.web.WebEndpointResponse;
import org.springframework.boot.actuate.endpoint.web.WebOperationRequestPredicate;
import org.springframework.core.ResolvableType;
import org.springframework.core.io.Resource;
import org.springframework.util.Assert;

/**
 * Factory to create a {@link WebOperationRequestPredicate}.
 *
 * @author Andy Wilkinson
 * @author Stephane Nicoll
 * @author Phillip Webb
 */
class RequestPredicateFactory {

	private final EndpointMediaTypes endpointMediaTypes;

	RequestPredicateFactory(EndpointMediaTypes endpointMediaTypes) {
		Assert.notNull(endpointMediaTypes, "EndpointMediaTypes must not be null");
		this.endpointMediaTypes = endpointMediaTypes;
	}

	WebOperationRequestPredicate getRequestPredicate(String rootPath, DiscoveredOperationMethod operationMethod) {
		Method method = operationMethod.getMethod();
		Parameter[] selectorParameters = Arrays.stream(method.getParameters()).filter(this::hasSelector)
				.toArray(Parameter[]::new);
		Parameter allRemainingPathSegmentsParameter = getAllRemainingPathSegmentsParameter(selectorParameters);
		String path = getPath(rootPath, selectorParameters, allRemainingPathSegmentsParameter != null);
		WebEndpointHttpMethod httpMethod = determineHttpMethod(operationMethod.getOperationType());
		Collection<String> consumes = getConsumes(httpMethod, method);
		Collection<String> produces = getProduces(operationMethod, method);
		return new WebOperationRequestPredicate(path, httpMethod, consumes, produces);
	}

	private Parameter getAllRemainingPathSegmentsParameter(Parameter[] selectorParameters) {
		Parameter trailingPathsParameter = null;
		for (Parameter selectorParameter : selectorParameters) {
			Selector selector = selectorParameter.getAnnotation(Selector.class);
			if (selector.match() == Match.ALL_REMAINING) {
				Assert.state(trailingPathsParameter == null,
						"@Selector annotation with Match.ALL_REMAINING must be unique");
				trailingPathsParameter = selectorParameter;
			}
		}
		if (trailingPathsParameter != null) {
			Assert.state(trailingPathsParameter == selectorParameters[selectorParameters.length - 1],
					"@Selector annotation with Match.ALL_REMAINING must be the last parameter");
		}
		return trailingPathsParameter;
	}

	private String getPath(String rootPath, Parameter[] selectorParameters, boolean matchRemainingPathSegments) {
		StringBuilder path = new StringBuilder(rootPath);
		for (int i = 0; i < selectorParameters.length; i++) {
			path.append("/{");
			if (i == selectorParameters.length - 1 && matchRemainingPathSegments) {
				path.append("*");
			}
			path.append(selectorParameters[i].getName());
			path.append("}");
		}
		return path.toString();
	}

	private boolean hasSelector(Parameter parameter) {
		return parameter.getAnnotation(Selector.class) != null;
	}

	private Collection<String> getConsumes(WebEndpointHttpMethod httpMethod, Method method) {
		if (WebEndpointHttpMethod.POST == httpMethod && consumesRequestBody(method)) {
			return this.endpointMediaTypes.getConsumed();
		}
		return Collections.emptyList();
	}

	private Collection<String> getProduces(DiscoveredOperationMethod operationMethod, Method method) {
		if (!operationMethod.getProducesMediaTypes().isEmpty()) {
			return operationMethod.getProducesMediaTypes();
		}
		if (Void.class.equals(method.getReturnType()) || void.class.equals(method.getReturnType())) {
			return Collections.emptyList();
		}
		if (producesResource(method)) {
			return Collections.singletonList("application/octet-stream");
		}
		return this.endpointMediaTypes.getProduced();
	}

	private boolean producesResource(Method method) {
		if (Resource.class.equals(method.getReturnType())) {
			return true;
		}
		if (WebEndpointResponse.class.isAssignableFrom(method.getReturnType())) {
			ResolvableType returnType = ResolvableType.forMethodReturnType(method);
			return ResolvableType.forClass(Resource.class).isAssignableFrom(returnType.getGeneric(0));
		}
		return false;
	}

	private boolean consumesRequestBody(Method method) {
		return Stream.of(method.getParameters())
				.anyMatch((parameter) -> parameter.getAnnotation(Selector.class) == null);
	}

	private WebEndpointHttpMethod determineHttpMethod(OperationType operationType) {
		if (operationType == OperationType.WRITE) {
			return WebEndpointHttpMethod.POST;
		}
		if (operationType == OperationType.DELETE) {
			return WebEndpointHttpMethod.DELETE;
		}
		return WebEndpointHttpMethod.GET;
	}

}
>>>>>>> 6755b480
<|MERGE_RESOLUTION|>--- conflicted
+++ resolved
@@ -1,128 +1,3 @@
-<<<<<<< HEAD
-/*
- * Copyright 2012-2019 the original author or authors.
- *
- * Licensed under the Apache License, Version 2.0 (the "License");
- * you may not use this file except in compliance with the License.
- * You may obtain a copy of the License at
- *
- *      https://www.apache.org/licenses/LICENSE-2.0
- *
- * Unless required by applicable law or agreed to in writing, software
- * distributed under the License is distributed on an "AS IS" BASIS,
- * WITHOUT WARRANTIES OR CONDITIONS OF ANY KIND, either express or implied.
- * See the License for the specific language governing permissions and
- * limitations under the License.
- */
-
-package org.springframework.boot.actuate.endpoint.web.annotation;
-
-import java.lang.reflect.Method;
-import java.lang.reflect.Parameter;
-import java.util.Collection;
-import java.util.Collections;
-import java.util.stream.Collectors;
-import java.util.stream.Stream;
-
-import org.springframework.boot.actuate.endpoint.OperationType;
-import org.springframework.boot.actuate.endpoint.annotation.DiscoveredOperationMethod;
-import org.springframework.boot.actuate.endpoint.annotation.Selector;
-import org.springframework.boot.actuate.endpoint.web.EndpointMediaTypes;
-import org.springframework.boot.actuate.endpoint.web.WebEndpointHttpMethod;
-import org.springframework.boot.actuate.endpoint.web.WebEndpointResponse;
-import org.springframework.boot.actuate.endpoint.web.WebOperationRequestPredicate;
-import org.springframework.core.ResolvableType;
-import org.springframework.core.io.Resource;
-import org.springframework.util.Assert;
-
-/**
- * Factory to create a {@link WebOperationRequestPredicate}.
- *
- * @author Andy Wilkinson
- * @author Stephane Nicoll
- * @author Phillip Webb
- */
-class RequestPredicateFactory {
-
-	private final EndpointMediaTypes endpointMediaTypes;
-
-	RequestPredicateFactory(EndpointMediaTypes endpointMediaTypes) {
-		Assert.notNull(endpointMediaTypes, "EndpointMediaTypes must not be null");
-		this.endpointMediaTypes = endpointMediaTypes;
-	}
-
-	WebOperationRequestPredicate getRequestPredicate(String rootPath, DiscoveredOperationMethod operationMethod) {
-		Method method = operationMethod.getMethod();
-		String path = getPath(rootPath, method);
-		WebEndpointHttpMethod httpMethod = determineHttpMethod(operationMethod.getOperationType());
-		Collection<String> consumes = getConsumes(httpMethod, method);
-		Collection<String> produces = getProduces(operationMethod, method);
-		return new WebOperationRequestPredicate(path, httpMethod, consumes, produces);
-	}
-
-	private String getPath(String rootPath, Method method) {
-		return rootPath + Stream.of(method.getParameters()).filter(this::hasSelector).map(this::slashName)
-				.collect(Collectors.joining());
-	}
-
-	private boolean hasSelector(Parameter parameter) {
-		return parameter.getAnnotation(Selector.class) != null;
-	}
-
-	private String slashName(Parameter parameter) {
-		return "/{" + parameter.getName() + "}";
-	}
-
-	private Collection<String> getConsumes(WebEndpointHttpMethod httpMethod, Method method) {
-		if (WebEndpointHttpMethod.POST == httpMethod && consumesRequestBody(method)) {
-			return this.endpointMediaTypes.getConsumed();
-		}
-		return Collections.emptyList();
-	}
-
-	private Collection<String> getProduces(DiscoveredOperationMethod operationMethod, Method method) {
-		if (!operationMethod.getProducesMediaTypes().isEmpty()) {
-			return operationMethod.getProducesMediaTypes();
-		}
-		if (Void.class.equals(method.getReturnType()) || void.class.equals(method.getReturnType())) {
-			return Collections.emptyList();
-		}
-		if (producesResource(method)) {
-			return Collections.singletonList("application/octet-stream");
-		}
-		return this.endpointMediaTypes.getProduced();
-	}
-
-	private boolean producesResource(Method method) {
-		if (Resource.class.equals(method.getReturnType())) {
-			return true;
-		}
-		if (WebEndpointResponse.class.isAssignableFrom(method.getReturnType())) {
-			ResolvableType returnType = ResolvableType.forMethodReturnType(method);
-			if (ResolvableType.forClass(Resource.class).isAssignableFrom(returnType.getGeneric(0))) {
-				return true;
-			}
-		}
-		return false;
-	}
-
-	private boolean consumesRequestBody(Method method) {
-		return Stream.of(method.getParameters())
-				.anyMatch((parameter) -> parameter.getAnnotation(Selector.class) == null);
-	}
-
-	private WebEndpointHttpMethod determineHttpMethod(OperationType operationType) {
-		if (operationType == OperationType.WRITE) {
-			return WebEndpointHttpMethod.POST;
-		}
-		if (operationType == OperationType.DELETE) {
-			return WebEndpointHttpMethod.DELETE;
-		}
-		return WebEndpointHttpMethod.GET;
-	}
-
-}
-=======
 /*
  * Copyright 2012-2019 the original author or authors.
  *
@@ -268,5 +143,4 @@
 		return WebEndpointHttpMethod.GET;
 	}
 
-}
->>>>>>> 6755b480
+}