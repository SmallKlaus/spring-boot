<<<<<<< HEAD
/*
 * Copyright 2012-2019 the original author or authors.
 *
 * Licensed under the Apache License, Version 2.0 (the "License");
 * you may not use this file except in compliance with the License.
 * You may obtain a copy of the License at
 *
 *      https://www.apache.org/licenses/LICENSE-2.0
 *
 * Unless required by applicable law or agreed to in writing, software
 * distributed under the License is distributed on an "AS IS" BASIS,
 * WITHOUT WARRANTIES OR CONDITIONS OF ANY KIND, either express or implied.
 * See the License for the specific language governing permissions and
 * limitations under the License.
 */

package org.springframework.boot.actuate.system;

import java.io.File;

import org.apache.commons.logging.Log;
import org.apache.commons.logging.LogFactory;

import org.springframework.boot.actuate.health.AbstractHealthIndicator;
import org.springframework.boot.actuate.health.Health;
import org.springframework.boot.actuate.health.HealthIndicator;
import org.springframework.boot.actuate.health.Status;
import org.springframework.util.unit.DataSize;

/**
 * A {@link HealthIndicator} that checks available disk space and reports a status of
 * {@link Status#DOWN} when it drops below a configurable threshold.
 *
 * @author Mattias Severson
 * @author Andy Wilkinson
 * @author Stephane Nicoll
 * @since 2.0.0
 */
public class DiskSpaceHealthIndicator extends AbstractHealthIndicator {

	private static final Log logger = LogFactory.getLog(DiskSpaceHealthIndicator.class);

	private final File path;

	private final DataSize threshold;

	/**
	 * Create a new {@code DiskSpaceHealthIndicator} instance.
	 * @param path the Path used to compute the available disk space
	 * @param threshold the minimum disk space that should be available
	 */
	public DiskSpaceHealthIndicator(File path, DataSize threshold) {
		super("DiskSpace health check failed");
		this.path = path;
		this.threshold = threshold;
	}

	@Override
	protected void doHealthCheck(Health.Builder builder) throws Exception {
		long diskFreeInBytes = this.path.getUsableSpace();
		if (diskFreeInBytes >= this.threshold.toBytes()) {
			builder.up();
		}
		else {
			logger.warn(String.format("Free disk space below threshold. " + "Available: %d bytes (threshold: %s)",
					diskFreeInBytes, this.threshold));
			builder.down();
		}
		builder.withDetail("total", this.path.getTotalSpace()).withDetail("free", diskFreeInBytes)
				.withDetail("threshold", this.threshold.toBytes());
	}

}
=======
/*
 * Copyright 2012-2020 the original author or authors.
 *
 * Licensed under the Apache License, Version 2.0 (the "License");
 * you may not use this file except in compliance with the License.
 * You may obtain a copy of the License at
 *
 *      https://www.apache.org/licenses/LICENSE-2.0
 *
 * Unless required by applicable law or agreed to in writing, software
 * distributed under the License is distributed on an "AS IS" BASIS,
 * WITHOUT WARRANTIES OR CONDITIONS OF ANY KIND, either express or implied.
 * See the License for the specific language governing permissions and
 * limitations under the License.
 */

package org.springframework.boot.actuate.system;

import java.io.File;

import org.apache.commons.logging.Log;
import org.apache.commons.logging.LogFactory;

import org.springframework.boot.actuate.health.AbstractHealthIndicator;
import org.springframework.boot.actuate.health.Health;
import org.springframework.boot.actuate.health.HealthIndicator;
import org.springframework.boot.actuate.health.Status;
import org.springframework.core.log.LogMessage;
import org.springframework.util.unit.DataSize;

/**
 * A {@link HealthIndicator} that checks available disk space and reports a status of
 * {@link Status#DOWN} when it drops below a configurable threshold.
 *
 * @author Mattias Severson
 * @author Andy Wilkinson
 * @author Stephane Nicoll
 * @since 2.0.0
 */
public class DiskSpaceHealthIndicator extends AbstractHealthIndicator {

	private static final Log logger = LogFactory.getLog(DiskSpaceHealthIndicator.class);

	private final File path;

	private final DataSize threshold;

	/**
	 * Create a new {@code DiskSpaceHealthIndicator} instance.
	 * @param path the Path used to compute the available disk space
	 * @param threshold the minimum disk space that should be available
	 */
	public DiskSpaceHealthIndicator(File path, DataSize threshold) {
		super("DiskSpace health check failed");
		this.path = path;
		this.threshold = threshold;
	}

	@Override
	protected void doHealthCheck(Health.Builder builder) throws Exception {
		long diskFreeInBytes = this.path.getUsableSpace();
		if (diskFreeInBytes >= this.threshold.toBytes()) {
			builder.up();
		}
		else {
			logger.warn(LogMessage.format("Free disk space below threshold. Available: %d bytes (threshold: %s)",
					diskFreeInBytes, this.threshold));
			builder.down();
		}
		builder.withDetail("total", this.path.getTotalSpace()).withDetail("free", diskFreeInBytes)
				.withDetail("threshold", this.threshold.toBytes()).withDetail("exists", this.path.exists());
	}

}
>>>>>>> 6755b480
<|MERGE_RESOLUTION|>--- conflicted
+++ resolved
@@ -1,78 +1,3 @@
-<<<<<<< HEAD
-/*
- * Copyright 2012-2019 the original author or authors.
- *
- * Licensed under the Apache License, Version 2.0 (the "License");
- * you may not use this file except in compliance with the License.
- * You may obtain a copy of the License at
- *
- *      https://www.apache.org/licenses/LICENSE-2.0
- *
- * Unless required by applicable law or agreed to in writing, software
- * distributed under the License is distributed on an "AS IS" BASIS,
- * WITHOUT WARRANTIES OR CONDITIONS OF ANY KIND, either express or implied.
- * See the License for the specific language governing permissions and
- * limitations under the License.
- */
-
-package org.springframework.boot.actuate.system;
-
-import java.io.File;
-
-import org.apache.commons.logging.Log;
-import org.apache.commons.logging.LogFactory;
-
-import org.springframework.boot.actuate.health.AbstractHealthIndicator;
-import org.springframework.boot.actuate.health.Health;
-import org.springframework.boot.actuate.health.HealthIndicator;
-import org.springframework.boot.actuate.health.Status;
-import org.springframework.util.unit.DataSize;
-
-/**
- * A {@link HealthIndicator} that checks available disk space and reports a status of
- * {@link Status#DOWN} when it drops below a configurable threshold.
- *
- * @author Mattias Severson
- * @author Andy Wilkinson
- * @author Stephane Nicoll
- * @since 2.0.0
- */
-public class DiskSpaceHealthIndicator extends AbstractHealthIndicator {
-
-	private static final Log logger = LogFactory.getLog(DiskSpaceHealthIndicator.class);
-
-	private final File path;
-
-	private final DataSize threshold;
-
-	/**
-	 * Create a new {@code DiskSpaceHealthIndicator} instance.
-	 * @param path the Path used to compute the available disk space
-	 * @param threshold the minimum disk space that should be available
-	 */
-	public DiskSpaceHealthIndicator(File path, DataSize threshold) {
-		super("DiskSpace health check failed");
-		this.path = path;
-		this.threshold = threshold;
-	}
-
-	@Override
-	protected void doHealthCheck(Health.Builder builder) throws Exception {
-		long diskFreeInBytes = this.path.getUsableSpace();
-		if (diskFreeInBytes >= this.threshold.toBytes()) {
-			builder.up();
-		}
-		else {
-			logger.warn(String.format("Free disk space below threshold. " + "Available: %d bytes (threshold: %s)",
-					diskFreeInBytes, this.threshold));
-			builder.down();
-		}
-		builder.withDetail("total", this.path.getTotalSpace()).withDetail("free", diskFreeInBytes)
-				.withDetail("threshold", this.threshold.toBytes());
-	}
-
-}
-=======
 /*
  * Copyright 2012-2020 the original author or authors.
  *
@@ -146,5 +71,4 @@
 				.withDetail("threshold", this.threshold.toBytes()).withDetail("exists", this.path.exists());
 	}
 
-}
->>>>>>> 6755b480
+}