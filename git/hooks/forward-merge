--- conflicted
+++ resolved
@@ -1,100 +1,3 @@
-<<<<<<< HEAD
-#!/usr/bin/ruby
-require 'json'
-require 'net/http'
-require 'yaml'
-
-class ForwardMerge
-  attr_reader :issue, :milestone, :message, :line
-  def initialize(issue, milestone, message, line)
-    @issue = issue
-    @milestone = milestone
-    @message = message
-    @line = line
-  end
-end
-
-def find_forward_merge(message_file)
-  rev=`git rev-parse -q --verify MERGE_HEAD`
-  return nil unless rev
-  message = File.read(message_file)
-  message.each_line do |line|
-    match = /^(?:Fixes|Closes) gh-(\d+) in ([\d\.]+(?:(?:M|RC)\d)?)$/.match(line)
-    if match then
-      issue = match[1]
-      milestone = match[2]
-      return ForwardMerge.new(issue, milestone, message, line)
-    end
-  end
-  return nil
-end
-
-def find_milestone(username, password, repository, title)
-  uri = URI("https://api.github.com/repos/#{repository}/milestones")
-  http = Net::HTTP.new(uri.host, uri.port)
-  http.use_ssl=true
-  request = Net::HTTP::Get.new(uri.path)
-  request.basic_auth(username, password)
-  response = http.request(request)
-  milestones = JSON.parse(response.body)
-  milestones.each do |milestone|
-    return milestone['number'] if milestone['title'] == title
-  end
-  puts "Milestone #{title} not found"
-  exit 1
-end
-
-def get_issue(username, password, repository, number)
-  uri = URI("https://api.github.com/repos/#{repository}/issues/#{number}")
-  http = Net::HTTP.new(uri.host, uri.port)
-  http.use_ssl=true
-  request = Net::HTTP::Get.new(uri.path)
-  request.basic_auth(username, password)
-  response = http.request(request)
-  return JSON.parse(response.body) unless response.code != '200'
-  puts "Failed to retrieve issue #{number}: #{response.message}"
-  exit 1
-end
-
-def create_issue(username, password, repository, original, title, labels, milestone, milestone_name, dry_run)
-  uri = URI("https://api.github.com/repos/#{repository}/issues")
-  http = Net::HTTP.new(uri.host, uri.port)
-  http.use_ssl=true
-  request = Net::HTTP::Post.new(uri.path, 'Content-Type' => 'application/json')
-  request.basic_auth(username, password)
-  request.body = {
-    title: title,
-    labels: labels,
-    milestone: milestone.to_i,
-    body: "Forward port of issue ##{original} to #{milestone_name}."
-  }.to_json
-  if dry_run then
-    puts "Dry run"
-    puts "POSTing to #{uri} with body #{request.body}"
-    return "dry-run"
-  end
-  response = JSON.parse(http.request(request).body)
-  return response['number']
-end
-
-message_file=ARGV[0]
-forward_merge = find_forward_merge(message_file)
-exit 0 unless forward_merge
-config = YAML.load_file(File.join(Dir.home, '.spring-boot', 'forward-merge.yml'))
-username = config['github']['credentials']['username']
-password = config['github']['credentials']['password']
-dry_run = config['dry_run']
-repository = 'spring-projects/spring-boot'
-existing_issue = get_issue(username, password, repository, forward_merge.issue)
-title = existing_issue['title']
-labels = existing_issue['labels'].map { |label| label['name'] }
-labels << "status: forward-port"
-milestone = find_milestone(username, password, repository, forward_merge.milestone)
-new_issue_number = create_issue(username, password, repository, forward_merge.issue, title, labels, milestone, forward_merge.milestone, dry_run)
-puts "Created gh-#{new_issue_number} for forward port of gh-#{forward_merge.issue} into #{forward_merge.milestone}"
-rewritten_message = forward_merge.message.sub(forward_merge.line, "Closes gh-#{new_issue_number}\n")
-File.write(message_file, rewritten_message)
-=======
 #!/usr/bin/ruby
 require 'json'
 require 'net/http'
@@ -226,5 +129,4 @@
 
 puts "Created gh-#{new_issue_number} for forward port of gh-#{forward_merge.issue} into #{forward_merge.milestone}"
 rewritten_message = forward_merge.message.sub(forward_merge.line, "Closes gh-#{new_issue_number}\n")
-File.write(message_file, rewritten_message)
->>>>>>> 6755b480
+File.write(message_file, rewritten_message)