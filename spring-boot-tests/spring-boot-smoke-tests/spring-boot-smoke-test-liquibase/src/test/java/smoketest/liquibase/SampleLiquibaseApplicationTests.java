<<<<<<< HEAD
/*
 * Copyright 2012-2019 the original author or authors.
 *
 * Licensed under the Apache License, Version 2.0 (the "License");
 * you may not use this file except in compliance with the License.
 * You may obtain a copy of the License at
 *
 *      https://www.apache.org/licenses/LICENSE-2.0
 *
 * Unless required by applicable law or agreed to in writing, software
 * distributed under the License is distributed on an "AS IS" BASIS,
 * WITHOUT WARRANTIES OR CONDITIONS OF ANY KIND, either express or implied.
 * See the License for the specific language governing permissions and
 * limitations under the License.
 */

package smoketest.liquibase;

import java.net.ConnectException;

import org.junit.jupiter.api.Test;
import org.junit.jupiter.api.extension.ExtendWith;

import org.springframework.boot.test.system.CapturedOutput;
import org.springframework.boot.test.system.OutputCaptureExtension;
import org.springframework.core.NestedCheckedException;

import static org.assertj.core.api.Assertions.assertThat;

@ExtendWith(OutputCaptureExtension.class)
class SampleLiquibaseApplicationTests {

	@Test
	void testDefaultSettings(CapturedOutput capturedOutput) throws Exception {
		try {
			SampleLiquibaseApplication.main(new String[] { "--server.port=0" });
		}
		catch (IllegalStateException ex) {
			if (serverNotRunning(ex)) {
				return;
			}
		}
		assertThat(capturedOutput).contains("Successfully acquired change log lock")
				.contains("Creating database history " + "table with name: PUBLIC.DATABASECHANGELOG")
				.contains("Table person created")
				.contains("ChangeSet classpath:/db/" + "changelog/db.changelog-master.yaml::1::"
						+ "marceloverdijk ran successfully")
				.contains("New row inserted into person").contains("ChangeSet classpath:/db/changelog/"
						+ "db.changelog-master.yaml::2::" + "marceloverdijk ran successfully")
				.contains("Successfully released change log lock");
	}

	@SuppressWarnings("serial")
	private boolean serverNotRunning(IllegalStateException ex) {
		NestedCheckedException nested = new NestedCheckedException("failed", ex) {
		};
		if (nested.contains(ConnectException.class)) {
			Throwable root = nested.getRootCause();
			if (root.getMessage().contains("Connection refused")) {
				return true;
			}
		}
		return false;
	}

}
=======
/*
 * Copyright 2012-2020 the original author or authors.
 *
 * Licensed under the Apache License, Version 2.0 (the "License");
 * you may not use this file except in compliance with the License.
 * You may obtain a copy of the License at
 *
 *      https://www.apache.org/licenses/LICENSE-2.0
 *
 * Unless required by applicable law or agreed to in writing, software
 * distributed under the License is distributed on an "AS IS" BASIS,
 * WITHOUT WARRANTIES OR CONDITIONS OF ANY KIND, either express or implied.
 * See the License for the specific language governing permissions and
 * limitations under the License.
 */

package smoketest.liquibase;

import java.net.ConnectException;
import java.util.Locale;

import org.junit.jupiter.api.AfterEach;
import org.junit.jupiter.api.BeforeEach;
import org.junit.jupiter.api.Test;
import org.junit.jupiter.api.extension.ExtendWith;

import org.springframework.boot.test.system.CapturedOutput;
import org.springframework.boot.test.system.OutputCaptureExtension;
import org.springframework.core.NestedCheckedException;

import static org.assertj.core.api.Assertions.assertThat;

@ExtendWith(OutputCaptureExtension.class)
class SampleLiquibaseApplicationTests {

	private Locale defaultLocale;

	@BeforeEach
	void init() throws SecurityException {
		this.defaultLocale = Locale.getDefault();
		Locale.setDefault(Locale.ENGLISH);
	}

	@AfterEach
	void restoreLocale() {
		Locale.setDefault(this.defaultLocale);
	}

	@Test
	void testDefaultSettings(CapturedOutput output) throws Exception {
		try {
			SampleLiquibaseApplication.main(new String[] { "--server.port=0" });
		}
		catch (IllegalStateException ex) {
			if (serverNotRunning(ex)) {
				return;
			}
		}
		assertThat(output).contains("Successfully acquired change log lock")
				.contains("Creating database history table with name: PUBLIC.DATABASECHANGELOG")
				.contains("Table person created")
				.contains("ChangeSet classpath:/db/changelog/db.changelog-master.yaml::1::"
						+ "marceloverdijk ran successfully")
				.contains("New row inserted into person")
				.contains("ChangeSet classpath:/db/changelog/"
						+ "db.changelog-master.yaml::2::marceloverdijk ran successfully")
				.contains("Successfully released change log lock");
	}

	@SuppressWarnings("serial")
	private boolean serverNotRunning(IllegalStateException ex) {
		NestedCheckedException nested = new NestedCheckedException("failed", ex) {
		};
		if (nested.contains(ConnectException.class)) {
			Throwable root = nested.getRootCause();
			if (root.getMessage().contains("Connection refused")) {
				return true;
			}
		}
		return false;
	}

}
>>>>>>> 6755b480
<|MERGE_RESOLUTION|>--- conflicted
+++ resolved
@@ -1,71 +1,3 @@
-<<<<<<< HEAD
-/*
- * Copyright 2012-2019 the original author or authors.
- *
- * Licensed under the Apache License, Version 2.0 (the "License");
- * you may not use this file except in compliance with the License.
- * You may obtain a copy of the License at
- *
- *      https://www.apache.org/licenses/LICENSE-2.0
- *
- * Unless required by applicable law or agreed to in writing, software
- * distributed under the License is distributed on an "AS IS" BASIS,
- * WITHOUT WARRANTIES OR CONDITIONS OF ANY KIND, either express or implied.
- * See the License for the specific language governing permissions and
- * limitations under the License.
- */
-
-package smoketest.liquibase;
-
-import java.net.ConnectException;
-
-import org.junit.jupiter.api.Test;
-import org.junit.jupiter.api.extension.ExtendWith;
-
-import org.springframework.boot.test.system.CapturedOutput;
-import org.springframework.boot.test.system.OutputCaptureExtension;
-import org.springframework.core.NestedCheckedException;
-
-import static org.assertj.core.api.Assertions.assertThat;
-
-@ExtendWith(OutputCaptureExtension.class)
-class SampleLiquibaseApplicationTests {
-
-	@Test
-	void testDefaultSettings(CapturedOutput capturedOutput) throws Exception {
-		try {
-			SampleLiquibaseApplication.main(new String[] { "--server.port=0" });
-		}
-		catch (IllegalStateException ex) {
-			if (serverNotRunning(ex)) {
-				return;
-			}
-		}
-		assertThat(capturedOutput).contains("Successfully acquired change log lock")
-				.contains("Creating database history " + "table with name: PUBLIC.DATABASECHANGELOG")
-				.contains("Table person created")
-				.contains("ChangeSet classpath:/db/" + "changelog/db.changelog-master.yaml::1::"
-						+ "marceloverdijk ran successfully")
-				.contains("New row inserted into person").contains("ChangeSet classpath:/db/changelog/"
-						+ "db.changelog-master.yaml::2::" + "marceloverdijk ran successfully")
-				.contains("Successfully released change log lock");
-	}
-
-	@SuppressWarnings("serial")
-	private boolean serverNotRunning(IllegalStateException ex) {
-		NestedCheckedException nested = new NestedCheckedException("failed", ex) {
-		};
-		if (nested.contains(ConnectException.class)) {
-			Throwable root = nested.getRootCause();
-			if (root.getMessage().contains("Connection refused")) {
-				return true;
-			}
-		}
-		return false;
-	}
-
-}
-=======
 /*
  * Copyright 2012-2020 the original author or authors.
  *
@@ -148,5 +80,4 @@
 		return false;
 	}
 
-}
->>>>>>> 6755b480
+}