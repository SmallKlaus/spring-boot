<<<<<<< HEAD
/*
 * Copyright 2012-2019 the original author or authors.
 *
 * Licensed under the Apache License, Version 2.0 (the "License");
 * you may not use this file except in compliance with the License.
 * You may obtain a copy of the License at
 *
 *      https://www.apache.org/licenses/LICENSE-2.0
 *
 * Unless required by applicable law or agreed to in writing, software
 * distributed under the License is distributed on an "AS IS" BASIS,
 * WITHOUT WARRANTIES OR CONDITIONS OF ANY KIND, either express or implied.
 * See the License for the specific language governing permissions and
 * limitations under the License.
 */

package smoketest.hateoas;

import org.junit.jupiter.api.Test;

import org.springframework.beans.factory.annotation.Autowired;
import org.springframework.boot.test.context.SpringBootTest;
import org.springframework.boot.test.context.SpringBootTest.WebEnvironment;
import org.springframework.boot.test.web.client.TestRestTemplate;
import org.springframework.http.HttpEntity;
import org.springframework.http.HttpHeaders;
import org.springframework.http.HttpMethod;
import org.springframework.http.HttpStatus;
import org.springframework.http.MediaType;
import org.springframework.http.ResponseEntity;

import static org.assertj.core.api.Assertions.assertThat;

@SpringBootTest(webEnvironment = WebEnvironment.RANDOM_PORT)
class SampleHateoasApplicationTests {

	@Autowired
	private TestRestTemplate restTemplate;

	@Test
	void hasHalLinks() {
		ResponseEntity<String> entity = this.restTemplate.getForEntity("/customers/1", String.class);
		assertThat(entity.getStatusCode()).isEqualTo(HttpStatus.OK);
		assertThat(entity.getBody()).startsWith("{\"id\":1,\"firstName\":\"Oliver\"" + ",\"lastName\":\"Gierke\"");
		assertThat(entity.getBody()).contains("_links\":{\"self\":{\"href\"");
	}

	@Test
	void producesJsonWhenXmlIsPreferred() {
		HttpHeaders headers = new HttpHeaders();
		headers.set(HttpHeaders.ACCEPT, "application/xml;q=0.9,application/json;q=0.8");
		HttpEntity<?> request = new HttpEntity<>(headers);
		ResponseEntity<String> response = this.restTemplate.exchange("/customers/1", HttpMethod.GET, request,
				String.class);
		assertThat(response.getStatusCode()).isEqualTo(HttpStatus.OK);
		assertThat(response.getHeaders().getContentType()).isEqualTo(MediaType.parseMediaType("application/json"));
	}

}
=======
/*
 * Copyright 2012-2019 the original author or authors.
 *
 * Licensed under the Apache License, Version 2.0 (the "License");
 * you may not use this file except in compliance with the License.
 * You may obtain a copy of the License at
 *
 *      https://www.apache.org/licenses/LICENSE-2.0
 *
 * Unless required by applicable law or agreed to in writing, software
 * distributed under the License is distributed on an "AS IS" BASIS,
 * WITHOUT WARRANTIES OR CONDITIONS OF ANY KIND, either express or implied.
 * See the License for the specific language governing permissions and
 * limitations under the License.
 */

package smoketest.hateoas;

import org.junit.jupiter.api.Test;

import org.springframework.beans.factory.annotation.Autowired;
import org.springframework.boot.test.context.SpringBootTest;
import org.springframework.boot.test.context.SpringBootTest.WebEnvironment;
import org.springframework.boot.test.web.client.TestRestTemplate;
import org.springframework.http.HttpEntity;
import org.springframework.http.HttpHeaders;
import org.springframework.http.HttpMethod;
import org.springframework.http.HttpStatus;
import org.springframework.http.MediaType;
import org.springframework.http.ResponseEntity;

import static org.assertj.core.api.Assertions.assertThat;

@SpringBootTest(webEnvironment = WebEnvironment.RANDOM_PORT)
class SampleHateoasApplicationTests {

	@Autowired
	private TestRestTemplate restTemplate;

	@Test
	void hasHalLinks() {
		ResponseEntity<String> entity = this.restTemplate.getForEntity("/customers/1", String.class);
		assertThat(entity.getStatusCode()).isEqualTo(HttpStatus.OK);
		assertThat(entity.getBody()).startsWith("{\"id\":1,\"firstName\":\"Oliver\",\"lastName\":\"Gierke\"");
		assertThat(entity.getBody()).contains("_links\":{\"self\":{\"href\"");
	}

	@Test
	void producesJsonWhenXmlIsPreferred() {
		HttpHeaders headers = new HttpHeaders();
		headers.set(HttpHeaders.ACCEPT, "application/xml;q=0.9,application/json;q=0.8");
		HttpEntity<?> request = new HttpEntity<>(headers);
		ResponseEntity<String> response = this.restTemplate.exchange("/customers/1", HttpMethod.GET, request,
				String.class);
		assertThat(response.getStatusCode()).isEqualTo(HttpStatus.OK);
		assertThat(response.getHeaders().getContentType()).isEqualTo(MediaType.parseMediaType("application/json"));
	}

}
>>>>>>> 6755b480
<|MERGE_RESOLUTION|>--- conflicted
+++ resolved
@@ -1,64 +1,3 @@
-<<<<<<< HEAD
-/*
- * Copyright 2012-2019 the original author or authors.
- *
- * Licensed under the Apache License, Version 2.0 (the "License");
- * you may not use this file except in compliance with the License.
- * You may obtain a copy of the License at
- *
- *      https://www.apache.org/licenses/LICENSE-2.0
- *
- * Unless required by applicable law or agreed to in writing, software
- * distributed under the License is distributed on an "AS IS" BASIS,
- * WITHOUT WARRANTIES OR CONDITIONS OF ANY KIND, either express or implied.
- * See the License for the specific language governing permissions and
- * limitations under the License.
- */
-
-package smoketest.hateoas;
-
-import org.junit.jupiter.api.Test;
-
-import org.springframework.beans.factory.annotation.Autowired;
-import org.springframework.boot.test.context.SpringBootTest;
-import org.springframework.boot.test.context.SpringBootTest.WebEnvironment;
-import org.springframework.boot.test.web.client.TestRestTemplate;
-import org.springframework.http.HttpEntity;
-import org.springframework.http.HttpHeaders;
-import org.springframework.http.HttpMethod;
-import org.springframework.http.HttpStatus;
-import org.springframework.http.MediaType;
-import org.springframework.http.ResponseEntity;
-
-import static org.assertj.core.api.Assertions.assertThat;
-
-@SpringBootTest(webEnvironment = WebEnvironment.RANDOM_PORT)
-class SampleHateoasApplicationTests {
-
-	@Autowired
-	private TestRestTemplate restTemplate;
-
-	@Test
-	void hasHalLinks() {
-		ResponseEntity<String> entity = this.restTemplate.getForEntity("/customers/1", String.class);
-		assertThat(entity.getStatusCode()).isEqualTo(HttpStatus.OK);
-		assertThat(entity.getBody()).startsWith("{\"id\":1,\"firstName\":\"Oliver\"" + ",\"lastName\":\"Gierke\"");
-		assertThat(entity.getBody()).contains("_links\":{\"self\":{\"href\"");
-	}
-
-	@Test
-	void producesJsonWhenXmlIsPreferred() {
-		HttpHeaders headers = new HttpHeaders();
-		headers.set(HttpHeaders.ACCEPT, "application/xml;q=0.9,application/json;q=0.8");
-		HttpEntity<?> request = new HttpEntity<>(headers);
-		ResponseEntity<String> response = this.restTemplate.exchange("/customers/1", HttpMethod.GET, request,
-				String.class);
-		assertThat(response.getStatusCode()).isEqualTo(HttpStatus.OK);
-		assertThat(response.getHeaders().getContentType()).isEqualTo(MediaType.parseMediaType("application/json"));
-	}
-
-}
-=======
 /*
  * Copyright 2012-2019 the original author or authors.
  *
@@ -117,5 +56,4 @@
 		assertThat(response.getHeaders().getContentType()).isEqualTo(MediaType.parseMediaType("application/json"));
 	}
 
-}
->>>>>>> 6755b480
+}