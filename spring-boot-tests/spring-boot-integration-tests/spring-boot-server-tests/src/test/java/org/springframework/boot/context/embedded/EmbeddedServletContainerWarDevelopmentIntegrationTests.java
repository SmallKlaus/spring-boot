--- conflicted
+++ resolved
@@ -1,61 +1,3 @@
-<<<<<<< HEAD
-/*
- * Copyright 2012-2019 the original author or authors.
- *
- * Licensed under the Apache License, Version 2.0 (the "License");
- * you may not use this file except in compliance with the License.
- * You may obtain a copy of the License at
- *
- *      https://www.apache.org/licenses/LICENSE-2.0
- *
- * Unless required by applicable law or agreed to in writing, software
- * distributed under the License is distributed on an "AS IS" BASIS,
- * WITHOUT WARRANTIES OR CONDITIONS OF ANY KIND, either express or implied.
- * See the License for the specific language governing permissions and
- * limitations under the License.
- */
-
-package org.springframework.boot.context.embedded;
-
-import org.junit.jupiter.api.TestTemplate;
-
-import org.springframework.http.HttpStatus;
-import org.springframework.http.ResponseEntity;
-import org.springframework.web.client.RestTemplate;
-
-import static org.assertj.core.api.Assertions.assertThat;
-
-/**
- * Integration tests for Spring Boot's embedded servlet container support when developing
- * a war application.
- *
- * @author Andy Wilkinson
- */
-@EmbeddedServletContainerTest(packaging = "war",
-		launchers = { BootRunApplicationLauncher.class, IdeApplicationLauncher.class })
-public class EmbeddedServletContainerWarDevelopmentIntegrationTests {
-
-	@TestTemplate
-	public void metaInfResourceFromDependencyIsAvailableViaHttp(RestTemplate rest) {
-		ResponseEntity<String> entity = rest.getForEntity("/nested-meta-inf-resource.txt", String.class);
-		assertThat(entity.getStatusCode()).isEqualTo(HttpStatus.OK);
-	}
-
-	@TestTemplate
-	public void metaInfResourceFromDependencyIsAvailableViaServletContext(RestTemplate rest) {
-		ResponseEntity<String> entity = rest.getForEntity("/servletContext?/nested-meta-inf-resource.txt",
-				String.class);
-		assertThat(entity.getStatusCode()).isEqualTo(HttpStatus.OK);
-	}
-
-	@TestTemplate
-	public void webappResourcesAreAvailableViaHttp(RestTemplate rest) {
-		ResponseEntity<String> entity = rest.getForEntity("/webapp-resource.txt", String.class);
-		assertThat(entity.getStatusCode()).isEqualTo(HttpStatus.OK);
-	}
-
-}
-=======
 /*
  * Copyright 2012-2019 the original author or authors.
  *
@@ -150,5 +92,4 @@
 		}
 	}
 
-}
->>>>>>> 6755b480
+}