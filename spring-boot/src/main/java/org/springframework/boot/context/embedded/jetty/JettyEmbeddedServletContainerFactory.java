--- conflicted
+++ resolved
@@ -94,10 +94,7 @@
  * @author Andy Wilkinson
  * @author Eddú Meléndez
  * @author Venil Noronha
-<<<<<<< HEAD
-=======
  * @author Henri Kerola
->>>>>>> a65bed47
  * @see #setPort(int)
  * @see #setConfigurations(Collection)
  * @see JettyEmbeddedServletContainer
